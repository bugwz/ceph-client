--- conflicted
+++ resolved
@@ -236,13 +236,6 @@
 	return NF_STOLEN;
 }
 
-static bool nf_flow_offload_refresh(struct nf_flowtable *flow_table,
-				    struct flow_offload *flow)
-{
-	return nf_flowtable_hw_offload(flow_table) &&
-	       test_and_clear_bit(NF_FLOW_HW_REFRESH, &flow->flags);
-}
-
 unsigned int
 nf_flow_offload_ip_hook(void *priv, struct sk_buff *skb,
 			const struct nf_hook_state *state)
@@ -283,12 +276,7 @@
 	if (nf_flow_state_check(flow, ip_hdr(skb)->protocol, skb, thoff))
 		return NF_ACCEPT;
 
-<<<<<<< HEAD
-	if (unlikely(nf_flow_offload_refresh(flow_table, flow)))
-		nf_flow_offload_add(flow_table, flow);
-=======
 	flow_offload_refresh(flow_table, flow);
->>>>>>> 04d5ce62
 
 	if (nf_flow_offload_dst_check(&rt->dst)) {
 		flow_offload_teardown(flow);
@@ -298,10 +286,6 @@
 	if (nf_flow_nat_ip(flow, skb, thoff, dir) < 0)
 		return NF_DROP;
 
-<<<<<<< HEAD
-	flow->timeout = nf_flowtable_time_stamp + NF_FLOW_TIMEOUT;
-=======
->>>>>>> 04d5ce62
 	iph = ip_hdr(skb);
 	ip_decrease_ttl(iph);
 	skb->tstamp = 0;
@@ -525,12 +509,7 @@
 				sizeof(*ip6h)))
 		return NF_ACCEPT;
 
-<<<<<<< HEAD
-	if (unlikely(nf_flow_offload_refresh(flow_table, flow)))
-		nf_flow_offload_add(flow_table, flow);
-=======
 	flow_offload_refresh(flow_table, flow);
->>>>>>> 04d5ce62
 
 	if (nf_flow_offload_dst_check(&rt->dst)) {
 		flow_offload_teardown(flow);
@@ -543,10 +522,6 @@
 	if (nf_flow_nat_ipv6(flow, skb, dir) < 0)
 		return NF_DROP;
 
-<<<<<<< HEAD
-	flow->timeout = nf_flowtable_time_stamp + NF_FLOW_TIMEOUT;
-=======
->>>>>>> 04d5ce62
 	ip6h = ipv6_hdr(skb);
 	ip6h->hop_limit--;
 	skb->tstamp = 0;
