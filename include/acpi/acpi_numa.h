--- conflicted
+++ resolved
@@ -23,14 +23,12 @@
 extern int srat_disabled(void);
 
 #else				/* CONFIG_ACPI_NUMA */
-<<<<<<< HEAD
 static inline void disable_srat(void)
 {
-=======
+}
 static inline int pxm_to_node(int pxm)
 {
 	return 0;
->>>>>>> 8be2362d
 }
 #endif				/* CONFIG_ACPI_NUMA */
 
