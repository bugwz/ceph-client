--- conflicted
+++ resolved
@@ -171,12 +171,8 @@
 			struct hid_sensor_hub_attribute_info *info);
 
 /**
-<<<<<<< HEAD
 * sensor_hub_input_attr_get_raw_value() - Synchronous read request
 * @hsdev:	Hub device instance.
-=======
-* sensor_hub_input_attr_get_raw_value() - Attribute read request
->>>>>>> b2eafd72
 * @usage_id:	Attribute usage id of parent physical device as per spec
 * @attr_usage_id:	Attribute usage id as per spec
 * @report_id:	Report id to look for
