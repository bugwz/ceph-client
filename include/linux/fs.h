--- conflicted
+++ resolved
@@ -882,17 +882,7 @@
  */
 #define FILE_LOCK_DEFERRED 1
 
-<<<<<<< HEAD
 /* legacy typedef, should eventually be removed */
-=======
-/*
- * The POSIX file lock owner is determined by
- * the "struct files_struct" in the thread group
- * (or NULL for no owner - BSD locks).
- *
- * Lockd stuffs a "host" pointer into this.
- */
->>>>>>> b2d1965d
 typedef void *fl_owner_t;
 
 struct file_lock_operations {
