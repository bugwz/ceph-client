--- conflicted
+++ resolved
@@ -1065,8 +1065,6 @@
  *	indicated by %NL80211_ATTR_WIPHY_FREQ and other attributes
  *	determining the width and type.
  *
-<<<<<<< HEAD
-=======
  * @NL80211_CMD_UPDATE_OWE_INFO: This interface allows the host driver to
  *	offload OWE processing to user space. This intends to support
  *	OWE AKM by the host drivers that implement SME but rely
@@ -1087,7 +1085,6 @@
  *	peer MAC address and %NL80211_ATTR_FRAME is used to specify the frame
  *	content. The frame is ethernet data.
  *
->>>>>>> 0ecfebd2
  * @NL80211_CMD_MAX: highest used command number
  * @__NL80211_CMD_AFTER_LAST: internal use
  */
@@ -1308,13 +1305,10 @@
 
 	NL80211_CMD_NOTIFY_RADAR,
 
-<<<<<<< HEAD
-=======
 	NL80211_CMD_UPDATE_OWE_INFO,
 
 	NL80211_CMD_PROBE_MESH_LINK,
 
->>>>>>> 0ecfebd2
 	/* add new commands above here */
 
 	/* used to define NL80211_CMD_MAX below */
@@ -2338,8 +2332,6 @@
  * @NL80211_ATTR_AIRTIME_WEIGHT: Station's weight when scheduled by the airtime
  *	scheduler.
  *
-<<<<<<< HEAD
-=======
  * @NL80211_ATTR_STA_TX_POWER_SETTING: Transmit power setting type (u8) for
  *	station associated with the AP. See &enum nl80211_tx_power_setting for
  *	possible values.
@@ -2349,7 +2341,6 @@
  *	should be picking up the lowest tx power, either tx power per-interface
  *	or per-station.
  *
->>>>>>> 0ecfebd2
  * @NUM_NL80211_ATTR: total number of nl80211_attrs available
  * @NL80211_ATTR_MAX: highest attribute number currently defined
  * @__NL80211_ATTR_AFTER_LAST: internal use
@@ -2800,11 +2791,8 @@
 	NL80211_ATTR_PEER_MEASUREMENTS,
 
 	NL80211_ATTR_AIRTIME_WEIGHT,
-<<<<<<< HEAD
-=======
 	NL80211_ATTR_STA_TX_POWER_SETTING,
 	NL80211_ATTR_STA_TX_POWER,
->>>>>>> 0ecfebd2
 
 	/* add attributes here, update the policy in nl80211.c */
 
@@ -3186,10 +3174,7 @@
  * @NL80211_STA_INFO_TX_DURATION: aggregate PPDU duration for all frames
  *	sent to the station (u64, usec)
  * @NL80211_STA_INFO_AIRTIME_WEIGHT: current airtime weight for station (u16)
-<<<<<<< HEAD
-=======
  * @NL80211_STA_INFO_AIRTIME_LINK_METRIC: airtime link metric for mesh station
->>>>>>> 0ecfebd2
  * @__NL80211_STA_INFO_AFTER_LAST: internal
  * @NL80211_STA_INFO_MAX: highest possible station info attribute
  */
@@ -3235,10 +3220,7 @@
 	NL80211_STA_INFO_CONNECTED_TO_GATE,
 	NL80211_STA_INFO_TX_DURATION,
 	NL80211_STA_INFO_AIRTIME_WEIGHT,
-<<<<<<< HEAD
-=======
 	NL80211_STA_INFO_AIRTIME_LINK_METRIC,
->>>>>>> 0ecfebd2
 
 	/* keep last */
 	__NL80211_STA_INFO_AFTER_LAST,
@@ -5440,13 +5422,6 @@
  * @NL80211_EXT_FEATURE_STA_TX_PWR: This driver supports controlling tx power
  *	to a station.
  *
- * @NL80211_EXT_FEATURE_AIRTIME_FAIRNESS: Driver supports getting airtime
- *	fairness for transmitted packets and has enabled airtime fairness
- *	scheduling.
- *
- * @NL80211_EXT_FEATURE_AP_PMKSA_CACHING: Driver/device supports PMKSA caching
- *	(set/del PMKSA operations) in AP mode.
- *
  * @NUM_NL80211_EXT_FEATURES: number of extended features.
  * @MAX_NL80211_EXT_FEATURES: highest extended feature index.
  */
@@ -5488,12 +5463,9 @@
 	NL80211_EXT_FEATURE_ENABLE_FTM_RESPONDER,
 	NL80211_EXT_FEATURE_AIRTIME_FAIRNESS,
 	NL80211_EXT_FEATURE_AP_PMKSA_CACHING,
-<<<<<<< HEAD
-=======
 	NL80211_EXT_FEATURE_SCHED_SCAN_BAND_SPECIFIC_RSSI_THOLD,
 	NL80211_EXT_FEATURE_EXT_KEY_ID,
 	NL80211_EXT_FEATURE_STA_TX_PWR,
->>>>>>> 0ecfebd2
 
 	/* add new features before the definition below */
 	NUM_NL80211_EXT_FEATURES,
