/*
 * Driver for Marvell Discovery (MV643XX) and Marvell Orion ethernet ports
 * Copyright (C) 2002 Matthew Dharm <mdharm@momenco.com>
 *
 * Based on the 64360 driver from:
 * Copyright (C) 2002 Rabeeh Khoury <rabeeh@galileo.co.il>
 *		      Rabeeh Khoury <rabeeh@marvell.com>
 *
 * Copyright (C) 2003 PMC-Sierra, Inc.,
 *	written by Manish Lachwani
 *
 * Copyright (C) 2003 Ralf Baechle <ralf@linux-mips.org>
 *
 * Copyright (C) 2004-2006 MontaVista Software, Inc.
 *			   Dale Farnsworth <dale@farnsworth.org>
 *
 * Copyright (C) 2004 Steven J. Hill <sjhill1@rockwellcollins.com>
 *				     <sjhill@realitydiluted.com>
 *
 * Copyright (C) 2007-2008 Marvell Semiconductor
 *			   Lennert Buytenhek <buytenh@marvell.com>
 *
 * This program is free software; you can redistribute it and/or
 * modify it under the terms of the GNU General Public License
 * as published by the Free Software Foundation; either version 2
 * of the License, or (at your option) any later version.
 *
 * This program is distributed in the hope that it will be useful,
 * but WITHOUT ANY WARRANTY; without even the implied warranty of
 * MERCHANTABILITY or FITNESS FOR A PARTICULAR PURPOSE.  See the
 * GNU General Public License for more details.
 *
 * You should have received a copy of the GNU General Public License
 * along with this program; if not, write to the Free Software
 * Foundation, Inc., 59 Temple Place - Suite 330, Boston, MA  02111-1307, USA.
 */

#include <linux/init.h>
#include <linux/dma-mapping.h>
#include <linux/in.h>
#include <linux/ip.h>
#include <linux/tcp.h>
#include <linux/udp.h>
#include <linux/etherdevice.h>
#include <linux/delay.h>
#include <linux/ethtool.h>
#include <linux/platform_device.h>
#include <linux/module.h>
#include <linux/kernel.h>
#include <linux/spinlock.h>
#include <linux/workqueue.h>
#include <linux/phy.h>
#include <linux/mv643xx_eth.h>
#include <asm/io.h>
#include <asm/types.h>
#include <asm/system.h>

static char mv643xx_eth_driver_name[] = "mv643xx_eth";
static char mv643xx_eth_driver_version[] = "1.4";


/*
 * Registers shared between all ports.
 */
#define PHY_ADDR			0x0000
#define SMI_REG				0x0004
#define  SMI_BUSY			0x10000000
#define  SMI_READ_VALID			0x08000000
#define  SMI_OPCODE_READ		0x04000000
#define  SMI_OPCODE_WRITE		0x00000000
#define ERR_INT_CAUSE			0x0080
#define  ERR_INT_SMI_DONE		0x00000010
#define ERR_INT_MASK			0x0084
#define WINDOW_BASE(w)			(0x0200 + ((w) << 3))
#define WINDOW_SIZE(w)			(0x0204 + ((w) << 3))
#define WINDOW_REMAP_HIGH(w)		(0x0280 + ((w) << 2))
#define WINDOW_BAR_ENABLE		0x0290
#define WINDOW_PROTECT(w)		(0x0294 + ((w) << 4))

/*
 * Per-port registers.
 */
#define PORT_CONFIG(p)			(0x0400 + ((p) << 10))
#define  UNICAST_PROMISCUOUS_MODE	0x00000001
#define PORT_CONFIG_EXT(p)		(0x0404 + ((p) << 10))
#define MAC_ADDR_LOW(p)			(0x0414 + ((p) << 10))
#define MAC_ADDR_HIGH(p)		(0x0418 + ((p) << 10))
#define SDMA_CONFIG(p)			(0x041c + ((p) << 10))
#define PORT_SERIAL_CONTROL(p)		(0x043c + ((p) << 10))
#define PORT_STATUS(p)			(0x0444 + ((p) << 10))
#define  TX_FIFO_EMPTY			0x00000400
#define  TX_IN_PROGRESS			0x00000080
#define  PORT_SPEED_MASK		0x00000030
#define  PORT_SPEED_1000		0x00000010
#define  PORT_SPEED_100			0x00000020
#define  PORT_SPEED_10			0x00000000
#define  FLOW_CONTROL_ENABLED		0x00000008
#define  FULL_DUPLEX			0x00000004
#define  LINK_UP			0x00000002
#define TXQ_COMMAND(p)			(0x0448 + ((p) << 10))
#define TXQ_FIX_PRIO_CONF(p)		(0x044c + ((p) << 10))
#define TX_BW_RATE(p)			(0x0450 + ((p) << 10))
#define TX_BW_MTU(p)			(0x0458 + ((p) << 10))
#define TX_BW_BURST(p)			(0x045c + ((p) << 10))
#define INT_CAUSE(p)			(0x0460 + ((p) << 10))
#define  INT_TX_END			0x07f80000
#define  INT_RX				0x000003fc
#define  INT_EXT			0x00000002
#define INT_CAUSE_EXT(p)		(0x0464 + ((p) << 10))
#define  INT_EXT_LINK_PHY		0x00110000
#define  INT_EXT_TX			0x000000ff
#define INT_MASK(p)			(0x0468 + ((p) << 10))
#define INT_MASK_EXT(p)			(0x046c + ((p) << 10))
#define TX_FIFO_URGENT_THRESHOLD(p)	(0x0474 + ((p) << 10))
#define TXQ_FIX_PRIO_CONF_MOVED(p)	(0x04dc + ((p) << 10))
#define TX_BW_RATE_MOVED(p)		(0x04e0 + ((p) << 10))
#define TX_BW_MTU_MOVED(p)		(0x04e8 + ((p) << 10))
#define TX_BW_BURST_MOVED(p)		(0x04ec + ((p) << 10))
#define RXQ_CURRENT_DESC_PTR(p, q)	(0x060c + ((p) << 10) + ((q) << 4))
#define RXQ_COMMAND(p)			(0x0680 + ((p) << 10))
#define TXQ_CURRENT_DESC_PTR(p, q)	(0x06c0 + ((p) << 10) + ((q) << 2))
#define TXQ_BW_TOKENS(p, q)		(0x0700 + ((p) << 10) + ((q) << 4))
#define TXQ_BW_CONF(p, q)		(0x0704 + ((p) << 10) + ((q) << 4))
#define TXQ_BW_WRR_CONF(p, q)		(0x0708 + ((p) << 10) + ((q) << 4))
#define MIB_COUNTERS(p)			(0x1000 + ((p) << 7))
#define SPECIAL_MCAST_TABLE(p)		(0x1400 + ((p) << 10))
#define OTHER_MCAST_TABLE(p)		(0x1500 + ((p) << 10))
#define UNICAST_TABLE(p)		(0x1600 + ((p) << 10))


/*
 * SDMA configuration register.
 */
#define RX_BURST_SIZE_16_64BIT		(4 << 1)
#define BLM_RX_NO_SWAP			(1 << 4)
#define BLM_TX_NO_SWAP			(1 << 5)
#define TX_BURST_SIZE_16_64BIT		(4 << 22)

#if defined(__BIG_ENDIAN)
#define PORT_SDMA_CONFIG_DEFAULT_VALUE		\
		RX_BURST_SIZE_16_64BIT	|	\
		TX_BURST_SIZE_16_64BIT
#elif defined(__LITTLE_ENDIAN)
#define PORT_SDMA_CONFIG_DEFAULT_VALUE		\
		RX_BURST_SIZE_16_64BIT	|	\
		BLM_RX_NO_SWAP		|	\
		BLM_TX_NO_SWAP		|	\
		TX_BURST_SIZE_16_64BIT
#else
#error One of __BIG_ENDIAN or __LITTLE_ENDIAN must be defined
#endif


/*
 * Port serial control register.
 */
#define SET_MII_SPEED_TO_100			(1 << 24)
#define SET_GMII_SPEED_TO_1000			(1 << 23)
#define SET_FULL_DUPLEX_MODE			(1 << 21)
#define MAX_RX_PACKET_9700BYTE			(5 << 17)
#define DISABLE_AUTO_NEG_SPEED_GMII		(1 << 13)
#define DO_NOT_FORCE_LINK_FAIL			(1 << 10)
#define SERIAL_PORT_CONTROL_RESERVED		(1 << 9)
#define DISABLE_AUTO_NEG_FOR_FLOW_CTRL		(1 << 3)
#define DISABLE_AUTO_NEG_FOR_DUPLEX		(1 << 2)
#define FORCE_LINK_PASS				(1 << 1)
#define SERIAL_PORT_ENABLE			(1 << 0)

#define DEFAULT_RX_QUEUE_SIZE		128
#define DEFAULT_TX_QUEUE_SIZE		256


/*
 * RX/TX descriptors.
 */
#if defined(__BIG_ENDIAN)
struct rx_desc {
	u16 byte_cnt;		/* Descriptor buffer byte count		*/
	u16 buf_size;		/* Buffer size				*/
	u32 cmd_sts;		/* Descriptor command status		*/
	u32 next_desc_ptr;	/* Next descriptor pointer		*/
	u32 buf_ptr;		/* Descriptor buffer pointer		*/
};

struct tx_desc {
	u16 byte_cnt;		/* buffer byte count			*/
	u16 l4i_chk;		/* CPU provided TCP checksum		*/
	u32 cmd_sts;		/* Command/status field			*/
	u32 next_desc_ptr;	/* Pointer to next descriptor		*/
	u32 buf_ptr;		/* pointer to buffer for this descriptor*/
};
#elif defined(__LITTLE_ENDIAN)
struct rx_desc {
	u32 cmd_sts;		/* Descriptor command status		*/
	u16 buf_size;		/* Buffer size				*/
	u16 byte_cnt;		/* Descriptor buffer byte count		*/
	u32 buf_ptr;		/* Descriptor buffer pointer		*/
	u32 next_desc_ptr;	/* Next descriptor pointer		*/
};

struct tx_desc {
	u32 cmd_sts;		/* Command/status field			*/
	u16 l4i_chk;		/* CPU provided TCP checksum		*/
	u16 byte_cnt;		/* buffer byte count			*/
	u32 buf_ptr;		/* pointer to buffer for this descriptor*/
	u32 next_desc_ptr;	/* Pointer to next descriptor		*/
};
#else
#error One of __BIG_ENDIAN or __LITTLE_ENDIAN must be defined
#endif

/* RX & TX descriptor command */
#define BUFFER_OWNED_BY_DMA		0x80000000

/* RX & TX descriptor status */
#define ERROR_SUMMARY			0x00000001

/* RX descriptor status */
#define LAYER_4_CHECKSUM_OK		0x40000000
#define RX_ENABLE_INTERRUPT		0x20000000
#define RX_FIRST_DESC			0x08000000
#define RX_LAST_DESC			0x04000000

/* TX descriptor command */
#define TX_ENABLE_INTERRUPT		0x00800000
#define GEN_CRC				0x00400000
#define TX_FIRST_DESC			0x00200000
#define TX_LAST_DESC			0x00100000
#define ZERO_PADDING			0x00080000
#define GEN_IP_V4_CHECKSUM		0x00040000
#define GEN_TCP_UDP_CHECKSUM		0x00020000
#define UDP_FRAME			0x00010000
#define MAC_HDR_EXTRA_4_BYTES		0x00008000
#define MAC_HDR_EXTRA_8_BYTES		0x00000200

#define TX_IHL_SHIFT			11


/* global *******************************************************************/
struct mv643xx_eth_shared_private {
	/*
	 * Ethernet controller base address.
	 */
	void __iomem *base;

	/*
	 * Points at the right SMI instance to use.
	 */
	struct mv643xx_eth_shared_private *smi;

	/*
	 * Provides access to local SMI interface.
	 */
	struct mii_bus *smi_bus;

	/*
	 * If we have access to the error interrupt pin (which is
	 * somewhat misnamed as it not only reflects internal errors
	 * but also reflects SMI completion), use that to wait for
	 * SMI access completion instead of polling the SMI busy bit.
	 */
	int err_interrupt;
	wait_queue_head_t smi_busy_wait;

	/*
	 * Per-port MBUS window access register value.
	 */
	u32 win_protect;

	/*
	 * Hardware-specific parameters.
	 */
	unsigned int t_clk;
	int extended_rx_coal_limit;
	int tx_bw_control;
};

#define TX_BW_CONTROL_ABSENT		0
#define TX_BW_CONTROL_OLD_LAYOUT	1
#define TX_BW_CONTROL_NEW_LAYOUT	2


/* per-port *****************************************************************/
struct mib_counters {
	u64 good_octets_received;
	u32 bad_octets_received;
	u32 internal_mac_transmit_err;
	u32 good_frames_received;
	u32 bad_frames_received;
	u32 broadcast_frames_received;
	u32 multicast_frames_received;
	u32 frames_64_octets;
	u32 frames_65_to_127_octets;
	u32 frames_128_to_255_octets;
	u32 frames_256_to_511_octets;
	u32 frames_512_to_1023_octets;
	u32 frames_1024_to_max_octets;
	u64 good_octets_sent;
	u32 good_frames_sent;
	u32 excessive_collision;
	u32 multicast_frames_sent;
	u32 broadcast_frames_sent;
	u32 unrec_mac_control_received;
	u32 fc_sent;
	u32 good_fc_received;
	u32 bad_fc_received;
	u32 undersize_received;
	u32 fragments_received;
	u32 oversize_received;
	u32 jabber_received;
	u32 mac_receive_error;
	u32 bad_crc_event;
	u32 collision;
	u32 late_collision;
};

struct rx_queue {
	int index;

	int rx_ring_size;

	int rx_desc_count;
	int rx_curr_desc;
	int rx_used_desc;

	struct rx_desc *rx_desc_area;
	dma_addr_t rx_desc_dma;
	int rx_desc_area_size;
	struct sk_buff **rx_skb;
};

struct tx_queue {
	int index;

	int tx_ring_size;

	int tx_desc_count;
	int tx_curr_desc;
	int tx_used_desc;

	struct tx_desc *tx_desc_area;
	dma_addr_t tx_desc_dma;
	int tx_desc_area_size;

	struct sk_buff_head tx_skb;

	unsigned long tx_packets;
	unsigned long tx_bytes;
	unsigned long tx_dropped;
};

struct mv643xx_eth_private {
	struct mv643xx_eth_shared_private *shared;
	int port_num;

	struct net_device *dev;

	struct phy_device *phy;

	struct timer_list mib_counters_timer;
	spinlock_t mib_counters_lock;
	struct mib_counters mib_counters;

	struct work_struct tx_timeout_task;

	struct napi_struct napi;
	u8 work_link;
	u8 work_tx;
	u8 work_tx_end;
	u8 work_rx;
	u8 work_rx_refill;
	u8 work_rx_oom;

	int skb_size;
	struct sk_buff_head rx_recycle;

	/*
	 * RX state.
	 */
	int default_rx_ring_size;
	unsigned long rx_desc_sram_addr;
	int rx_desc_sram_size;
	int rxq_count;
	struct timer_list rx_oom;
	struct rx_queue rxq[8];

	/*
	 * TX state.
	 */
	int default_tx_ring_size;
	unsigned long tx_desc_sram_addr;
	int tx_desc_sram_size;
	int txq_count;
	struct tx_queue txq[8];
};


/* port register accessors **************************************************/
static inline u32 rdl(struct mv643xx_eth_private *mp, int offset)
{
	return readl(mp->shared->base + offset);
}

static inline void wrl(struct mv643xx_eth_private *mp, int offset, u32 data)
{
	writel(data, mp->shared->base + offset);
}


/* rxq/txq helper functions *************************************************/
static struct mv643xx_eth_private *rxq_to_mp(struct rx_queue *rxq)
{
	return container_of(rxq, struct mv643xx_eth_private, rxq[rxq->index]);
}

static struct mv643xx_eth_private *txq_to_mp(struct tx_queue *txq)
{
	return container_of(txq, struct mv643xx_eth_private, txq[txq->index]);
}

static void rxq_enable(struct rx_queue *rxq)
{
	struct mv643xx_eth_private *mp = rxq_to_mp(rxq);
	wrl(mp, RXQ_COMMAND(mp->port_num), 1 << rxq->index);
}

static void rxq_disable(struct rx_queue *rxq)
{
	struct mv643xx_eth_private *mp = rxq_to_mp(rxq);
	u8 mask = 1 << rxq->index;

	wrl(mp, RXQ_COMMAND(mp->port_num), mask << 8);
	while (rdl(mp, RXQ_COMMAND(mp->port_num)) & mask)
		udelay(10);
}

static void txq_reset_hw_ptr(struct tx_queue *txq)
{
	struct mv643xx_eth_private *mp = txq_to_mp(txq);
	int off = TXQ_CURRENT_DESC_PTR(mp->port_num, txq->index);
	u32 addr;

	addr = (u32)txq->tx_desc_dma;
	addr += txq->tx_curr_desc * sizeof(struct tx_desc);
	wrl(mp, off, addr);
}

static void txq_enable(struct tx_queue *txq)
{
	struct mv643xx_eth_private *mp = txq_to_mp(txq);
	wrl(mp, TXQ_COMMAND(mp->port_num), 1 << txq->index);
}

static void txq_disable(struct tx_queue *txq)
{
	struct mv643xx_eth_private *mp = txq_to_mp(txq);
	u8 mask = 1 << txq->index;

	wrl(mp, TXQ_COMMAND(mp->port_num), mask << 8);
	while (rdl(mp, TXQ_COMMAND(mp->port_num)) & mask)
		udelay(10);
}

static void txq_maybe_wake(struct tx_queue *txq)
{
	struct mv643xx_eth_private *mp = txq_to_mp(txq);
	struct netdev_queue *nq = netdev_get_tx_queue(mp->dev, txq->index);

	if (netif_tx_queue_stopped(nq)) {
		__netif_tx_lock(nq, smp_processor_id());
		if (txq->tx_ring_size - txq->tx_desc_count >= MAX_SKB_FRAGS + 1)
			netif_tx_wake_queue(nq);
		__netif_tx_unlock(nq);
	}
}


/* rx napi ******************************************************************/
static int rxq_process(struct rx_queue *rxq, int budget)
{
	struct mv643xx_eth_private *mp = rxq_to_mp(rxq);
	struct net_device_stats *stats = &mp->dev->stats;
	int rx;

	rx = 0;
	while (rx < budget && rxq->rx_desc_count) {
		struct rx_desc *rx_desc;
		unsigned int cmd_sts;
		struct sk_buff *skb;
		u16 byte_cnt;

		rx_desc = &rxq->rx_desc_area[rxq->rx_curr_desc];

		cmd_sts = rx_desc->cmd_sts;
		if (cmd_sts & BUFFER_OWNED_BY_DMA)
			break;
		rmb();

		skb = rxq->rx_skb[rxq->rx_curr_desc];
		rxq->rx_skb[rxq->rx_curr_desc] = NULL;

		rxq->rx_curr_desc++;
		if (rxq->rx_curr_desc == rxq->rx_ring_size)
			rxq->rx_curr_desc = 0;

		dma_unmap_single(NULL, rx_desc->buf_ptr,
				 rx_desc->buf_size, DMA_FROM_DEVICE);
		rxq->rx_desc_count--;
		rx++;

		mp->work_rx_refill |= 1 << rxq->index;

		byte_cnt = rx_desc->byte_cnt;

		/*
		 * Update statistics.
		 *
		 * Note that the descriptor byte count includes 2 dummy
		 * bytes automatically inserted by the hardware at the
		 * start of the packet (which we don't count), and a 4
		 * byte CRC at the end of the packet (which we do count).
		 */
		stats->rx_packets++;
		stats->rx_bytes += byte_cnt - 2;

		/*
		 * In case we received a packet without first / last bits
		 * on, or the error summary bit is set, the packet needs
		 * to be dropped.
		 */
		if (((cmd_sts & (RX_FIRST_DESC | RX_LAST_DESC)) !=
					(RX_FIRST_DESC | RX_LAST_DESC))
				|| (cmd_sts & ERROR_SUMMARY)) {
			stats->rx_dropped++;

			if ((cmd_sts & (RX_FIRST_DESC | RX_LAST_DESC)) !=
				(RX_FIRST_DESC | RX_LAST_DESC)) {
				if (net_ratelimit())
					dev_printk(KERN_ERR, &mp->dev->dev,
						   "received packet spanning "
						   "multiple descriptors\n");
			}

			if (cmd_sts & ERROR_SUMMARY)
				stats->rx_errors++;

			dev_kfree_skb(skb);
		} else {
			/*
			 * The -4 is for the CRC in the trailer of the
			 * received packet
			 */
			skb_put(skb, byte_cnt - 2 - 4);

			if (cmd_sts & LAYER_4_CHECKSUM_OK)
				skb->ip_summed = CHECKSUM_UNNECESSARY;
			skb->protocol = eth_type_trans(skb, mp->dev);
			netif_receive_skb(skb);
		}

		mp->dev->last_rx = jiffies;
	}

	if (rx < budget)
		mp->work_rx &= ~(1 << rxq->index);

	return rx;
}

static int rxq_refill(struct rx_queue *rxq, int budget)
{
	struct mv643xx_eth_private *mp = rxq_to_mp(rxq);
	int refilled;

	refilled = 0;
	while (refilled < budget && rxq->rx_desc_count < rxq->rx_ring_size) {
		struct sk_buff *skb;
		int unaligned;
		int rx;

		skb = __skb_dequeue(&mp->rx_recycle);
		if (skb == NULL)
			skb = dev_alloc_skb(mp->skb_size +
					    dma_get_cache_alignment() - 1);

		if (skb == NULL) {
			mp->work_rx_oom |= 1 << rxq->index;
			goto oom;
		}

		unaligned = (u32)skb->data & (dma_get_cache_alignment() - 1);
		if (unaligned)
			skb_reserve(skb, dma_get_cache_alignment() - unaligned);

		refilled++;
		rxq->rx_desc_count++;

		rx = rxq->rx_used_desc++;
		if (rxq->rx_used_desc == rxq->rx_ring_size)
			rxq->rx_used_desc = 0;

		rxq->rx_desc_area[rx].buf_ptr = dma_map_single(NULL, skb->data,
						mp->skb_size, DMA_FROM_DEVICE);
		rxq->rx_desc_area[rx].buf_size = mp->skb_size;
		rxq->rx_skb[rx] = skb;
		wmb();
		rxq->rx_desc_area[rx].cmd_sts = BUFFER_OWNED_BY_DMA |
						RX_ENABLE_INTERRUPT;
		wmb();

		/*
		 * The hardware automatically prepends 2 bytes of
		 * dummy data to each received packet, so that the
		 * IP header ends up 16-byte aligned.
		 */
		skb_reserve(skb, 2);
	}

	if (refilled < budget)
		mp->work_rx_refill &= ~(1 << rxq->index);

oom:
	return refilled;
}


/* tx ***********************************************************************/
static inline unsigned int has_tiny_unaligned_frags(struct sk_buff *skb)
{
	int frag;

	for (frag = 0; frag < skb_shinfo(skb)->nr_frags; frag++) {
		skb_frag_t *fragp = &skb_shinfo(skb)->frags[frag];
		if (fragp->size <= 8 && fragp->page_offset & 7)
			return 1;
	}

	return 0;
}

static int txq_alloc_desc_index(struct tx_queue *txq)
{
	int tx_desc_curr;

	BUG_ON(txq->tx_desc_count >= txq->tx_ring_size);

	tx_desc_curr = txq->tx_curr_desc++;
	if (txq->tx_curr_desc == txq->tx_ring_size)
		txq->tx_curr_desc = 0;

	BUG_ON(txq->tx_curr_desc == txq->tx_used_desc);

	return tx_desc_curr;
}

static void txq_submit_frag_skb(struct tx_queue *txq, struct sk_buff *skb)
{
	int nr_frags = skb_shinfo(skb)->nr_frags;
	int frag;

	for (frag = 0; frag < nr_frags; frag++) {
		skb_frag_t *this_frag;
		int tx_index;
		struct tx_desc *desc;

		this_frag = &skb_shinfo(skb)->frags[frag];
		tx_index = txq_alloc_desc_index(txq);
		desc = &txq->tx_desc_area[tx_index];

		/*
		 * The last fragment will generate an interrupt
		 * which will free the skb on TX completion.
		 */
		if (frag == nr_frags - 1) {
			desc->cmd_sts = BUFFER_OWNED_BY_DMA |
					ZERO_PADDING | TX_LAST_DESC |
					TX_ENABLE_INTERRUPT;
		} else {
			desc->cmd_sts = BUFFER_OWNED_BY_DMA;
		}

		desc->l4i_chk = 0;
		desc->byte_cnt = this_frag->size;
		desc->buf_ptr = dma_map_page(NULL, this_frag->page,
						this_frag->page_offset,
						this_frag->size,
						DMA_TO_DEVICE);
	}
}

static inline __be16 sum16_as_be(__sum16 sum)
{
	return (__force __be16)sum;
}

static int txq_submit_skb(struct tx_queue *txq, struct sk_buff *skb)
{
	struct mv643xx_eth_private *mp = txq_to_mp(txq);
	int nr_frags = skb_shinfo(skb)->nr_frags;
	int tx_index;
	struct tx_desc *desc;
	u32 cmd_sts;
	u16 l4i_chk;
	int length;

	cmd_sts = TX_FIRST_DESC | GEN_CRC | BUFFER_OWNED_BY_DMA;
	l4i_chk = 0;

	if (skb->ip_summed == CHECKSUM_PARTIAL) {
		int tag_bytes;

		BUG_ON(skb->protocol != htons(ETH_P_IP) &&
		       skb->protocol != htons(ETH_P_8021Q));

		tag_bytes = (void *)ip_hdr(skb) - (void *)skb->data - ETH_HLEN;
		if (unlikely(tag_bytes & ~12)) {
			if (skb_checksum_help(skb) == 0)
				goto no_csum;
			kfree_skb(skb);
			return 1;
		}

		if (tag_bytes & 4)
			cmd_sts |= MAC_HDR_EXTRA_4_BYTES;
		if (tag_bytes & 8)
			cmd_sts |= MAC_HDR_EXTRA_8_BYTES;

		cmd_sts |= GEN_TCP_UDP_CHECKSUM |
			   GEN_IP_V4_CHECKSUM   |
			   ip_hdr(skb)->ihl << TX_IHL_SHIFT;

		switch (ip_hdr(skb)->protocol) {
		case IPPROTO_UDP:
			cmd_sts |= UDP_FRAME;
			l4i_chk = ntohs(sum16_as_be(udp_hdr(skb)->check));
			break;
		case IPPROTO_TCP:
			l4i_chk = ntohs(sum16_as_be(tcp_hdr(skb)->check));
			break;
		default:
			BUG();
		}
	} else {
no_csum:
		/* Errata BTS #50, IHL must be 5 if no HW checksum */
		cmd_sts |= 5 << TX_IHL_SHIFT;
	}

	tx_index = txq_alloc_desc_index(txq);
	desc = &txq->tx_desc_area[tx_index];

	if (nr_frags) {
		txq_submit_frag_skb(txq, skb);
		length = skb_headlen(skb);
	} else {
		cmd_sts |= ZERO_PADDING | TX_LAST_DESC | TX_ENABLE_INTERRUPT;
		length = skb->len;
	}

	desc->l4i_chk = l4i_chk;
	desc->byte_cnt = length;
	desc->buf_ptr = dma_map_single(NULL, skb->data, length, DMA_TO_DEVICE);

	__skb_queue_tail(&txq->tx_skb, skb);

	/* ensure all other descriptors are written before first cmd_sts */
	wmb();
	desc->cmd_sts = cmd_sts;

	/* clear TX_END status */
	mp->work_tx_end &= ~(1 << txq->index);

	/* ensure all descriptors are written before poking hardware */
	wmb();
	txq_enable(txq);

	txq->tx_desc_count += nr_frags + 1;

	return 0;
}

static int mv643xx_eth_xmit(struct sk_buff *skb, struct net_device *dev)
{
	struct mv643xx_eth_private *mp = netdev_priv(dev);
	int queue;
	struct tx_queue *txq;
	struct netdev_queue *nq;

	queue = skb_get_queue_mapping(skb);
	txq = mp->txq + queue;
	nq = netdev_get_tx_queue(dev, queue);

	if (has_tiny_unaligned_frags(skb) && __skb_linearize(skb)) {
		txq->tx_dropped++;
		dev_printk(KERN_DEBUG, &dev->dev,
			   "failed to linearize skb with tiny "
			   "unaligned fragment\n");
		return NETDEV_TX_BUSY;
	}

	if (txq->tx_ring_size - txq->tx_desc_count < MAX_SKB_FRAGS + 1) {
		if (net_ratelimit())
			dev_printk(KERN_ERR, &dev->dev, "tx queue full?!\n");
		kfree_skb(skb);
		return NETDEV_TX_OK;
	}

	if (!txq_submit_skb(txq, skb)) {
		int entries_left;

		txq->tx_bytes += skb->len;
		txq->tx_packets++;
		dev->trans_start = jiffies;

		entries_left = txq->tx_ring_size - txq->tx_desc_count;
		if (entries_left < MAX_SKB_FRAGS + 1)
			netif_tx_stop_queue(nq);
	}

	return NETDEV_TX_OK;
}


/* tx napi ******************************************************************/
static void txq_kick(struct tx_queue *txq)
{
	struct mv643xx_eth_private *mp = txq_to_mp(txq);
	struct netdev_queue *nq = netdev_get_tx_queue(mp->dev, txq->index);
	u32 hw_desc_ptr;
	u32 expected_ptr;

	__netif_tx_lock(nq, smp_processor_id());

	if (rdl(mp, TXQ_COMMAND(mp->port_num)) & (1 << txq->index))
		goto out;

	hw_desc_ptr = rdl(mp, TXQ_CURRENT_DESC_PTR(mp->port_num, txq->index));
	expected_ptr = (u32)txq->tx_desc_dma +
				txq->tx_curr_desc * sizeof(struct tx_desc);

	if (hw_desc_ptr != expected_ptr)
		txq_enable(txq);

out:
	__netif_tx_unlock(nq);

	mp->work_tx_end &= ~(1 << txq->index);
}

static int txq_reclaim(struct tx_queue *txq, int budget, int force)
{
	struct mv643xx_eth_private *mp = txq_to_mp(txq);
	struct netdev_queue *nq = netdev_get_tx_queue(mp->dev, txq->index);
	int reclaimed;

	__netif_tx_lock(nq, smp_processor_id());

	reclaimed = 0;
	while (reclaimed < budget && txq->tx_desc_count > 0) {
		int tx_index;
		struct tx_desc *desc;
		u32 cmd_sts;
		struct sk_buff *skb;

		tx_index = txq->tx_used_desc;
		desc = &txq->tx_desc_area[tx_index];
		cmd_sts = desc->cmd_sts;

		if (cmd_sts & BUFFER_OWNED_BY_DMA) {
			if (!force)
				break;
			desc->cmd_sts = cmd_sts & ~BUFFER_OWNED_BY_DMA;
		}

		txq->tx_used_desc = tx_index + 1;
		if (txq->tx_used_desc == txq->tx_ring_size)
			txq->tx_used_desc = 0;

		reclaimed++;
		txq->tx_desc_count--;

		skb = NULL;
		if (cmd_sts & TX_LAST_DESC)
			skb = __skb_dequeue(&txq->tx_skb);

		if (cmd_sts & ERROR_SUMMARY) {
			dev_printk(KERN_INFO, &mp->dev->dev, "tx error\n");
			mp->dev->stats.tx_errors++;
		}

		if (cmd_sts & TX_FIRST_DESC) {
			dma_unmap_single(NULL, desc->buf_ptr,
					 desc->byte_cnt, DMA_TO_DEVICE);
		} else {
			dma_unmap_page(NULL, desc->buf_ptr,
				       desc->byte_cnt, DMA_TO_DEVICE);
		}

		if (skb != NULL) {
			if (skb_queue_len(&mp->rx_recycle) <
					mp->default_rx_ring_size &&
<<<<<<< HEAD
			    skb_recycle_check(skb, mp->skb_size))
=======
			    skb_recycle_check(skb, mp->skb_size +
					dma_get_cache_alignment() - 1))
>>>>>>> c07f62e5
				__skb_queue_head(&mp->rx_recycle, skb);
			else
				dev_kfree_skb(skb);
		}
	}

	__netif_tx_unlock(nq);

	if (reclaimed < budget)
		mp->work_tx &= ~(1 << txq->index);

	return reclaimed;
}


/* tx rate control **********************************************************/
/*
 * Set total maximum TX rate (shared by all TX queues for this port)
 * to 'rate' bits per second, with a maximum burst of 'burst' bytes.
 */
static void tx_set_rate(struct mv643xx_eth_private *mp, int rate, int burst)
{
	int token_rate;
	int mtu;
	int bucket_size;

	token_rate = ((rate / 1000) * 64) / (mp->shared->t_clk / 1000);
	if (token_rate > 1023)
		token_rate = 1023;

	mtu = (mp->dev->mtu + 255) >> 8;
	if (mtu > 63)
		mtu = 63;

	bucket_size = (burst + 255) >> 8;
	if (bucket_size > 65535)
		bucket_size = 65535;

	switch (mp->shared->tx_bw_control) {
	case TX_BW_CONTROL_OLD_LAYOUT:
		wrl(mp, TX_BW_RATE(mp->port_num), token_rate);
		wrl(mp, TX_BW_MTU(mp->port_num), mtu);
		wrl(mp, TX_BW_BURST(mp->port_num), bucket_size);
		break;
	case TX_BW_CONTROL_NEW_LAYOUT:
		wrl(mp, TX_BW_RATE_MOVED(mp->port_num), token_rate);
		wrl(mp, TX_BW_MTU_MOVED(mp->port_num), mtu);
		wrl(mp, TX_BW_BURST_MOVED(mp->port_num), bucket_size);
		break;
	}
}

static void txq_set_rate(struct tx_queue *txq, int rate, int burst)
{
	struct mv643xx_eth_private *mp = txq_to_mp(txq);
	int token_rate;
	int bucket_size;

	token_rate = ((rate / 1000) * 64) / (mp->shared->t_clk / 1000);
	if (token_rate > 1023)
		token_rate = 1023;

	bucket_size = (burst + 255) >> 8;
	if (bucket_size > 65535)
		bucket_size = 65535;

	wrl(mp, TXQ_BW_TOKENS(mp->port_num, txq->index), token_rate << 14);
	wrl(mp, TXQ_BW_CONF(mp->port_num, txq->index),
			(bucket_size << 10) | token_rate);
}

static void txq_set_fixed_prio_mode(struct tx_queue *txq)
{
	struct mv643xx_eth_private *mp = txq_to_mp(txq);
	int off;
	u32 val;

	/*
	 * Turn on fixed priority mode.
	 */
	off = 0;
	switch (mp->shared->tx_bw_control) {
	case TX_BW_CONTROL_OLD_LAYOUT:
		off = TXQ_FIX_PRIO_CONF(mp->port_num);
		break;
	case TX_BW_CONTROL_NEW_LAYOUT:
		off = TXQ_FIX_PRIO_CONF_MOVED(mp->port_num);
		break;
	}

	if (off) {
		val = rdl(mp, off);
		val |= 1 << txq->index;
		wrl(mp, off, val);
	}
}

static void txq_set_wrr(struct tx_queue *txq, int weight)
{
	struct mv643xx_eth_private *mp = txq_to_mp(txq);
	int off;
	u32 val;

	/*
	 * Turn off fixed priority mode.
	 */
	off = 0;
	switch (mp->shared->tx_bw_control) {
	case TX_BW_CONTROL_OLD_LAYOUT:
		off = TXQ_FIX_PRIO_CONF(mp->port_num);
		break;
	case TX_BW_CONTROL_NEW_LAYOUT:
		off = TXQ_FIX_PRIO_CONF_MOVED(mp->port_num);
		break;
	}

	if (off) {
		val = rdl(mp, off);
		val &= ~(1 << txq->index);
		wrl(mp, off, val);

		/*
		 * Configure WRR weight for this queue.
		 */
		off = TXQ_BW_WRR_CONF(mp->port_num, txq->index);

		val = rdl(mp, off);
		val = (val & ~0xff) | (weight & 0xff);
		wrl(mp, off, val);
	}
}


/* mii management interface *************************************************/
static irqreturn_t mv643xx_eth_err_irq(int irq, void *dev_id)
{
	struct mv643xx_eth_shared_private *msp = dev_id;

	if (readl(msp->base + ERR_INT_CAUSE) & ERR_INT_SMI_DONE) {
		writel(~ERR_INT_SMI_DONE, msp->base + ERR_INT_CAUSE);
		wake_up(&msp->smi_busy_wait);
		return IRQ_HANDLED;
	}

	return IRQ_NONE;
}

static int smi_is_done(struct mv643xx_eth_shared_private *msp)
{
	return !(readl(msp->base + SMI_REG) & SMI_BUSY);
}

static int smi_wait_ready(struct mv643xx_eth_shared_private *msp)
{
	if (msp->err_interrupt == NO_IRQ) {
		int i;

		for (i = 0; !smi_is_done(msp); i++) {
			if (i == 10)
				return -ETIMEDOUT;
			msleep(10);
		}

		return 0;
	}

<<<<<<< HEAD
	if (!wait_event_timeout(msp->smi_busy_wait, smi_is_done(msp),
				msecs_to_jiffies(100)))
		return -ETIMEDOUT;
=======
	if (!smi_is_done(msp)) {
		wait_event_timeout(msp->smi_busy_wait, smi_is_done(msp),
				   msecs_to_jiffies(100));
		if (!smi_is_done(msp))
			return -ETIMEDOUT;
	}
>>>>>>> c07f62e5

	return 0;
}

static int smi_bus_read(struct mii_bus *bus, int addr, int reg)
{
	struct mv643xx_eth_shared_private *msp = bus->priv;
	void __iomem *smi_reg = msp->base + SMI_REG;
	int ret;

	if (smi_wait_ready(msp)) {
		printk("mv643xx_eth: SMI bus busy timeout\n");
		return -ETIMEDOUT;
	}

	writel(SMI_OPCODE_READ | (reg << 21) | (addr << 16), smi_reg);

	if (smi_wait_ready(msp)) {
		printk("mv643xx_eth: SMI bus busy timeout\n");
		return -ETIMEDOUT;
	}

	ret = readl(smi_reg);
	if (!(ret & SMI_READ_VALID)) {
		printk("mv643xx_eth: SMI bus read not valid\n");
		return -ENODEV;
	}

	return ret & 0xffff;
}

static int smi_bus_write(struct mii_bus *bus, int addr, int reg, u16 val)
{
	struct mv643xx_eth_shared_private *msp = bus->priv;
	void __iomem *smi_reg = msp->base + SMI_REG;

	if (smi_wait_ready(msp)) {
		printk("mv643xx_eth: SMI bus busy timeout\n");
		return -ETIMEDOUT;
	}

	writel(SMI_OPCODE_WRITE | (reg << 21) |
		(addr << 16) | (val & 0xffff), smi_reg);

	if (smi_wait_ready(msp)) {
		printk("mv643xx_eth: SMI bus busy timeout\n");
		return -ETIMEDOUT;
	}

	return 0;
}


/* statistics ***************************************************************/
static struct net_device_stats *mv643xx_eth_get_stats(struct net_device *dev)
{
	struct mv643xx_eth_private *mp = netdev_priv(dev);
	struct net_device_stats *stats = &dev->stats;
	unsigned long tx_packets = 0;
	unsigned long tx_bytes = 0;
	unsigned long tx_dropped = 0;
	int i;

	for (i = 0; i < mp->txq_count; i++) {
		struct tx_queue *txq = mp->txq + i;

		tx_packets += txq->tx_packets;
		tx_bytes += txq->tx_bytes;
		tx_dropped += txq->tx_dropped;
	}

	stats->tx_packets = tx_packets;
	stats->tx_bytes = tx_bytes;
	stats->tx_dropped = tx_dropped;

	return stats;
}

static inline u32 mib_read(struct mv643xx_eth_private *mp, int offset)
{
	return rdl(mp, MIB_COUNTERS(mp->port_num) + offset);
}

static void mib_counters_clear(struct mv643xx_eth_private *mp)
{
	int i;

	for (i = 0; i < 0x80; i += 4)
		mib_read(mp, i);
}

static void mib_counters_update(struct mv643xx_eth_private *mp)
{
	struct mib_counters *p = &mp->mib_counters;

	spin_lock(&mp->mib_counters_lock);
	p->good_octets_received += mib_read(mp, 0x00);
	p->good_octets_received += (u64)mib_read(mp, 0x04) << 32;
	p->bad_octets_received += mib_read(mp, 0x08);
	p->internal_mac_transmit_err += mib_read(mp, 0x0c);
	p->good_frames_received += mib_read(mp, 0x10);
	p->bad_frames_received += mib_read(mp, 0x14);
	p->broadcast_frames_received += mib_read(mp, 0x18);
	p->multicast_frames_received += mib_read(mp, 0x1c);
	p->frames_64_octets += mib_read(mp, 0x20);
	p->frames_65_to_127_octets += mib_read(mp, 0x24);
	p->frames_128_to_255_octets += mib_read(mp, 0x28);
	p->frames_256_to_511_octets += mib_read(mp, 0x2c);
	p->frames_512_to_1023_octets += mib_read(mp, 0x30);
	p->frames_1024_to_max_octets += mib_read(mp, 0x34);
	p->good_octets_sent += mib_read(mp, 0x38);
	p->good_octets_sent += (u64)mib_read(mp, 0x3c) << 32;
	p->good_frames_sent += mib_read(mp, 0x40);
	p->excessive_collision += mib_read(mp, 0x44);
	p->multicast_frames_sent += mib_read(mp, 0x48);
	p->broadcast_frames_sent += mib_read(mp, 0x4c);
	p->unrec_mac_control_received += mib_read(mp, 0x50);
	p->fc_sent += mib_read(mp, 0x54);
	p->good_fc_received += mib_read(mp, 0x58);
	p->bad_fc_received += mib_read(mp, 0x5c);
	p->undersize_received += mib_read(mp, 0x60);
	p->fragments_received += mib_read(mp, 0x64);
	p->oversize_received += mib_read(mp, 0x68);
	p->jabber_received += mib_read(mp, 0x6c);
	p->mac_receive_error += mib_read(mp, 0x70);
	p->bad_crc_event += mib_read(mp, 0x74);
	p->collision += mib_read(mp, 0x78);
	p->late_collision += mib_read(mp, 0x7c);
	spin_unlock(&mp->mib_counters_lock);

	mod_timer(&mp->mib_counters_timer, jiffies + 30 * HZ);
}

static void mib_counters_timer_wrapper(unsigned long _mp)
{
	struct mv643xx_eth_private *mp = (void *)_mp;

	mib_counters_update(mp);
}


/* ethtool ******************************************************************/
struct mv643xx_eth_stats {
	char stat_string[ETH_GSTRING_LEN];
	int sizeof_stat;
	int netdev_off;
	int mp_off;
};

#define SSTAT(m)						\
	{ #m, FIELD_SIZEOF(struct net_device_stats, m),		\
	  offsetof(struct net_device, stats.m), -1 }

#define MIBSTAT(m)						\
	{ #m, FIELD_SIZEOF(struct mib_counters, m),		\
	  -1, offsetof(struct mv643xx_eth_private, mib_counters.m) }

static const struct mv643xx_eth_stats mv643xx_eth_stats[] = {
	SSTAT(rx_packets),
	SSTAT(tx_packets),
	SSTAT(rx_bytes),
	SSTAT(tx_bytes),
	SSTAT(rx_errors),
	SSTAT(tx_errors),
	SSTAT(rx_dropped),
	SSTAT(tx_dropped),
	MIBSTAT(good_octets_received),
	MIBSTAT(bad_octets_received),
	MIBSTAT(internal_mac_transmit_err),
	MIBSTAT(good_frames_received),
	MIBSTAT(bad_frames_received),
	MIBSTAT(broadcast_frames_received),
	MIBSTAT(multicast_frames_received),
	MIBSTAT(frames_64_octets),
	MIBSTAT(frames_65_to_127_octets),
	MIBSTAT(frames_128_to_255_octets),
	MIBSTAT(frames_256_to_511_octets),
	MIBSTAT(frames_512_to_1023_octets),
	MIBSTAT(frames_1024_to_max_octets),
	MIBSTAT(good_octets_sent),
	MIBSTAT(good_frames_sent),
	MIBSTAT(excessive_collision),
	MIBSTAT(multicast_frames_sent),
	MIBSTAT(broadcast_frames_sent),
	MIBSTAT(unrec_mac_control_received),
	MIBSTAT(fc_sent),
	MIBSTAT(good_fc_received),
	MIBSTAT(bad_fc_received),
	MIBSTAT(undersize_received),
	MIBSTAT(fragments_received),
	MIBSTAT(oversize_received),
	MIBSTAT(jabber_received),
	MIBSTAT(mac_receive_error),
	MIBSTAT(bad_crc_event),
	MIBSTAT(collision),
	MIBSTAT(late_collision),
};

static int mv643xx_eth_get_settings(struct net_device *dev, struct ethtool_cmd *cmd)
{
	struct mv643xx_eth_private *mp = netdev_priv(dev);
	int err;

	err = phy_read_status(mp->phy);
	if (err == 0)
		err = phy_ethtool_gset(mp->phy, cmd);

	/*
	 * The MAC does not support 1000baseT_Half.
	 */
	cmd->supported &= ~SUPPORTED_1000baseT_Half;
	cmd->advertising &= ~ADVERTISED_1000baseT_Half;

	return err;
}

static int mv643xx_eth_get_settings_phyless(struct net_device *dev, struct ethtool_cmd *cmd)
{
	struct mv643xx_eth_private *mp = netdev_priv(dev);
	u32 port_status;

	port_status = rdl(mp, PORT_STATUS(mp->port_num));

	cmd->supported = SUPPORTED_MII;
	cmd->advertising = ADVERTISED_MII;
	switch (port_status & PORT_SPEED_MASK) {
	case PORT_SPEED_10:
		cmd->speed = SPEED_10;
		break;
	case PORT_SPEED_100:
		cmd->speed = SPEED_100;
		break;
	case PORT_SPEED_1000:
		cmd->speed = SPEED_1000;
		break;
	default:
		cmd->speed = -1;
		break;
	}
	cmd->duplex = (port_status & FULL_DUPLEX) ? DUPLEX_FULL : DUPLEX_HALF;
	cmd->port = PORT_MII;
	cmd->phy_address = 0;
	cmd->transceiver = XCVR_INTERNAL;
	cmd->autoneg = AUTONEG_DISABLE;
	cmd->maxtxpkt = 1;
	cmd->maxrxpkt = 1;

	return 0;
}

static int mv643xx_eth_set_settings(struct net_device *dev, struct ethtool_cmd *cmd)
{
	struct mv643xx_eth_private *mp = netdev_priv(dev);

	/*
	 * The MAC does not support 1000baseT_Half.
	 */
	cmd->advertising &= ~ADVERTISED_1000baseT_Half;

	return phy_ethtool_sset(mp->phy, cmd);
}

static int mv643xx_eth_set_settings_phyless(struct net_device *dev, struct ethtool_cmd *cmd)
{
	return -EINVAL;
}

static void mv643xx_eth_get_drvinfo(struct net_device *dev,
				    struct ethtool_drvinfo *drvinfo)
{
	strncpy(drvinfo->driver,  mv643xx_eth_driver_name, 32);
	strncpy(drvinfo->version, mv643xx_eth_driver_version, 32);
	strncpy(drvinfo->fw_version, "N/A", 32);
	strncpy(drvinfo->bus_info, "platform", 32);
	drvinfo->n_stats = ARRAY_SIZE(mv643xx_eth_stats);
}

static int mv643xx_eth_nway_reset(struct net_device *dev)
{
	struct mv643xx_eth_private *mp = netdev_priv(dev);

	return genphy_restart_aneg(mp->phy);
}

static int mv643xx_eth_nway_reset_phyless(struct net_device *dev)
{
	return -EINVAL;
}

static u32 mv643xx_eth_get_link(struct net_device *dev)
{
	return !!netif_carrier_ok(dev);
}

static void mv643xx_eth_get_strings(struct net_device *dev,
				    uint32_t stringset, uint8_t *data)
{
	int i;

	if (stringset == ETH_SS_STATS) {
		for (i = 0; i < ARRAY_SIZE(mv643xx_eth_stats); i++) {
			memcpy(data + i * ETH_GSTRING_LEN,
				mv643xx_eth_stats[i].stat_string,
				ETH_GSTRING_LEN);
		}
	}
}

static void mv643xx_eth_get_ethtool_stats(struct net_device *dev,
					  struct ethtool_stats *stats,
					  uint64_t *data)
{
	struct mv643xx_eth_private *mp = netdev_priv(dev);
	int i;

	mv643xx_eth_get_stats(dev);
	mib_counters_update(mp);

	for (i = 0; i < ARRAY_SIZE(mv643xx_eth_stats); i++) {
		const struct mv643xx_eth_stats *stat;
		void *p;

		stat = mv643xx_eth_stats + i;

		if (stat->netdev_off >= 0)
			p = ((void *)mp->dev) + stat->netdev_off;
		else
			p = ((void *)mp) + stat->mp_off;

		data[i] = (stat->sizeof_stat == 8) ?
				*(uint64_t *)p : *(uint32_t *)p;
	}
}

static int mv643xx_eth_get_sset_count(struct net_device *dev, int sset)
{
	if (sset == ETH_SS_STATS)
		return ARRAY_SIZE(mv643xx_eth_stats);

	return -EOPNOTSUPP;
}

static const struct ethtool_ops mv643xx_eth_ethtool_ops = {
	.get_settings		= mv643xx_eth_get_settings,
	.set_settings		= mv643xx_eth_set_settings,
	.get_drvinfo		= mv643xx_eth_get_drvinfo,
	.nway_reset		= mv643xx_eth_nway_reset,
	.get_link		= mv643xx_eth_get_link,
	.set_sg			= ethtool_op_set_sg,
	.get_strings		= mv643xx_eth_get_strings,
	.get_ethtool_stats	= mv643xx_eth_get_ethtool_stats,
	.get_sset_count		= mv643xx_eth_get_sset_count,
};

static const struct ethtool_ops mv643xx_eth_ethtool_ops_phyless = {
	.get_settings		= mv643xx_eth_get_settings_phyless,
	.set_settings		= mv643xx_eth_set_settings_phyless,
	.get_drvinfo		= mv643xx_eth_get_drvinfo,
	.nway_reset		= mv643xx_eth_nway_reset_phyless,
	.get_link		= mv643xx_eth_get_link,
	.set_sg			= ethtool_op_set_sg,
	.get_strings		= mv643xx_eth_get_strings,
	.get_ethtool_stats	= mv643xx_eth_get_ethtool_stats,
	.get_sset_count		= mv643xx_eth_get_sset_count,
};


/* address handling *********************************************************/
static void uc_addr_get(struct mv643xx_eth_private *mp, unsigned char *addr)
{
	unsigned int mac_h;
	unsigned int mac_l;

	mac_h = rdl(mp, MAC_ADDR_HIGH(mp->port_num));
	mac_l = rdl(mp, MAC_ADDR_LOW(mp->port_num));

	addr[0] = (mac_h >> 24) & 0xff;
	addr[1] = (mac_h >> 16) & 0xff;
	addr[2] = (mac_h >> 8) & 0xff;
	addr[3] = mac_h & 0xff;
	addr[4] = (mac_l >> 8) & 0xff;
	addr[5] = mac_l & 0xff;
}

static void init_mac_tables(struct mv643xx_eth_private *mp)
{
	int i;

	for (i = 0; i < 0x100; i += 4) {
		wrl(mp, SPECIAL_MCAST_TABLE(mp->port_num) + i, 0);
		wrl(mp, OTHER_MCAST_TABLE(mp->port_num) + i, 0);
	}

	for (i = 0; i < 0x10; i += 4)
		wrl(mp, UNICAST_TABLE(mp->port_num) + i, 0);
}

static void set_filter_table_entry(struct mv643xx_eth_private *mp,
				   int table, unsigned char entry)
{
	unsigned int table_reg;

	/* Set "accepts frame bit" at specified table entry */
	table_reg = rdl(mp, table + (entry & 0xfc));
	table_reg |= 0x01 << (8 * (entry & 3));
	wrl(mp, table + (entry & 0xfc), table_reg);
}

static void uc_addr_set(struct mv643xx_eth_private *mp, unsigned char *addr)
{
	unsigned int mac_h;
	unsigned int mac_l;
	int table;

	mac_l = (addr[4] << 8) | addr[5];
	mac_h = (addr[0] << 24) | (addr[1] << 16) | (addr[2] << 8) | addr[3];

	wrl(mp, MAC_ADDR_LOW(mp->port_num), mac_l);
	wrl(mp, MAC_ADDR_HIGH(mp->port_num), mac_h);

	table = UNICAST_TABLE(mp->port_num);
	set_filter_table_entry(mp, table, addr[5] & 0x0f);
}

static int mv643xx_eth_set_mac_address(struct net_device *dev, void *addr)
{
	struct mv643xx_eth_private *mp = netdev_priv(dev);

	/* +2 is for the offset of the HW addr type */
	memcpy(dev->dev_addr, addr + 2, 6);

	init_mac_tables(mp);
	uc_addr_set(mp, dev->dev_addr);

	return 0;
}

static int addr_crc(unsigned char *addr)
{
	int crc = 0;
	int i;

	for (i = 0; i < 6; i++) {
		int j;

		crc = (crc ^ addr[i]) << 8;
		for (j = 7; j >= 0; j--) {
			if (crc & (0x100 << j))
				crc ^= 0x107 << j;
		}
	}

	return crc;
}

static void mv643xx_eth_set_rx_mode(struct net_device *dev)
{
	struct mv643xx_eth_private *mp = netdev_priv(dev);
	u32 port_config;
	struct dev_addr_list *addr;
	int i;

	port_config = rdl(mp, PORT_CONFIG(mp->port_num));
	if (dev->flags & IFF_PROMISC)
		port_config |= UNICAST_PROMISCUOUS_MODE;
	else
		port_config &= ~UNICAST_PROMISCUOUS_MODE;
	wrl(mp, PORT_CONFIG(mp->port_num), port_config);

	if (dev->flags & (IFF_PROMISC | IFF_ALLMULTI)) {
		int port_num = mp->port_num;
		u32 accept = 0x01010101;

		for (i = 0; i < 0x100; i += 4) {
			wrl(mp, SPECIAL_MCAST_TABLE(port_num) + i, accept);
			wrl(mp, OTHER_MCAST_TABLE(port_num) + i, accept);
		}
		return;
	}

	for (i = 0; i < 0x100; i += 4) {
		wrl(mp, SPECIAL_MCAST_TABLE(mp->port_num) + i, 0);
		wrl(mp, OTHER_MCAST_TABLE(mp->port_num) + i, 0);
	}

	for (addr = dev->mc_list; addr != NULL; addr = addr->next) {
		u8 *a = addr->da_addr;
		int table;

		if (addr->da_addrlen != 6)
			continue;

		if (memcmp(a, "\x01\x00\x5e\x00\x00", 5) == 0) {
			table = SPECIAL_MCAST_TABLE(mp->port_num);
			set_filter_table_entry(mp, table, a[5]);
		} else {
			int crc = addr_crc(a);

			table = OTHER_MCAST_TABLE(mp->port_num);
			set_filter_table_entry(mp, table, crc);
		}
	}
}


/* rx/tx queue initialisation ***********************************************/
static int rxq_init(struct mv643xx_eth_private *mp, int index)
{
	struct rx_queue *rxq = mp->rxq + index;
	struct rx_desc *rx_desc;
	int size;
	int i;

	rxq->index = index;

	rxq->rx_ring_size = mp->default_rx_ring_size;

	rxq->rx_desc_count = 0;
	rxq->rx_curr_desc = 0;
	rxq->rx_used_desc = 0;

	size = rxq->rx_ring_size * sizeof(struct rx_desc);

	if (index == 0 && size <= mp->rx_desc_sram_size) {
		rxq->rx_desc_area = ioremap(mp->rx_desc_sram_addr,
						mp->rx_desc_sram_size);
		rxq->rx_desc_dma = mp->rx_desc_sram_addr;
	} else {
		rxq->rx_desc_area = dma_alloc_coherent(NULL, size,
							&rxq->rx_desc_dma,
							GFP_KERNEL);
	}

	if (rxq->rx_desc_area == NULL) {
		dev_printk(KERN_ERR, &mp->dev->dev,
			   "can't allocate rx ring (%d bytes)\n", size);
		goto out;
	}
	memset(rxq->rx_desc_area, 0, size);

	rxq->rx_desc_area_size = size;
	rxq->rx_skb = kmalloc(rxq->rx_ring_size * sizeof(*rxq->rx_skb),
								GFP_KERNEL);
	if (rxq->rx_skb == NULL) {
		dev_printk(KERN_ERR, &mp->dev->dev,
			   "can't allocate rx skb ring\n");
		goto out_free;
	}

	rx_desc = (struct rx_desc *)rxq->rx_desc_area;
	for (i = 0; i < rxq->rx_ring_size; i++) {
		int nexti;

		nexti = i + 1;
		if (nexti == rxq->rx_ring_size)
			nexti = 0;

		rx_desc[i].next_desc_ptr = rxq->rx_desc_dma +
					nexti * sizeof(struct rx_desc);
	}

	return 0;


out_free:
	if (index == 0 && size <= mp->rx_desc_sram_size)
		iounmap(rxq->rx_desc_area);
	else
		dma_free_coherent(NULL, size,
				  rxq->rx_desc_area,
				  rxq->rx_desc_dma);

out:
	return -ENOMEM;
}

static void rxq_deinit(struct rx_queue *rxq)
{
	struct mv643xx_eth_private *mp = rxq_to_mp(rxq);
	int i;

	rxq_disable(rxq);

	for (i = 0; i < rxq->rx_ring_size; i++) {
		if (rxq->rx_skb[i]) {
			dev_kfree_skb(rxq->rx_skb[i]);
			rxq->rx_desc_count--;
		}
	}

	if (rxq->rx_desc_count) {
		dev_printk(KERN_ERR, &mp->dev->dev,
			   "error freeing rx ring -- %d skbs stuck\n",
			   rxq->rx_desc_count);
	}

	if (rxq->index == 0 &&
	    rxq->rx_desc_area_size <= mp->rx_desc_sram_size)
		iounmap(rxq->rx_desc_area);
	else
		dma_free_coherent(NULL, rxq->rx_desc_area_size,
				  rxq->rx_desc_area, rxq->rx_desc_dma);

	kfree(rxq->rx_skb);
}

static int txq_init(struct mv643xx_eth_private *mp, int index)
{
	struct tx_queue *txq = mp->txq + index;
	struct tx_desc *tx_desc;
	int size;
	int i;

	txq->index = index;

	txq->tx_ring_size = mp->default_tx_ring_size;

	txq->tx_desc_count = 0;
	txq->tx_curr_desc = 0;
	txq->tx_used_desc = 0;

	size = txq->tx_ring_size * sizeof(struct tx_desc);

	if (index == 0 && size <= mp->tx_desc_sram_size) {
		txq->tx_desc_area = ioremap(mp->tx_desc_sram_addr,
						mp->tx_desc_sram_size);
		txq->tx_desc_dma = mp->tx_desc_sram_addr;
	} else {
		txq->tx_desc_area = dma_alloc_coherent(NULL, size,
							&txq->tx_desc_dma,
							GFP_KERNEL);
	}

	if (txq->tx_desc_area == NULL) {
		dev_printk(KERN_ERR, &mp->dev->dev,
			   "can't allocate tx ring (%d bytes)\n", size);
		return -ENOMEM;
	}
	memset(txq->tx_desc_area, 0, size);

	txq->tx_desc_area_size = size;

	tx_desc = (struct tx_desc *)txq->tx_desc_area;
	for (i = 0; i < txq->tx_ring_size; i++) {
		struct tx_desc *txd = tx_desc + i;
		int nexti;

		nexti = i + 1;
		if (nexti == txq->tx_ring_size)
			nexti = 0;

		txd->cmd_sts = 0;
		txd->next_desc_ptr = txq->tx_desc_dma +
					nexti * sizeof(struct tx_desc);
	}

	skb_queue_head_init(&txq->tx_skb);

	return 0;
}

static void txq_deinit(struct tx_queue *txq)
{
	struct mv643xx_eth_private *mp = txq_to_mp(txq);

	txq_disable(txq);
	txq_reclaim(txq, txq->tx_ring_size, 1);

	BUG_ON(txq->tx_used_desc != txq->tx_curr_desc);

	if (txq->index == 0 &&
	    txq->tx_desc_area_size <= mp->tx_desc_sram_size)
		iounmap(txq->tx_desc_area);
	else
		dma_free_coherent(NULL, txq->tx_desc_area_size,
				  txq->tx_desc_area, txq->tx_desc_dma);
}


/* netdev ops and related ***************************************************/
static int mv643xx_eth_collect_events(struct mv643xx_eth_private *mp)
{
	u32 int_cause;
	u32 int_cause_ext;

	int_cause = rdl(mp, INT_CAUSE(mp->port_num)) &
			(INT_TX_END | INT_RX | INT_EXT);
	if (int_cause == 0)
		return 0;

	int_cause_ext = 0;
	if (int_cause & INT_EXT)
		int_cause_ext = rdl(mp, INT_CAUSE_EXT(mp->port_num));

	int_cause &= INT_TX_END | INT_RX;
	if (int_cause) {
		wrl(mp, INT_CAUSE(mp->port_num), ~int_cause);
		mp->work_tx_end |= ((int_cause & INT_TX_END) >> 19) &
				~(rdl(mp, TXQ_COMMAND(mp->port_num)) & 0xff);
		mp->work_rx |= (int_cause & INT_RX) >> 2;
	}

	int_cause_ext &= INT_EXT_LINK_PHY | INT_EXT_TX;
	if (int_cause_ext) {
		wrl(mp, INT_CAUSE_EXT(mp->port_num), ~int_cause_ext);
		if (int_cause_ext & INT_EXT_LINK_PHY)
			mp->work_link = 1;
		mp->work_tx |= int_cause_ext & INT_EXT_TX;
	}

	return 1;
}

static irqreturn_t mv643xx_eth_irq(int irq, void *dev_id)
{
	struct net_device *dev = (struct net_device *)dev_id;
	struct mv643xx_eth_private *mp = netdev_priv(dev);

	if (unlikely(!mv643xx_eth_collect_events(mp)))
		return IRQ_NONE;

	wrl(mp, INT_MASK(mp->port_num), 0);
	napi_schedule(&mp->napi);

	return IRQ_HANDLED;
}

static void handle_link_event(struct mv643xx_eth_private *mp)
{
	struct net_device *dev = mp->dev;
	u32 port_status;
	int speed;
	int duplex;
	int fc;

	port_status = rdl(mp, PORT_STATUS(mp->port_num));
	if (!(port_status & LINK_UP)) {
		if (netif_carrier_ok(dev)) {
			int i;

			printk(KERN_INFO "%s: link down\n", dev->name);

			netif_carrier_off(dev);

			for (i = 0; i < mp->txq_count; i++) {
				struct tx_queue *txq = mp->txq + i;

				txq_reclaim(txq, txq->tx_ring_size, 1);
				txq_reset_hw_ptr(txq);
			}
		}
		return;
	}

	switch (port_status & PORT_SPEED_MASK) {
	case PORT_SPEED_10:
		speed = 10;
		break;
	case PORT_SPEED_100:
		speed = 100;
		break;
	case PORT_SPEED_1000:
		speed = 1000;
		break;
	default:
		speed = -1;
		break;
	}
	duplex = (port_status & FULL_DUPLEX) ? 1 : 0;
	fc = (port_status & FLOW_CONTROL_ENABLED) ? 1 : 0;

	printk(KERN_INFO "%s: link up, %d Mb/s, %s duplex, "
			 "flow control %sabled\n", dev->name,
			 speed, duplex ? "full" : "half",
			 fc ? "en" : "dis");

	if (!netif_carrier_ok(dev))
		netif_carrier_on(dev);
}

static int mv643xx_eth_poll(struct napi_struct *napi, int budget)
{
	struct mv643xx_eth_private *mp;
	int work_done;

	mp = container_of(napi, struct mv643xx_eth_private, napi);

	mp->work_rx_refill |= mp->work_rx_oom;
	mp->work_rx_oom = 0;

	work_done = 0;
	while (work_done < budget) {
		u8 queue_mask;
		int queue;
		int work_tbd;

		if (mp->work_link) {
			mp->work_link = 0;
			handle_link_event(mp);
			continue;
		}

		queue_mask = mp->work_tx | mp->work_tx_end |
				mp->work_rx | mp->work_rx_refill;
		if (!queue_mask) {
			if (mv643xx_eth_collect_events(mp))
				continue;
			break;
		}

		queue = fls(queue_mask) - 1;
		queue_mask = 1 << queue;

		work_tbd = budget - work_done;
		if (work_tbd > 16)
			work_tbd = 16;

		if (mp->work_tx_end & queue_mask) {
			txq_kick(mp->txq + queue);
		} else if (mp->work_tx & queue_mask) {
			work_done += txq_reclaim(mp->txq + queue, work_tbd, 0);
			txq_maybe_wake(mp->txq + queue);
		} else if (mp->work_rx & queue_mask) {
			work_done += rxq_process(mp->rxq + queue, work_tbd);
		} else if (mp->work_rx_refill & queue_mask) {
			work_done += rxq_refill(mp->rxq + queue, work_tbd);
		} else {
			BUG();
		}
	}

	if (work_done < budget) {
		if (mp->work_rx_oom)
			mod_timer(&mp->rx_oom, jiffies + (HZ / 10));
		napi_complete(napi);
		wrl(mp, INT_MASK(mp->port_num), INT_TX_END | INT_RX | INT_EXT);
	}

	return work_done;
}

static inline void oom_timer_wrapper(unsigned long data)
{
	struct mv643xx_eth_private *mp = (void *)data;

	napi_schedule(&mp->napi);
}

static void phy_reset(struct mv643xx_eth_private *mp)
{
	int data;

	data = phy_read(mp->phy, MII_BMCR);
	if (data < 0)
		return;

	data |= BMCR_RESET;
	if (phy_write(mp->phy, MII_BMCR, data) < 0)
		return;

	do {
		data = phy_read(mp->phy, MII_BMCR);
	} while (data >= 0 && data & BMCR_RESET);
}

static void port_start(struct mv643xx_eth_private *mp)
{
	u32 pscr;
	int i;

	/*
	 * Perform PHY reset, if there is a PHY.
	 */
	if (mp->phy != NULL) {
		struct ethtool_cmd cmd;

		mv643xx_eth_get_settings(mp->dev, &cmd);
		phy_reset(mp);
		mv643xx_eth_set_settings(mp->dev, &cmd);
	}

	/*
	 * Configure basic link parameters.
	 */
	pscr = rdl(mp, PORT_SERIAL_CONTROL(mp->port_num));

	pscr |= SERIAL_PORT_ENABLE;
	wrl(mp, PORT_SERIAL_CONTROL(mp->port_num), pscr);

	pscr |= DO_NOT_FORCE_LINK_FAIL;
	if (mp->phy == NULL)
		pscr |= FORCE_LINK_PASS;
	wrl(mp, PORT_SERIAL_CONTROL(mp->port_num), pscr);

	wrl(mp, SDMA_CONFIG(mp->port_num), PORT_SDMA_CONFIG_DEFAULT_VALUE);

	/*
	 * Configure TX path and queues.
	 */
	tx_set_rate(mp, 1000000000, 16777216);
	for (i = 0; i < mp->txq_count; i++) {
		struct tx_queue *txq = mp->txq + i;

		txq_reset_hw_ptr(txq);
		txq_set_rate(txq, 1000000000, 16777216);
		txq_set_fixed_prio_mode(txq);
	}

	/*
	 * Add configured unicast address to address filter table.
	 */
	uc_addr_set(mp, mp->dev->dev_addr);

	/*
	 * Receive all unmatched unicast, TCP, UDP, BPDU and broadcast
	 * frames to RX queue #0, and include the pseudo-header when
	 * calculating receive checksums.
	 */
	wrl(mp, PORT_CONFIG(mp->port_num), 0x02000000);

	/*
	 * Treat BPDUs as normal multicasts, and disable partition mode.
	 */
	wrl(mp, PORT_CONFIG_EXT(mp->port_num), 0x00000000);

	/*
	 * Enable the receive queues.
	 */
	for (i = 0; i < mp->rxq_count; i++) {
		struct rx_queue *rxq = mp->rxq + i;
		int off = RXQ_CURRENT_DESC_PTR(mp->port_num, i);
		u32 addr;

		addr = (u32)rxq->rx_desc_dma;
		addr += rxq->rx_curr_desc * sizeof(struct rx_desc);
		wrl(mp, off, addr);

		rxq_enable(rxq);
	}
}

static void set_rx_coal(struct mv643xx_eth_private *mp, unsigned int delay)
{
	unsigned int coal = ((mp->shared->t_clk / 1000000) * delay) / 64;
	u32 val;

	val = rdl(mp, SDMA_CONFIG(mp->port_num));
	if (mp->shared->extended_rx_coal_limit) {
		if (coal > 0xffff)
			coal = 0xffff;
		val &= ~0x023fff80;
		val |= (coal & 0x8000) << 10;
		val |= (coal & 0x7fff) << 7;
	} else {
		if (coal > 0x3fff)
			coal = 0x3fff;
		val &= ~0x003fff00;
		val |= (coal & 0x3fff) << 8;
	}
	wrl(mp, SDMA_CONFIG(mp->port_num), val);
}

static void set_tx_coal(struct mv643xx_eth_private *mp, unsigned int delay)
{
	unsigned int coal = ((mp->shared->t_clk / 1000000) * delay) / 64;

	if (coal > 0x3fff)
		coal = 0x3fff;
	wrl(mp, TX_FIFO_URGENT_THRESHOLD(mp->port_num), (coal & 0x3fff) << 4);
}

static void mv643xx_eth_recalc_skb_size(struct mv643xx_eth_private *mp)
{
	int skb_size;

	/*
	 * Reserve 2+14 bytes for an ethernet header (the hardware
	 * automatically prepends 2 bytes of dummy data to each
	 * received packet), 16 bytes for up to four VLAN tags, and
	 * 4 bytes for the trailing FCS -- 36 bytes total.
	 */
	skb_size = mp->dev->mtu + 36;

	/*
	 * Make sure that the skb size is a multiple of 8 bytes, as
	 * the lower three bits of the receive descriptor's buffer
	 * size field are ignored by the hardware.
	 */
	mp->skb_size = (skb_size + 7) & ~7;
}

static int mv643xx_eth_open(struct net_device *dev)
{
	struct mv643xx_eth_private *mp = netdev_priv(dev);
	int err;
	int i;

	wrl(mp, INT_CAUSE(mp->port_num), 0);
	wrl(mp, INT_CAUSE_EXT(mp->port_num), 0);
	rdl(mp, INT_CAUSE_EXT(mp->port_num));

	err = request_irq(dev->irq, mv643xx_eth_irq,
			  IRQF_SHARED, dev->name, dev);
	if (err) {
		dev_printk(KERN_ERR, &dev->dev, "can't assign irq\n");
		return -EAGAIN;
	}

	init_mac_tables(mp);

	mv643xx_eth_recalc_skb_size(mp);

	napi_enable(&mp->napi);

	skb_queue_head_init(&mp->rx_recycle);

	for (i = 0; i < mp->rxq_count; i++) {
		err = rxq_init(mp, i);
		if (err) {
			while (--i >= 0)
				rxq_deinit(mp->rxq + i);
			goto out;
		}

		rxq_refill(mp->rxq + i, INT_MAX);
	}

	if (mp->work_rx_oom) {
		mp->rx_oom.expires = jiffies + (HZ / 10);
		add_timer(&mp->rx_oom);
	}

	for (i = 0; i < mp->txq_count; i++) {
		err = txq_init(mp, i);
		if (err) {
			while (--i >= 0)
				txq_deinit(mp->txq + i);
			goto out_free;
		}
	}

	netif_carrier_off(dev);

	port_start(mp);

	set_rx_coal(mp, 0);
	set_tx_coal(mp, 0);

	wrl(mp, INT_MASK_EXT(mp->port_num), INT_EXT_LINK_PHY | INT_EXT_TX);
	wrl(mp, INT_MASK(mp->port_num), INT_TX_END | INT_RX | INT_EXT);

	return 0;


out_free:
	for (i = 0; i < mp->rxq_count; i++)
		rxq_deinit(mp->rxq + i);
out:
	free_irq(dev->irq, dev);

	return err;
}

static void port_reset(struct mv643xx_eth_private *mp)
{
	unsigned int data;
	int i;

	for (i = 0; i < mp->rxq_count; i++)
		rxq_disable(mp->rxq + i);
	for (i = 0; i < mp->txq_count; i++)
		txq_disable(mp->txq + i);

	while (1) {
		u32 ps = rdl(mp, PORT_STATUS(mp->port_num));

		if ((ps & (TX_IN_PROGRESS | TX_FIFO_EMPTY)) == TX_FIFO_EMPTY)
			break;
		udelay(10);
	}

	/* Reset the Enable bit in the Configuration Register */
	data = rdl(mp, PORT_SERIAL_CONTROL(mp->port_num));
	data &= ~(SERIAL_PORT_ENABLE		|
		  DO_NOT_FORCE_LINK_FAIL	|
		  FORCE_LINK_PASS);
	wrl(mp, PORT_SERIAL_CONTROL(mp->port_num), data);
}

static int mv643xx_eth_stop(struct net_device *dev)
{
	struct mv643xx_eth_private *mp = netdev_priv(dev);
	int i;

	wrl(mp, INT_MASK(mp->port_num), 0x00000000);
	rdl(mp, INT_MASK(mp->port_num));

	del_timer_sync(&mp->mib_counters_timer);

	napi_disable(&mp->napi);

	del_timer_sync(&mp->rx_oom);

	netif_carrier_off(dev);

	free_irq(dev->irq, dev);

	port_reset(mp);
	mv643xx_eth_get_stats(dev);
	mib_counters_update(mp);

	skb_queue_purge(&mp->rx_recycle);

	for (i = 0; i < mp->rxq_count; i++)
		rxq_deinit(mp->rxq + i);
	for (i = 0; i < mp->txq_count; i++)
		txq_deinit(mp->txq + i);

	return 0;
}

static int mv643xx_eth_ioctl(struct net_device *dev, struct ifreq *ifr, int cmd)
{
	struct mv643xx_eth_private *mp = netdev_priv(dev);

	if (mp->phy != NULL)
		return phy_mii_ioctl(mp->phy, if_mii(ifr), cmd);

	return -EOPNOTSUPP;
}

static int mv643xx_eth_change_mtu(struct net_device *dev, int new_mtu)
{
	struct mv643xx_eth_private *mp = netdev_priv(dev);

	if (new_mtu < 64 || new_mtu > 9500)
		return -EINVAL;

	dev->mtu = new_mtu;
	mv643xx_eth_recalc_skb_size(mp);
	tx_set_rate(mp, 1000000000, 16777216);

	if (!netif_running(dev))
		return 0;

	/*
	 * Stop and then re-open the interface. This will allocate RX
	 * skbs of the new MTU.
	 * There is a possible danger that the open will not succeed,
	 * due to memory being full.
	 */
	mv643xx_eth_stop(dev);
	if (mv643xx_eth_open(dev)) {
		dev_printk(KERN_ERR, &dev->dev,
			   "fatal error on re-opening device after "
			   "MTU change\n");
	}

	return 0;
}

static void tx_timeout_task(struct work_struct *ugly)
{
	struct mv643xx_eth_private *mp;

	mp = container_of(ugly, struct mv643xx_eth_private, tx_timeout_task);
	if (netif_running(mp->dev)) {
		netif_tx_stop_all_queues(mp->dev);
		port_reset(mp);
		port_start(mp);
		netif_tx_wake_all_queues(mp->dev);
	}
}

static void mv643xx_eth_tx_timeout(struct net_device *dev)
{
	struct mv643xx_eth_private *mp = netdev_priv(dev);

	dev_printk(KERN_INFO, &dev->dev, "tx timeout\n");

	schedule_work(&mp->tx_timeout_task);
}

#ifdef CONFIG_NET_POLL_CONTROLLER
static void mv643xx_eth_netpoll(struct net_device *dev)
{
	struct mv643xx_eth_private *mp = netdev_priv(dev);

	wrl(mp, INT_MASK(mp->port_num), 0x00000000);
	rdl(mp, INT_MASK(mp->port_num));

	mv643xx_eth_irq(dev->irq, dev);

	wrl(mp, INT_MASK(mp->port_num), INT_TX_END | INT_RX | INT_EXT);
}
#endif


/* platform glue ************************************************************/
static void
mv643xx_eth_conf_mbus_windows(struct mv643xx_eth_shared_private *msp,
			      struct mbus_dram_target_info *dram)
{
	void __iomem *base = msp->base;
	u32 win_enable;
	u32 win_protect;
	int i;

	for (i = 0; i < 6; i++) {
		writel(0, base + WINDOW_BASE(i));
		writel(0, base + WINDOW_SIZE(i));
		if (i < 4)
			writel(0, base + WINDOW_REMAP_HIGH(i));
	}

	win_enable = 0x3f;
	win_protect = 0;

	for (i = 0; i < dram->num_cs; i++) {
		struct mbus_dram_window *cs = dram->cs + i;

		writel((cs->base & 0xffff0000) |
			(cs->mbus_attr << 8) |
			dram->mbus_dram_target_id, base + WINDOW_BASE(i));
		writel((cs->size - 1) & 0xffff0000, base + WINDOW_SIZE(i));

		win_enable &= ~(1 << i);
		win_protect |= 3 << (2 * i);
	}

	writel(win_enable, base + WINDOW_BAR_ENABLE);
	msp->win_protect = win_protect;
}

static void infer_hw_params(struct mv643xx_eth_shared_private *msp)
{
	/*
	 * Check whether we have a 14-bit coal limit field in bits
	 * [21:8], or a 16-bit coal limit in bits [25,21:7] of the
	 * SDMA config register.
	 */
	writel(0x02000000, msp->base + SDMA_CONFIG(0));
	if (readl(msp->base + SDMA_CONFIG(0)) & 0x02000000)
		msp->extended_rx_coal_limit = 1;
	else
		msp->extended_rx_coal_limit = 0;

	/*
	 * Check whether the MAC supports TX rate control, and if
	 * yes, whether its associated registers are in the old or
	 * the new place.
	 */
	writel(1, msp->base + TX_BW_MTU_MOVED(0));
	if (readl(msp->base + TX_BW_MTU_MOVED(0)) & 1) {
		msp->tx_bw_control = TX_BW_CONTROL_NEW_LAYOUT;
	} else {
		writel(7, msp->base + TX_BW_RATE(0));
		if (readl(msp->base + TX_BW_RATE(0)) & 7)
			msp->tx_bw_control = TX_BW_CONTROL_OLD_LAYOUT;
		else
			msp->tx_bw_control = TX_BW_CONTROL_ABSENT;
	}
}

static int mv643xx_eth_shared_probe(struct platform_device *pdev)
{
	static int mv643xx_eth_version_printed = 0;
	struct mv643xx_eth_shared_platform_data *pd = pdev->dev.platform_data;
	struct mv643xx_eth_shared_private *msp;
	struct resource *res;
	int ret;

	if (!mv643xx_eth_version_printed++)
		printk(KERN_NOTICE "MV-643xx 10/100/1000 ethernet "
			"driver version %s\n", mv643xx_eth_driver_version);

	ret = -EINVAL;
	res = platform_get_resource(pdev, IORESOURCE_MEM, 0);
	if (res == NULL)
		goto out;

	ret = -ENOMEM;
	msp = kmalloc(sizeof(*msp), GFP_KERNEL);
	if (msp == NULL)
		goto out;
	memset(msp, 0, sizeof(*msp));

	msp->base = ioremap(res->start, res->end - res->start + 1);
	if (msp->base == NULL)
		goto out_free;

	/*
	 * Set up and register SMI bus.
	 */
	if (pd == NULL || pd->shared_smi == NULL) {
		msp->smi_bus = mdiobus_alloc();
		if (msp->smi_bus == NULL)
			goto out_unmap;

		msp->smi_bus->priv = msp;
		msp->smi_bus->name = "mv643xx_eth smi";
		msp->smi_bus->read = smi_bus_read;
		msp->smi_bus->write = smi_bus_write,
		snprintf(msp->smi_bus->id, MII_BUS_ID_SIZE, "%d", pdev->id);
		msp->smi_bus->parent = &pdev->dev;
		msp->smi_bus->phy_mask = 0xffffffff;
		if (mdiobus_register(msp->smi_bus) < 0)
			goto out_free_mii_bus;
		msp->smi = msp;
	} else {
		msp->smi = platform_get_drvdata(pd->shared_smi);
	}

	msp->err_interrupt = NO_IRQ;
	init_waitqueue_head(&msp->smi_busy_wait);

	/*
	 * Check whether the error interrupt is hooked up.
	 */
	res = platform_get_resource(pdev, IORESOURCE_IRQ, 0);
	if (res != NULL) {
		int err;

		err = request_irq(res->start, mv643xx_eth_err_irq,
				  IRQF_SHARED, "mv643xx_eth", msp);
		if (!err) {
			writel(ERR_INT_SMI_DONE, msp->base + ERR_INT_MASK);
			msp->err_interrupt = res->start;
		}
	}

	/*
	 * (Re-)program MBUS remapping windows if we are asked to.
	 */
	if (pd != NULL && pd->dram != NULL)
		mv643xx_eth_conf_mbus_windows(msp, pd->dram);

	/*
	 * Detect hardware parameters.
	 */
	msp->t_clk = (pd != NULL && pd->t_clk != 0) ? pd->t_clk : 133000000;
	infer_hw_params(msp);

	platform_set_drvdata(pdev, msp);

	return 0;

out_free_mii_bus:
	mdiobus_free(msp->smi_bus);
out_unmap:
	iounmap(msp->base);
out_free:
	kfree(msp);
out:
	return ret;
}

static int mv643xx_eth_shared_remove(struct platform_device *pdev)
{
	struct mv643xx_eth_shared_private *msp = platform_get_drvdata(pdev);
	struct mv643xx_eth_shared_platform_data *pd = pdev->dev.platform_data;

	if (pd == NULL || pd->shared_smi == NULL) {
<<<<<<< HEAD
		mdiobus_free(msp->smi_bus);
		mdiobus_unregister(msp->smi_bus);
=======
		mdiobus_unregister(msp->smi_bus);
		mdiobus_free(msp->smi_bus);
>>>>>>> c07f62e5
	}
	if (msp->err_interrupt != NO_IRQ)
		free_irq(msp->err_interrupt, msp);
	iounmap(msp->base);
	kfree(msp);

	return 0;
}

static struct platform_driver mv643xx_eth_shared_driver = {
	.probe		= mv643xx_eth_shared_probe,
	.remove		= mv643xx_eth_shared_remove,
	.driver = {
		.name	= MV643XX_ETH_SHARED_NAME,
		.owner	= THIS_MODULE,
	},
};

static void phy_addr_set(struct mv643xx_eth_private *mp, int phy_addr)
{
	int addr_shift = 5 * mp->port_num;
	u32 data;

	data = rdl(mp, PHY_ADDR);
	data &= ~(0x1f << addr_shift);
	data |= (phy_addr & 0x1f) << addr_shift;
	wrl(mp, PHY_ADDR, data);
}

static int phy_addr_get(struct mv643xx_eth_private *mp)
{
	unsigned int data;

	data = rdl(mp, PHY_ADDR);

	return (data >> (5 * mp->port_num)) & 0x1f;
}

static void set_params(struct mv643xx_eth_private *mp,
		       struct mv643xx_eth_platform_data *pd)
{
	struct net_device *dev = mp->dev;

	if (is_valid_ether_addr(pd->mac_addr))
		memcpy(dev->dev_addr, pd->mac_addr, 6);
	else
		uc_addr_get(mp, dev->dev_addr);

	mp->default_rx_ring_size = DEFAULT_RX_QUEUE_SIZE;
	if (pd->rx_queue_size)
		mp->default_rx_ring_size = pd->rx_queue_size;
	mp->rx_desc_sram_addr = pd->rx_sram_addr;
	mp->rx_desc_sram_size = pd->rx_sram_size;

	mp->rxq_count = pd->rx_queue_count ? : 1;

	mp->default_tx_ring_size = DEFAULT_TX_QUEUE_SIZE;
	if (pd->tx_queue_size)
		mp->default_tx_ring_size = pd->tx_queue_size;
	mp->tx_desc_sram_addr = pd->tx_sram_addr;
	mp->tx_desc_sram_size = pd->tx_sram_size;

	mp->txq_count = pd->tx_queue_count ? : 1;
}

static struct phy_device *phy_scan(struct mv643xx_eth_private *mp,
				   int phy_addr)
{
	struct mii_bus *bus = mp->shared->smi->smi_bus;
	struct phy_device *phydev;
	int start;
	int num;
	int i;

	if (phy_addr == MV643XX_ETH_PHY_ADDR_DEFAULT) {
		start = phy_addr_get(mp) & 0x1f;
		num = 32;
	} else {
		start = phy_addr & 0x1f;
		num = 1;
	}

	phydev = NULL;
	for (i = 0; i < num; i++) {
		int addr = (start + i) & 0x1f;

		if (bus->phy_map[addr] == NULL)
			mdiobus_scan(bus, addr);

		if (phydev == NULL) {
			phydev = bus->phy_map[addr];
			if (phydev != NULL)
				phy_addr_set(mp, addr);
		}
	}

	return phydev;
}

static void phy_init(struct mv643xx_eth_private *mp, int speed, int duplex)
{
	struct phy_device *phy = mp->phy;

	phy_reset(mp);

	phy_attach(mp->dev, phy->dev.bus_id, 0, PHY_INTERFACE_MODE_GMII);

	if (speed == 0) {
		phy->autoneg = AUTONEG_ENABLE;
		phy->speed = 0;
		phy->duplex = 0;
		phy->advertising = phy->supported | ADVERTISED_Autoneg;
	} else {
		phy->autoneg = AUTONEG_DISABLE;
		phy->advertising = 0;
		phy->speed = speed;
		phy->duplex = duplex;
	}
	phy_start_aneg(phy);
}

static void init_pscr(struct mv643xx_eth_private *mp, int speed, int duplex)
{
	u32 pscr;

	pscr = rdl(mp, PORT_SERIAL_CONTROL(mp->port_num));
	if (pscr & SERIAL_PORT_ENABLE) {
		pscr &= ~SERIAL_PORT_ENABLE;
		wrl(mp, PORT_SERIAL_CONTROL(mp->port_num), pscr);
	}

	pscr = MAX_RX_PACKET_9700BYTE | SERIAL_PORT_CONTROL_RESERVED;
	if (mp->phy == NULL) {
		pscr |= DISABLE_AUTO_NEG_SPEED_GMII;
		if (speed == SPEED_1000)
			pscr |= SET_GMII_SPEED_TO_1000;
		else if (speed == SPEED_100)
			pscr |= SET_MII_SPEED_TO_100;

		pscr |= DISABLE_AUTO_NEG_FOR_FLOW_CTRL;

		pscr |= DISABLE_AUTO_NEG_FOR_DUPLEX;
		if (duplex == DUPLEX_FULL)
			pscr |= SET_FULL_DUPLEX_MODE;
	}

	wrl(mp, PORT_SERIAL_CONTROL(mp->port_num), pscr);
}

static int mv643xx_eth_probe(struct platform_device *pdev)
{
	struct mv643xx_eth_platform_data *pd;
	struct mv643xx_eth_private *mp;
	struct net_device *dev;
	struct resource *res;
	DECLARE_MAC_BUF(mac);
	int err;

	pd = pdev->dev.platform_data;
	if (pd == NULL) {
		dev_printk(KERN_ERR, &pdev->dev,
			   "no mv643xx_eth_platform_data\n");
		return -ENODEV;
	}

	if (pd->shared == NULL) {
		dev_printk(KERN_ERR, &pdev->dev,
			   "no mv643xx_eth_platform_data->shared\n");
		return -ENODEV;
	}

	dev = alloc_etherdev_mq(sizeof(struct mv643xx_eth_private), 8);
	if (!dev)
		return -ENOMEM;

	mp = netdev_priv(dev);
	platform_set_drvdata(pdev, mp);

	mp->shared = platform_get_drvdata(pd->shared);
	mp->port_num = pd->port_number;

	mp->dev = dev;

	set_params(mp, pd);
	dev->real_num_tx_queues = mp->txq_count;

	if (pd->phy_addr != MV643XX_ETH_PHY_NONE)
		mp->phy = phy_scan(mp, pd->phy_addr);

	if (mp->phy != NULL) {
		phy_init(mp, pd->speed, pd->duplex);
		SET_ETHTOOL_OPS(dev, &mv643xx_eth_ethtool_ops);
	} else {
		SET_ETHTOOL_OPS(dev, &mv643xx_eth_ethtool_ops_phyless);
	}

	init_pscr(mp, pd->speed, pd->duplex);


	mib_counters_clear(mp);

	init_timer(&mp->mib_counters_timer);
	mp->mib_counters_timer.data = (unsigned long)mp;
	mp->mib_counters_timer.function = mib_counters_timer_wrapper;
	mp->mib_counters_timer.expires = jiffies + 30 * HZ;
	add_timer(&mp->mib_counters_timer);

	spin_lock_init(&mp->mib_counters_lock);

	INIT_WORK(&mp->tx_timeout_task, tx_timeout_task);

	netif_napi_add(dev, &mp->napi, mv643xx_eth_poll, 128);

	init_timer(&mp->rx_oom);
	mp->rx_oom.data = (unsigned long)mp;
	mp->rx_oom.function = oom_timer_wrapper;


	res = platform_get_resource(pdev, IORESOURCE_IRQ, 0);
	BUG_ON(!res);
	dev->irq = res->start;

	dev->get_stats = mv643xx_eth_get_stats;
	dev->hard_start_xmit = mv643xx_eth_xmit;
	dev->open = mv643xx_eth_open;
	dev->stop = mv643xx_eth_stop;
	dev->set_multicast_list = mv643xx_eth_set_rx_mode;
	dev->set_mac_address = mv643xx_eth_set_mac_address;
	dev->do_ioctl = mv643xx_eth_ioctl;
	dev->change_mtu = mv643xx_eth_change_mtu;
	dev->tx_timeout = mv643xx_eth_tx_timeout;
#ifdef CONFIG_NET_POLL_CONTROLLER
	dev->poll_controller = mv643xx_eth_netpoll;
#endif
	dev->watchdog_timeo = 2 * HZ;
	dev->base_addr = 0;

	dev->features = NETIF_F_SG | NETIF_F_IP_CSUM;
	dev->vlan_features = NETIF_F_SG | NETIF_F_IP_CSUM;

	SET_NETDEV_DEV(dev, &pdev->dev);

	if (mp->shared->win_protect)
		wrl(mp, WINDOW_PROTECT(mp->port_num), mp->shared->win_protect);

	err = register_netdev(dev);
	if (err)
		goto out;

	dev_printk(KERN_NOTICE, &dev->dev, "port %d with MAC address %s\n",
		   mp->port_num, print_mac(mac, dev->dev_addr));

	if (mp->tx_desc_sram_size > 0)
		dev_printk(KERN_NOTICE, &dev->dev, "configured with sram\n");

	return 0;

out:
	free_netdev(dev);

	return err;
}

static int mv643xx_eth_remove(struct platform_device *pdev)
{
	struct mv643xx_eth_private *mp = platform_get_drvdata(pdev);

	unregister_netdev(mp->dev);
	if (mp->phy != NULL)
		phy_detach(mp->phy);
	flush_scheduled_work();
	free_netdev(mp->dev);

	platform_set_drvdata(pdev, NULL);

	return 0;
}

static void mv643xx_eth_shutdown(struct platform_device *pdev)
{
	struct mv643xx_eth_private *mp = platform_get_drvdata(pdev);

	/* Mask all interrupts on ethernet port */
	wrl(mp, INT_MASK(mp->port_num), 0);
	rdl(mp, INT_MASK(mp->port_num));

	if (netif_running(mp->dev))
		port_reset(mp);
}

static struct platform_driver mv643xx_eth_driver = {
	.probe		= mv643xx_eth_probe,
	.remove		= mv643xx_eth_remove,
	.shutdown	= mv643xx_eth_shutdown,
	.driver = {
		.name	= MV643XX_ETH_NAME,
		.owner	= THIS_MODULE,
	},
};

static int __init mv643xx_eth_init_module(void)
{
	int rc;

	rc = platform_driver_register(&mv643xx_eth_shared_driver);
	if (!rc) {
		rc = platform_driver_register(&mv643xx_eth_driver);
		if (rc)
			platform_driver_unregister(&mv643xx_eth_shared_driver);
	}

	return rc;
}
module_init(mv643xx_eth_init_module);

static void __exit mv643xx_eth_cleanup_module(void)
{
	platform_driver_unregister(&mv643xx_eth_driver);
	platform_driver_unregister(&mv643xx_eth_shared_driver);
}
module_exit(mv643xx_eth_cleanup_module);

MODULE_AUTHOR("Rabeeh Khoury, Assaf Hoffman, Matthew Dharm, "
	      "Manish Lachwani, Dale Farnsworth and Lennert Buytenhek");
MODULE_DESCRIPTION("Ethernet driver for Marvell MV643XX");
MODULE_LICENSE("GPL");
MODULE_ALIAS("platform:" MV643XX_ETH_SHARED_NAME);
MODULE_ALIAS("platform:" MV643XX_ETH_NAME);<|MERGE_RESOLUTION|>--- conflicted
+++ resolved
@@ -899,12 +899,8 @@
 		if (skb != NULL) {
 			if (skb_queue_len(&mp->rx_recycle) <
 					mp->default_rx_ring_size &&
-<<<<<<< HEAD
-			    skb_recycle_check(skb, mp->skb_size))
-=======
 			    skb_recycle_check(skb, mp->skb_size +
 					dma_get_cache_alignment() - 1))
->>>>>>> c07f62e5
 				__skb_queue_head(&mp->rx_recycle, skb);
 			else
 				dev_kfree_skb(skb);
@@ -1071,18 +1067,12 @@
 		return 0;
 	}
 
-<<<<<<< HEAD
-	if (!wait_event_timeout(msp->smi_busy_wait, smi_is_done(msp),
-				msecs_to_jiffies(100)))
-		return -ETIMEDOUT;
-=======
 	if (!smi_is_done(msp)) {
 		wait_event_timeout(msp->smi_busy_wait, smi_is_done(msp),
 				   msecs_to_jiffies(100));
 		if (!smi_is_done(msp))
 			return -ETIMEDOUT;
 	}
->>>>>>> c07f62e5
 
 	return 0;
 }
@@ -2446,13 +2436,8 @@
 	struct mv643xx_eth_shared_platform_data *pd = pdev->dev.platform_data;
 
 	if (pd == NULL || pd->shared_smi == NULL) {
-<<<<<<< HEAD
-		mdiobus_free(msp->smi_bus);
-		mdiobus_unregister(msp->smi_bus);
-=======
 		mdiobus_unregister(msp->smi_bus);
 		mdiobus_free(msp->smi_bus);
->>>>>>> c07f62e5
 	}
 	if (msp->err_interrupt != NO_IRQ)
 		free_irq(msp->err_interrupt, msp);
