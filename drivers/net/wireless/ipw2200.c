/******************************************************************************

  Copyright(c) 2003 - 2006 Intel Corporation. All rights reserved.

  802.11 status code portion of this file from ethereal-0.10.6:
    Copyright 2000, Axis Communications AB
    Ethereal - Network traffic analyzer
    By Gerald Combs <gerald@ethereal.com>
    Copyright 1998 Gerald Combs

  This program is free software; you can redistribute it and/or modify it
  under the terms of version 2 of the GNU General Public License as
  published by the Free Software Foundation.

  This program is distributed in the hope that it will be useful, but WITHOUT
  ANY WARRANTY; without even the implied warranty of MERCHANTABILITY or
  FITNESS FOR A PARTICULAR PURPOSE.  See the GNU General Public License for
  more details.

  You should have received a copy of the GNU General Public License along with
  this program; if not, write to the Free Software Foundation, Inc., 59
  Temple Place - Suite 330, Boston, MA  02111-1307, USA.

  The full GNU General Public License is included in this distribution in the
  file called LICENSE.

  Contact Information:
  James P. Ketrenos <ipw2100-admin@linux.intel.com>
  Intel Corporation, 5200 N.E. Elam Young Parkway, Hillsboro, OR 97124-6497

******************************************************************************/

#include "ipw2200.h"
#include <linux/version.h>


#ifndef KBUILD_EXTMOD
#define VK "k"
#else
#define VK
#endif

#ifdef CONFIG_IPW2200_DEBUG
#define VD "d"
#else
#define VD
#endif

#ifdef CONFIG_IPW2200_MONITOR
#define VM "m"
#else
#define VM
#endif

#ifdef CONFIG_IPW2200_PROMISCUOUS
#define VP "p"
#else
#define VP
#endif

#ifdef CONFIG_IPW2200_RADIOTAP
#define VR "r"
#else
#define VR
#endif

#ifdef CONFIG_IPW2200_QOS
#define VQ "q"
#else
#define VQ
#endif

#define IPW2200_VERSION "1.1.2" VK VD VM VP VR VQ
#define DRV_DESCRIPTION	"Intel(R) PRO/Wireless 2200/2915 Network Driver"
#define DRV_COPYRIGHT	"Copyright(c) 2003-2006 Intel Corporation"
#define DRV_VERSION     IPW2200_VERSION

#define ETH_P_80211_STATS (ETH_P_80211_RAW + 1)

MODULE_DESCRIPTION(DRV_DESCRIPTION);
MODULE_VERSION(DRV_VERSION);
MODULE_AUTHOR(DRV_COPYRIGHT);
MODULE_LICENSE("GPL");

static int cmdlog = 0;
#ifdef CONFIG_IPW2200_DEBUG
static int debug = 0;
#endif
static int channel = 0;
static int mode = 0;

static u32 ipw_debug_level;
static int associate = 1;
static int auto_create = 1;
static int led = 0;
static int disable = 0;
static int bt_coexist = 0;
static int hwcrypto = 0;
static int roaming = 1;
static const char ipw_modes[] = {
	'a', 'b', 'g', '?'
};
static int antenna = CFG_SYS_ANTENNA_BOTH;
<<<<<<< HEAD

#ifdef CONFIG_IPW2200_PROMISCUOUS
static int rtap_iface = 0;     /* def: 0 -- do not create rtap interface */
#endif


=======

#ifdef CONFIG_IPW2200_PROMISCUOUS
static int rtap_iface = 0;     /* def: 0 -- do not create rtap interface */
#endif


>>>>>>> 89c318ed
#ifdef CONFIG_IPW2200_QOS
static int qos_enable = 0;
static int qos_burst_enable = 0;
static int qos_no_ack_mask = 0;
static int burst_duration_CCK = 0;
static int burst_duration_OFDM = 0;

static struct ieee80211_qos_parameters def_qos_parameters_OFDM = {
	{QOS_TX0_CW_MIN_OFDM, QOS_TX1_CW_MIN_OFDM, QOS_TX2_CW_MIN_OFDM,
	 QOS_TX3_CW_MIN_OFDM},
	{QOS_TX0_CW_MAX_OFDM, QOS_TX1_CW_MAX_OFDM, QOS_TX2_CW_MAX_OFDM,
	 QOS_TX3_CW_MAX_OFDM},
	{QOS_TX0_AIFS, QOS_TX1_AIFS, QOS_TX2_AIFS, QOS_TX3_AIFS},
	{QOS_TX0_ACM, QOS_TX1_ACM, QOS_TX2_ACM, QOS_TX3_ACM},
	{QOS_TX0_TXOP_LIMIT_OFDM, QOS_TX1_TXOP_LIMIT_OFDM,
	 QOS_TX2_TXOP_LIMIT_OFDM, QOS_TX3_TXOP_LIMIT_OFDM}
};

static struct ieee80211_qos_parameters def_qos_parameters_CCK = {
	{QOS_TX0_CW_MIN_CCK, QOS_TX1_CW_MIN_CCK, QOS_TX2_CW_MIN_CCK,
	 QOS_TX3_CW_MIN_CCK},
	{QOS_TX0_CW_MAX_CCK, QOS_TX1_CW_MAX_CCK, QOS_TX2_CW_MAX_CCK,
	 QOS_TX3_CW_MAX_CCK},
	{QOS_TX0_AIFS, QOS_TX1_AIFS, QOS_TX2_AIFS, QOS_TX3_AIFS},
	{QOS_TX0_ACM, QOS_TX1_ACM, QOS_TX2_ACM, QOS_TX3_ACM},
	{QOS_TX0_TXOP_LIMIT_CCK, QOS_TX1_TXOP_LIMIT_CCK, QOS_TX2_TXOP_LIMIT_CCK,
	 QOS_TX3_TXOP_LIMIT_CCK}
};

static struct ieee80211_qos_parameters def_parameters_OFDM = {
	{DEF_TX0_CW_MIN_OFDM, DEF_TX1_CW_MIN_OFDM, DEF_TX2_CW_MIN_OFDM,
	 DEF_TX3_CW_MIN_OFDM},
	{DEF_TX0_CW_MAX_OFDM, DEF_TX1_CW_MAX_OFDM, DEF_TX2_CW_MAX_OFDM,
	 DEF_TX3_CW_MAX_OFDM},
	{DEF_TX0_AIFS, DEF_TX1_AIFS, DEF_TX2_AIFS, DEF_TX3_AIFS},
	{DEF_TX0_ACM, DEF_TX1_ACM, DEF_TX2_ACM, DEF_TX3_ACM},
	{DEF_TX0_TXOP_LIMIT_OFDM, DEF_TX1_TXOP_LIMIT_OFDM,
	 DEF_TX2_TXOP_LIMIT_OFDM, DEF_TX3_TXOP_LIMIT_OFDM}
};

static struct ieee80211_qos_parameters def_parameters_CCK = {
	{DEF_TX0_CW_MIN_CCK, DEF_TX1_CW_MIN_CCK, DEF_TX2_CW_MIN_CCK,
	 DEF_TX3_CW_MIN_CCK},
	{DEF_TX0_CW_MAX_CCK, DEF_TX1_CW_MAX_CCK, DEF_TX2_CW_MAX_CCK,
	 DEF_TX3_CW_MAX_CCK},
	{DEF_TX0_AIFS, DEF_TX1_AIFS, DEF_TX2_AIFS, DEF_TX3_AIFS},
	{DEF_TX0_ACM, DEF_TX1_ACM, DEF_TX2_ACM, DEF_TX3_ACM},
	{DEF_TX0_TXOP_LIMIT_CCK, DEF_TX1_TXOP_LIMIT_CCK, DEF_TX2_TXOP_LIMIT_CCK,
	 DEF_TX3_TXOP_LIMIT_CCK}
};

static u8 qos_oui[QOS_OUI_LEN] = { 0x00, 0x50, 0xF2 };

static int from_priority_to_tx_queue[] = {
	IPW_TX_QUEUE_1, IPW_TX_QUEUE_2, IPW_TX_QUEUE_2, IPW_TX_QUEUE_1,
	IPW_TX_QUEUE_3, IPW_TX_QUEUE_3, IPW_TX_QUEUE_4, IPW_TX_QUEUE_4
};

static u32 ipw_qos_get_burst_duration(struct ipw_priv *priv);

static int ipw_send_qos_params_command(struct ipw_priv *priv, struct ieee80211_qos_parameters
				       *qos_param);
static int ipw_send_qos_info_command(struct ipw_priv *priv, struct ieee80211_qos_information_element
				     *qos_param);
#endif				/* CONFIG_IPW2200_QOS */

static struct iw_statistics *ipw_get_wireless_stats(struct net_device *dev);
static void ipw_remove_current_network(struct ipw_priv *priv);
static void ipw_rx(struct ipw_priv *priv);
static int ipw_queue_tx_reclaim(struct ipw_priv *priv,
				struct clx2_tx_queue *txq, int qindex);
static int ipw_queue_reset(struct ipw_priv *priv);

static int ipw_queue_tx_hcmd(struct ipw_priv *priv, int hcmd, void *buf,
			     int len, int sync);

static void ipw_tx_queue_free(struct ipw_priv *);

static struct ipw_rx_queue *ipw_rx_queue_alloc(struct ipw_priv *);
static void ipw_rx_queue_free(struct ipw_priv *, struct ipw_rx_queue *);
static void ipw_rx_queue_replenish(void *);
static int ipw_up(struct ipw_priv *);
static void ipw_bg_up(void *);
static void ipw_down(struct ipw_priv *);
static void ipw_bg_down(void *);
static int ipw_config(struct ipw_priv *);
static int init_supported_rates(struct ipw_priv *priv,
				struct ipw_supported_rates *prates);
static void ipw_set_hwcrypto_keys(struct ipw_priv *);
static void ipw_send_wep_keys(struct ipw_priv *, int);

static int snprint_line(char *buf, size_t count,
			const u8 * data, u32 len, u32 ofs)
{
	int out, i, j, l;
	char c;

	out = snprintf(buf, count, "%08X", ofs);

	for (l = 0, i = 0; i < 2; i++) {
		out += snprintf(buf + out, count - out, " ");
		for (j = 0; j < 8 && l < len; j++, l++)
			out += snprintf(buf + out, count - out, "%02X ",
					data[(i * 8 + j)]);
		for (; j < 8; j++)
			out += snprintf(buf + out, count - out, "   ");
	}

	out += snprintf(buf + out, count - out, " ");
	for (l = 0, i = 0; i < 2; i++) {
		out += snprintf(buf + out, count - out, " ");
		for (j = 0; j < 8 && l < len; j++, l++) {
			c = data[(i * 8 + j)];
			if (!isascii(c) || !isprint(c))
				c = '.';

			out += snprintf(buf + out, count - out, "%c", c);
		}

		for (; j < 8; j++)
			out += snprintf(buf + out, count - out, " ");
	}

	return out;
}

static void printk_buf(int level, const u8 * data, u32 len)
{
	char line[81];
	u32 ofs = 0;
	if (!(ipw_debug_level & level))
		return;

	while (len) {
		snprint_line(line, sizeof(line), &data[ofs],
			     min(len, 16U), ofs);
		printk(KERN_DEBUG "%s\n", line);
		ofs += 16;
		len -= min(len, 16U);
	}
}

static int snprintk_buf(u8 * output, size_t size, const u8 * data, size_t len)
{
	size_t out = size;
	u32 ofs = 0;
	int total = 0;

	while (size && len) {
		out = snprint_line(output, size, &data[ofs],
				   min_t(size_t, len, 16U), ofs);

		ofs += 16;
		output += out;
		size -= out;
		len -= min_t(size_t, len, 16U);
		total += out;
	}
	return total;
}

/* alias for 32-bit indirect read (for SRAM/reg above 4K), with debug wrapper */
static u32 _ipw_read_reg32(struct ipw_priv *priv, u32 reg);
#define ipw_read_reg32(a, b) _ipw_read_reg32(a, b)

/* alias for 8-bit indirect read (for SRAM/reg above 4K), with debug wrapper */
static u8 _ipw_read_reg8(struct ipw_priv *ipw, u32 reg);
#define ipw_read_reg8(a, b) _ipw_read_reg8(a, b)

/* 8-bit indirect write (for SRAM/reg above 4K), with debug wrapper */
static void _ipw_write_reg8(struct ipw_priv *priv, u32 reg, u8 value);
static inline void ipw_write_reg8(struct ipw_priv *a, u32 b, u8 c)
{
	IPW_DEBUG_IO("%s %d: write_indirect8(0x%08X, 0x%08X)\n", __FILE__,
		     __LINE__, (u32) (b), (u32) (c));
	_ipw_write_reg8(a, b, c);
}

/* 16-bit indirect write (for SRAM/reg above 4K), with debug wrapper */
static void _ipw_write_reg16(struct ipw_priv *priv, u32 reg, u16 value);
static inline void ipw_write_reg16(struct ipw_priv *a, u32 b, u16 c)
{
	IPW_DEBUG_IO("%s %d: write_indirect16(0x%08X, 0x%08X)\n", __FILE__,
		     __LINE__, (u32) (b), (u32) (c));
	_ipw_write_reg16(a, b, c);
}

/* 32-bit indirect write (for SRAM/reg above 4K), with debug wrapper */
static void _ipw_write_reg32(struct ipw_priv *priv, u32 reg, u32 value);
static inline void ipw_write_reg32(struct ipw_priv *a, u32 b, u32 c)
{
	IPW_DEBUG_IO("%s %d: write_indirect32(0x%08X, 0x%08X)\n", __FILE__,
		     __LINE__, (u32) (b), (u32) (c));
	_ipw_write_reg32(a, b, c);
}

/* 8-bit direct write (low 4K) */
#define _ipw_write8(ipw, ofs, val) writeb((val), (ipw)->hw_base + (ofs))

/* 8-bit direct write (for low 4K of SRAM/regs), with debug wrapper */
#define ipw_write8(ipw, ofs, val) \
 IPW_DEBUG_IO("%s %d: write_direct8(0x%08X, 0x%08X)\n", __FILE__, __LINE__, (u32)(ofs), (u32)(val)); \
 _ipw_write8(ipw, ofs, val)

/* 16-bit direct write (low 4K) */
#define _ipw_write16(ipw, ofs, val) writew((val), (ipw)->hw_base + (ofs))

/* 16-bit direct write (for low 4K of SRAM/regs), with debug wrapper */
#define ipw_write16(ipw, ofs, val) \
 IPW_DEBUG_IO("%s %d: write_direct16(0x%08X, 0x%08X)\n", __FILE__, __LINE__, (u32)(ofs), (u32)(val)); \
 _ipw_write16(ipw, ofs, val)

/* 32-bit direct write (low 4K) */
#define _ipw_write32(ipw, ofs, val) writel((val), (ipw)->hw_base + (ofs))

/* 32-bit direct write (for low 4K of SRAM/regs), with debug wrapper */
#define ipw_write32(ipw, ofs, val) \
 IPW_DEBUG_IO("%s %d: write_direct32(0x%08X, 0x%08X)\n", __FILE__, __LINE__, (u32)(ofs), (u32)(val)); \
 _ipw_write32(ipw, ofs, val)

/* 8-bit direct read (low 4K) */
#define _ipw_read8(ipw, ofs) readb((ipw)->hw_base + (ofs))

/* 8-bit direct read (low 4K), with debug wrapper */
static inline u8 __ipw_read8(char *f, u32 l, struct ipw_priv *ipw, u32 ofs)
{
	IPW_DEBUG_IO("%s %d: read_direct8(0x%08X)\n", f, l, (u32) (ofs));
	return _ipw_read8(ipw, ofs);
}

/* alias to 8-bit direct read (low 4K of SRAM/regs), with debug wrapper */
#define ipw_read8(ipw, ofs) __ipw_read8(__FILE__, __LINE__, ipw, ofs)

/* 16-bit direct read (low 4K) */
#define _ipw_read16(ipw, ofs) readw((ipw)->hw_base + (ofs))

/* 16-bit direct read (low 4K), with debug wrapper */
static inline u16 __ipw_read16(char *f, u32 l, struct ipw_priv *ipw, u32 ofs)
{
	IPW_DEBUG_IO("%s %d: read_direct16(0x%08X)\n", f, l, (u32) (ofs));
	return _ipw_read16(ipw, ofs);
}

/* alias to 16-bit direct read (low 4K of SRAM/regs), with debug wrapper */
#define ipw_read16(ipw, ofs) __ipw_read16(__FILE__, __LINE__, ipw, ofs)

/* 32-bit direct read (low 4K) */
#define _ipw_read32(ipw, ofs) readl((ipw)->hw_base + (ofs))

/* 32-bit direct read (low 4K), with debug wrapper */
static inline u32 __ipw_read32(char *f, u32 l, struct ipw_priv *ipw, u32 ofs)
{
	IPW_DEBUG_IO("%s %d: read_direct32(0x%08X)\n", f, l, (u32) (ofs));
	return _ipw_read32(ipw, ofs);
}

/* alias to 32-bit direct read (low 4K of SRAM/regs), with debug wrapper */
#define ipw_read32(ipw, ofs) __ipw_read32(__FILE__, __LINE__, ipw, ofs)

/* multi-byte read (above 4K), with debug wrapper */
static void _ipw_read_indirect(struct ipw_priv *, u32, u8 *, int);
static inline void __ipw_read_indirect(const char *f, int l,
				       struct ipw_priv *a, u32 b, u8 * c, int d)
{
	IPW_DEBUG_IO("%s %d: read_indirect(0x%08X) %d bytes\n", f, l, (u32) (b),
		     d);
	_ipw_read_indirect(a, b, c, d);
}

/* alias to multi-byte read (SRAM/regs above 4K), with debug wrapper */
#define ipw_read_indirect(a, b, c, d) __ipw_read_indirect(__FILE__, __LINE__, a, b, c, d)

/* alias to multi-byte read (SRAM/regs above 4K), with debug wrapper */
static void _ipw_write_indirect(struct ipw_priv *priv, u32 addr, u8 * data,
				int num);
#define ipw_write_indirect(a, b, c, d) \
	IPW_DEBUG_IO("%s %d: write_indirect(0x%08X) %d bytes\n", __FILE__, __LINE__, (u32)(b), d); \
	_ipw_write_indirect(a, b, c, d)

/* 32-bit indirect write (above 4K) */
static void _ipw_write_reg32(struct ipw_priv *priv, u32 reg, u32 value)
{
	IPW_DEBUG_IO(" %p : reg = 0x%8X : value = 0x%8X\n", priv, reg, value);
	_ipw_write32(priv, IPW_INDIRECT_ADDR, reg);
	_ipw_write32(priv, IPW_INDIRECT_DATA, value);
}

/* 8-bit indirect write (above 4K) */
static void _ipw_write_reg8(struct ipw_priv *priv, u32 reg, u8 value)
{
	u32 aligned_addr = reg & IPW_INDIRECT_ADDR_MASK;	/* dword align */
	u32 dif_len = reg - aligned_addr;

	IPW_DEBUG_IO(" reg = 0x%8X : value = 0x%8X\n", reg, value);
	_ipw_write32(priv, IPW_INDIRECT_ADDR, aligned_addr);
	_ipw_write8(priv, IPW_INDIRECT_DATA + dif_len, value);
}

/* 16-bit indirect write (above 4K) */
static void _ipw_write_reg16(struct ipw_priv *priv, u32 reg, u16 value)
{
	u32 aligned_addr = reg & IPW_INDIRECT_ADDR_MASK;	/* dword align */
	u32 dif_len = (reg - aligned_addr) & (~0x1ul);

	IPW_DEBUG_IO(" reg = 0x%8X : value = 0x%8X\n", reg, value);
	_ipw_write32(priv, IPW_INDIRECT_ADDR, aligned_addr);
	_ipw_write16(priv, IPW_INDIRECT_DATA + dif_len, value);
}

/* 8-bit indirect read (above 4K) */
static u8 _ipw_read_reg8(struct ipw_priv *priv, u32 reg)
{
	u32 word;
	_ipw_write32(priv, IPW_INDIRECT_ADDR, reg & IPW_INDIRECT_ADDR_MASK);
	IPW_DEBUG_IO(" reg = 0x%8X : \n", reg);
	word = _ipw_read32(priv, IPW_INDIRECT_DATA);
	return (word >> ((reg & 0x3) * 8)) & 0xff;
}

/* 32-bit indirect read (above 4K) */
static u32 _ipw_read_reg32(struct ipw_priv *priv, u32 reg)
{
	u32 value;

	IPW_DEBUG_IO("%p : reg = 0x%08x\n", priv, reg);

	_ipw_write32(priv, IPW_INDIRECT_ADDR, reg);
	value = _ipw_read32(priv, IPW_INDIRECT_DATA);
	IPW_DEBUG_IO(" reg = 0x%4X : value = 0x%4x \n", reg, value);
	return value;
}

/* General purpose, no alignment requirement, iterative (multi-byte) read, */
/*    for area above 1st 4K of SRAM/reg space */
static void _ipw_read_indirect(struct ipw_priv *priv, u32 addr, u8 * buf,
			       int num)
{
	u32 aligned_addr = addr & IPW_INDIRECT_ADDR_MASK;	/* dword align */
	u32 dif_len = addr - aligned_addr;
	u32 i;

	IPW_DEBUG_IO("addr = %i, buf = %p, num = %i\n", addr, buf, num);

	if (num <= 0) {
		return;
	}

	/* Read the first dword (or portion) byte by byte */
	if (unlikely(dif_len)) {
		_ipw_write32(priv, IPW_INDIRECT_ADDR, aligned_addr);
		/* Start reading at aligned_addr + dif_len */
		for (i = dif_len; ((i < 4) && (num > 0)); i++, num--)
			*buf++ = _ipw_read8(priv, IPW_INDIRECT_DATA + i);
		aligned_addr += 4;
	}

	/* Read all of the middle dwords as dwords, with auto-increment */
	_ipw_write32(priv, IPW_AUTOINC_ADDR, aligned_addr);
	for (; num >= 4; buf += 4, aligned_addr += 4, num -= 4)
		*(u32 *) buf = _ipw_read32(priv, IPW_AUTOINC_DATA);

	/* Read the last dword (or portion) byte by byte */
	if (unlikely(num)) {
		_ipw_write32(priv, IPW_INDIRECT_ADDR, aligned_addr);
		for (i = 0; num > 0; i++, num--)
			*buf++ = ipw_read8(priv, IPW_INDIRECT_DATA + i);
	}
}

/* General purpose, no alignment requirement, iterative (multi-byte) write, */
/*    for area above 1st 4K of SRAM/reg space */
static void _ipw_write_indirect(struct ipw_priv *priv, u32 addr, u8 * buf,
				int num)
{
	u32 aligned_addr = addr & IPW_INDIRECT_ADDR_MASK;	/* dword align */
	u32 dif_len = addr - aligned_addr;
	u32 i;

	IPW_DEBUG_IO("addr = %i, buf = %p, num = %i\n", addr, buf, num);

	if (num <= 0) {
		return;
	}

	/* Write the first dword (or portion) byte by byte */
	if (unlikely(dif_len)) {
		_ipw_write32(priv, IPW_INDIRECT_ADDR, aligned_addr);
		/* Start writing at aligned_addr + dif_len */
		for (i = dif_len; ((i < 4) && (num > 0)); i++, num--, buf++)
			_ipw_write8(priv, IPW_INDIRECT_DATA + i, *buf);
		aligned_addr += 4;
	}

	/* Write all of the middle dwords as dwords, with auto-increment */
	_ipw_write32(priv, IPW_AUTOINC_ADDR, aligned_addr);
	for (; num >= 4; buf += 4, aligned_addr += 4, num -= 4)
		_ipw_write32(priv, IPW_AUTOINC_DATA, *(u32 *) buf);

	/* Write the last dword (or portion) byte by byte */
	if (unlikely(num)) {
		_ipw_write32(priv, IPW_INDIRECT_ADDR, aligned_addr);
		for (i = 0; num > 0; i++, num--, buf++)
			_ipw_write8(priv, IPW_INDIRECT_DATA + i, *buf);
	}
}

/* General purpose, no alignment requirement, iterative (multi-byte) write, */
/*    for 1st 4K of SRAM/regs space */
static void ipw_write_direct(struct ipw_priv *priv, u32 addr, void *buf,
			     int num)
{
	memcpy_toio((priv->hw_base + addr), buf, num);
}

/* Set bit(s) in low 4K of SRAM/regs */
static inline void ipw_set_bit(struct ipw_priv *priv, u32 reg, u32 mask)
{
	ipw_write32(priv, reg, ipw_read32(priv, reg) | mask);
}

/* Clear bit(s) in low 4K of SRAM/regs */
static inline void ipw_clear_bit(struct ipw_priv *priv, u32 reg, u32 mask)
{
	ipw_write32(priv, reg, ipw_read32(priv, reg) & ~mask);
}

static inline void __ipw_enable_interrupts(struct ipw_priv *priv)
{
	if (priv->status & STATUS_INT_ENABLED)
		return;
	priv->status |= STATUS_INT_ENABLED;
	ipw_write32(priv, IPW_INTA_MASK_R, IPW_INTA_MASK_ALL);
}

static inline void __ipw_disable_interrupts(struct ipw_priv *priv)
{
	if (!(priv->status & STATUS_INT_ENABLED))
		return;
	priv->status &= ~STATUS_INT_ENABLED;
	ipw_write32(priv, IPW_INTA_MASK_R, ~IPW_INTA_MASK_ALL);
}

static inline void ipw_enable_interrupts(struct ipw_priv *priv)
{
	unsigned long flags;

	spin_lock_irqsave(&priv->irq_lock, flags);
	__ipw_enable_interrupts(priv);
	spin_unlock_irqrestore(&priv->irq_lock, flags);
}

static inline void ipw_disable_interrupts(struct ipw_priv *priv)
{
	unsigned long flags;

	spin_lock_irqsave(&priv->irq_lock, flags);
	__ipw_disable_interrupts(priv);
	spin_unlock_irqrestore(&priv->irq_lock, flags);
}

#ifdef CONFIG_IPW2200_DEBUG
static char *ipw_error_desc(u32 val)
{
	switch (val) {
	case IPW_FW_ERROR_OK:
		return "ERROR_OK";
	case IPW_FW_ERROR_FAIL:
		return "ERROR_FAIL";
	case IPW_FW_ERROR_MEMORY_UNDERFLOW:
		return "MEMORY_UNDERFLOW";
	case IPW_FW_ERROR_MEMORY_OVERFLOW:
		return "MEMORY_OVERFLOW";
	case IPW_FW_ERROR_BAD_PARAM:
		return "BAD_PARAM";
	case IPW_FW_ERROR_BAD_CHECKSUM:
		return "BAD_CHECKSUM";
	case IPW_FW_ERROR_NMI_INTERRUPT:
		return "NMI_INTERRUPT";
	case IPW_FW_ERROR_BAD_DATABASE:
		return "BAD_DATABASE";
	case IPW_FW_ERROR_ALLOC_FAIL:
		return "ALLOC_FAIL";
	case IPW_FW_ERROR_DMA_UNDERRUN:
		return "DMA_UNDERRUN";
	case IPW_FW_ERROR_DMA_STATUS:
		return "DMA_STATUS";
	case IPW_FW_ERROR_DINO_ERROR:
		return "DINO_ERROR";
	case IPW_FW_ERROR_EEPROM_ERROR:
		return "EEPROM_ERROR";
	case IPW_FW_ERROR_SYSASSERT:
		return "SYSASSERT";
	case IPW_FW_ERROR_FATAL_ERROR:
		return "FATAL_ERROR";
	default:
		return "UNKNOWN_ERROR";
	}
}

static void ipw_dump_error_log(struct ipw_priv *priv,
			       struct ipw_fw_error *error)
{
	u32 i;

	if (!error) {
		IPW_ERROR("Error allocating and capturing error log.  "
			  "Nothing to dump.\n");
		return;
	}

	IPW_ERROR("Start IPW Error Log Dump:\n");
	IPW_ERROR("Status: 0x%08X, Config: %08X\n",
		  error->status, error->config);

	for (i = 0; i < error->elem_len; i++)
		IPW_ERROR("%s %i 0x%08x  0x%08x  0x%08x  0x%08x  0x%08x\n",
			  ipw_error_desc(error->elem[i].desc),
			  error->elem[i].time,
			  error->elem[i].blink1,
			  error->elem[i].blink2,
			  error->elem[i].link1,
			  error->elem[i].link2, error->elem[i].data);
	for (i = 0; i < error->log_len; i++)
		IPW_ERROR("%i\t0x%08x\t%i\n",
			  error->log[i].time,
			  error->log[i].data, error->log[i].event);
}
#endif

static inline int ipw_is_init(struct ipw_priv *priv)
{
	return (priv->status & STATUS_INIT) ? 1 : 0;
}

static int ipw_get_ordinal(struct ipw_priv *priv, u32 ord, void *val, u32 * len)
{
	u32 addr, field_info, field_len, field_count, total_len;

	IPW_DEBUG_ORD("ordinal = %i\n", ord);

	if (!priv || !val || !len) {
		IPW_DEBUG_ORD("Invalid argument\n");
		return -EINVAL;
	}

	/* verify device ordinal tables have been initialized */
	if (!priv->table0_addr || !priv->table1_addr || !priv->table2_addr) {
		IPW_DEBUG_ORD("Access ordinals before initialization\n");
		return -EINVAL;
	}

	switch (IPW_ORD_TABLE_ID_MASK & ord) {
	case IPW_ORD_TABLE_0_MASK:
		/*
		 * TABLE 0: Direct access to a table of 32 bit values
		 *
		 * This is a very simple table with the data directly
		 * read from the table
		 */

		/* remove the table id from the ordinal */
		ord &= IPW_ORD_TABLE_VALUE_MASK;

		/* boundary check */
		if (ord > priv->table0_len) {
			IPW_DEBUG_ORD("ordinal value (%i) longer then "
				      "max (%i)\n", ord, priv->table0_len);
			return -EINVAL;
		}

		/* verify we have enough room to store the value */
		if (*len < sizeof(u32)) {
			IPW_DEBUG_ORD("ordinal buffer length too small, "
				      "need %zd\n", sizeof(u32));
			return -EINVAL;
		}

		IPW_DEBUG_ORD("Reading TABLE0[%i] from offset 0x%08x\n",
			      ord, priv->table0_addr + (ord << 2));

		*len = sizeof(u32);
		ord <<= 2;
		*((u32 *) val) = ipw_read32(priv, priv->table0_addr + ord);
		break;

	case IPW_ORD_TABLE_1_MASK:
		/*
		 * TABLE 1: Indirect access to a table of 32 bit values
		 *
		 * This is a fairly large table of u32 values each
		 * representing starting addr for the data (which is
		 * also a u32)
		 */

		/* remove the table id from the ordinal */
		ord &= IPW_ORD_TABLE_VALUE_MASK;

		/* boundary check */
		if (ord > priv->table1_len) {
			IPW_DEBUG_ORD("ordinal value too long\n");
			return -EINVAL;
		}

		/* verify we have enough room to store the value */
		if (*len < sizeof(u32)) {
			IPW_DEBUG_ORD("ordinal buffer length too small, "
				      "need %zd\n", sizeof(u32));
			return -EINVAL;
		}

		*((u32 *) val) =
		    ipw_read_reg32(priv, (priv->table1_addr + (ord << 2)));
		*len = sizeof(u32);
		break;

	case IPW_ORD_TABLE_2_MASK:
		/*
		 * TABLE 2: Indirect access to a table of variable sized values
		 *
		 * This table consist of six values, each containing
		 *     - dword containing the starting offset of the data
		 *     - dword containing the lengh in the first 16bits
		 *       and the count in the second 16bits
		 */

		/* remove the table id from the ordinal */
		ord &= IPW_ORD_TABLE_VALUE_MASK;

		/* boundary check */
		if (ord > priv->table2_len) {
			IPW_DEBUG_ORD("ordinal value too long\n");
			return -EINVAL;
		}

		/* get the address of statistic */
		addr = ipw_read_reg32(priv, priv->table2_addr + (ord << 3));

		/* get the second DW of statistics ;
		 * two 16-bit words - first is length, second is count */
		field_info =
		    ipw_read_reg32(priv,
				   priv->table2_addr + (ord << 3) +
				   sizeof(u32));

		/* get each entry length */
		field_len = *((u16 *) & field_info);

		/* get number of entries */
		field_count = *(((u16 *) & field_info) + 1);

		/* abort if not enought memory */
		total_len = field_len * field_count;
		if (total_len > *len) {
			*len = total_len;
			return -EINVAL;
		}

		*len = total_len;
		if (!total_len)
			return 0;

		IPW_DEBUG_ORD("addr = 0x%08x, total_len = %i, "
			      "field_info = 0x%08x\n",
			      addr, total_len, field_info);
		ipw_read_indirect(priv, addr, val, total_len);
		break;

	default:
		IPW_DEBUG_ORD("Invalid ordinal!\n");
		return -EINVAL;

	}

	return 0;
}

static void ipw_init_ordinals(struct ipw_priv *priv)
{
	priv->table0_addr = IPW_ORDINALS_TABLE_LOWER;
	priv->table0_len = ipw_read32(priv, priv->table0_addr);

	IPW_DEBUG_ORD("table 0 offset at 0x%08x, len = %i\n",
		      priv->table0_addr, priv->table0_len);

	priv->table1_addr = ipw_read32(priv, IPW_ORDINALS_TABLE_1);
	priv->table1_len = ipw_read_reg32(priv, priv->table1_addr);

	IPW_DEBUG_ORD("table 1 offset at 0x%08x, len = %i\n",
		      priv->table1_addr, priv->table1_len);

	priv->table2_addr = ipw_read32(priv, IPW_ORDINALS_TABLE_2);
	priv->table2_len = ipw_read_reg32(priv, priv->table2_addr);
	priv->table2_len &= 0x0000ffff;	/* use first two bytes */

	IPW_DEBUG_ORD("table 2 offset at 0x%08x, len = %i\n",
		      priv->table2_addr, priv->table2_len);

}

static u32 ipw_register_toggle(u32 reg)
{
	reg &= ~IPW_START_STANDBY;
	if (reg & IPW_GATE_ODMA)
		reg &= ~IPW_GATE_ODMA;
	if (reg & IPW_GATE_IDMA)
		reg &= ~IPW_GATE_IDMA;
	if (reg & IPW_GATE_ADMA)
		reg &= ~IPW_GATE_ADMA;
	return reg;
}

/*
 * LED behavior:
 * - On radio ON, turn on any LEDs that require to be on during start
 * - On initialization, start unassociated blink
 * - On association, disable unassociated blink
 * - On disassociation, start unassociated blink
 * - On radio OFF, turn off any LEDs started during radio on
 *
 */
#define LD_TIME_LINK_ON msecs_to_jiffies(300)
#define LD_TIME_LINK_OFF msecs_to_jiffies(2700)
#define LD_TIME_ACT_ON msecs_to_jiffies(250)

static void ipw_led_link_on(struct ipw_priv *priv)
{
	unsigned long flags;
	u32 led;

	/* If configured to not use LEDs, or nic_type is 1,
	 * then we don't toggle a LINK led */
	if (priv->config & CFG_NO_LED || priv->nic_type == EEPROM_NIC_TYPE_1)
		return;

	spin_lock_irqsave(&priv->lock, flags);

	if (!(priv->status & STATUS_RF_KILL_MASK) &&
	    !(priv->status & STATUS_LED_LINK_ON)) {
		IPW_DEBUG_LED("Link LED On\n");
		led = ipw_read_reg32(priv, IPW_EVENT_REG);
		led |= priv->led_association_on;

		led = ipw_register_toggle(led);

		IPW_DEBUG_LED("Reg: 0x%08X\n", led);
		ipw_write_reg32(priv, IPW_EVENT_REG, led);

		priv->status |= STATUS_LED_LINK_ON;

		/* If we aren't associated, schedule turning the LED off */
		if (!(priv->status & STATUS_ASSOCIATED))
			queue_delayed_work(priv->workqueue,
					   &priv->led_link_off,
					   LD_TIME_LINK_ON);
	}

	spin_unlock_irqrestore(&priv->lock, flags);
}

static void ipw_bg_led_link_on(void *data)
{
	struct ipw_priv *priv = data;
	mutex_lock(&priv->mutex);
	ipw_led_link_on(data);
	mutex_unlock(&priv->mutex);
}

static void ipw_led_link_off(struct ipw_priv *priv)
{
	unsigned long flags;
	u32 led;

	/* If configured not to use LEDs, or nic type is 1,
	 * then we don't goggle the LINK led. */
	if (priv->config & CFG_NO_LED || priv->nic_type == EEPROM_NIC_TYPE_1)
		return;

	spin_lock_irqsave(&priv->lock, flags);

	if (priv->status & STATUS_LED_LINK_ON) {
		led = ipw_read_reg32(priv, IPW_EVENT_REG);
		led &= priv->led_association_off;
		led = ipw_register_toggle(led);

		IPW_DEBUG_LED("Reg: 0x%08X\n", led);
		ipw_write_reg32(priv, IPW_EVENT_REG, led);

		IPW_DEBUG_LED("Link LED Off\n");

		priv->status &= ~STATUS_LED_LINK_ON;

		/* If we aren't associated and the radio is on, schedule
		 * turning the LED on (blink while unassociated) */
		if (!(priv->status & STATUS_RF_KILL_MASK) &&
		    !(priv->status & STATUS_ASSOCIATED))
			queue_delayed_work(priv->workqueue, &priv->led_link_on,
					   LD_TIME_LINK_OFF);

	}

	spin_unlock_irqrestore(&priv->lock, flags);
}

static void ipw_bg_led_link_off(void *data)
{
	struct ipw_priv *priv = data;
	mutex_lock(&priv->mutex);
	ipw_led_link_off(data);
	mutex_unlock(&priv->mutex);
}

static void __ipw_led_activity_on(struct ipw_priv *priv)
{
	u32 led;

	if (priv->config & CFG_NO_LED)
		return;

	if (priv->status & STATUS_RF_KILL_MASK)
		return;

	if (!(priv->status & STATUS_LED_ACT_ON)) {
		led = ipw_read_reg32(priv, IPW_EVENT_REG);
		led |= priv->led_activity_on;

		led = ipw_register_toggle(led);

		IPW_DEBUG_LED("Reg: 0x%08X\n", led);
		ipw_write_reg32(priv, IPW_EVENT_REG, led);

		IPW_DEBUG_LED("Activity LED On\n");

		priv->status |= STATUS_LED_ACT_ON;

		cancel_delayed_work(&priv->led_act_off);
		queue_delayed_work(priv->workqueue, &priv->led_act_off,
				   LD_TIME_ACT_ON);
	} else {
		/* Reschedule LED off for full time period */
		cancel_delayed_work(&priv->led_act_off);
		queue_delayed_work(priv->workqueue, &priv->led_act_off,
				   LD_TIME_ACT_ON);
	}
}

#if 0
void ipw_led_activity_on(struct ipw_priv *priv)
{
	unsigned long flags;
	spin_lock_irqsave(&priv->lock, flags);
	__ipw_led_activity_on(priv);
	spin_unlock_irqrestore(&priv->lock, flags);
}
#endif  /*  0  */

static void ipw_led_activity_off(struct ipw_priv *priv)
{
	unsigned long flags;
	u32 led;

	if (priv->config & CFG_NO_LED)
		return;

	spin_lock_irqsave(&priv->lock, flags);

	if (priv->status & STATUS_LED_ACT_ON) {
		led = ipw_read_reg32(priv, IPW_EVENT_REG);
		led &= priv->led_activity_off;

		led = ipw_register_toggle(led);

		IPW_DEBUG_LED("Reg: 0x%08X\n", led);
		ipw_write_reg32(priv, IPW_EVENT_REG, led);

		IPW_DEBUG_LED("Activity LED Off\n");

		priv->status &= ~STATUS_LED_ACT_ON;
	}

	spin_unlock_irqrestore(&priv->lock, flags);
}

static void ipw_bg_led_activity_off(void *data)
{
	struct ipw_priv *priv = data;
	mutex_lock(&priv->mutex);
	ipw_led_activity_off(data);
	mutex_unlock(&priv->mutex);
}

static void ipw_led_band_on(struct ipw_priv *priv)
{
	unsigned long flags;
	u32 led;

	/* Only nic type 1 supports mode LEDs */
	if (priv->config & CFG_NO_LED ||
	    priv->nic_type != EEPROM_NIC_TYPE_1 || !priv->assoc_network)
		return;

	spin_lock_irqsave(&priv->lock, flags);

	led = ipw_read_reg32(priv, IPW_EVENT_REG);
	if (priv->assoc_network->mode == IEEE_A) {
		led |= priv->led_ofdm_on;
		led &= priv->led_association_off;
		IPW_DEBUG_LED("Mode LED On: 802.11a\n");
	} else if (priv->assoc_network->mode == IEEE_G) {
		led |= priv->led_ofdm_on;
		led |= priv->led_association_on;
		IPW_DEBUG_LED("Mode LED On: 802.11g\n");
	} else {
		led &= priv->led_ofdm_off;
		led |= priv->led_association_on;
		IPW_DEBUG_LED("Mode LED On: 802.11b\n");
	}

	led = ipw_register_toggle(led);

	IPW_DEBUG_LED("Reg: 0x%08X\n", led);
	ipw_write_reg32(priv, IPW_EVENT_REG, led);

	spin_unlock_irqrestore(&priv->lock, flags);
}

static void ipw_led_band_off(struct ipw_priv *priv)
{
	unsigned long flags;
	u32 led;

	/* Only nic type 1 supports mode LEDs */
	if (priv->config & CFG_NO_LED || priv->nic_type != EEPROM_NIC_TYPE_1)
		return;

	spin_lock_irqsave(&priv->lock, flags);

	led = ipw_read_reg32(priv, IPW_EVENT_REG);
	led &= priv->led_ofdm_off;
	led &= priv->led_association_off;

	led = ipw_register_toggle(led);

	IPW_DEBUG_LED("Reg: 0x%08X\n", led);
	ipw_write_reg32(priv, IPW_EVENT_REG, led);

	spin_unlock_irqrestore(&priv->lock, flags);
}

static void ipw_led_radio_on(struct ipw_priv *priv)
{
	ipw_led_link_on(priv);
}

static void ipw_led_radio_off(struct ipw_priv *priv)
{
	ipw_led_activity_off(priv);
	ipw_led_link_off(priv);
}

static void ipw_led_link_up(struct ipw_priv *priv)
{
	/* Set the Link Led on for all nic types */
	ipw_led_link_on(priv);
}

static void ipw_led_link_down(struct ipw_priv *priv)
{
	ipw_led_activity_off(priv);
	ipw_led_link_off(priv);

	if (priv->status & STATUS_RF_KILL_MASK)
		ipw_led_radio_off(priv);
}

static void ipw_led_init(struct ipw_priv *priv)
{
	priv->nic_type = priv->eeprom[EEPROM_NIC_TYPE];

	/* Set the default PINs for the link and activity leds */
	priv->led_activity_on = IPW_ACTIVITY_LED;
	priv->led_activity_off = ~(IPW_ACTIVITY_LED);

	priv->led_association_on = IPW_ASSOCIATED_LED;
	priv->led_association_off = ~(IPW_ASSOCIATED_LED);

	/* Set the default PINs for the OFDM leds */
	priv->led_ofdm_on = IPW_OFDM_LED;
	priv->led_ofdm_off = ~(IPW_OFDM_LED);

	switch (priv->nic_type) {
	case EEPROM_NIC_TYPE_1:
		/* In this NIC type, the LEDs are reversed.... */
		priv->led_activity_on = IPW_ASSOCIATED_LED;
		priv->led_activity_off = ~(IPW_ASSOCIATED_LED);
		priv->led_association_on = IPW_ACTIVITY_LED;
		priv->led_association_off = ~(IPW_ACTIVITY_LED);

		if (!(priv->config & CFG_NO_LED))
			ipw_led_band_on(priv);

		/* And we don't blink link LEDs for this nic, so
		 * just return here */
		return;

	case EEPROM_NIC_TYPE_3:
	case EEPROM_NIC_TYPE_2:
	case EEPROM_NIC_TYPE_4:
	case EEPROM_NIC_TYPE_0:
		break;

	default:
		IPW_DEBUG_INFO("Unknown NIC type from EEPROM: %d\n",
			       priv->nic_type);
		priv->nic_type = EEPROM_NIC_TYPE_0;
		break;
	}

	if (!(priv->config & CFG_NO_LED)) {
		if (priv->status & STATUS_ASSOCIATED)
			ipw_led_link_on(priv);
		else
			ipw_led_link_off(priv);
	}
}

static void ipw_led_shutdown(struct ipw_priv *priv)
{
	ipw_led_activity_off(priv);
	ipw_led_link_off(priv);
	ipw_led_band_off(priv);
	cancel_delayed_work(&priv->led_link_on);
	cancel_delayed_work(&priv->led_link_off);
	cancel_delayed_work(&priv->led_act_off);
}

/*
 * The following adds a new attribute to the sysfs representation
 * of this device driver (i.e. a new file in /sys/bus/pci/drivers/ipw/)
 * used for controling the debug level.
 *
 * See the level definitions in ipw for details.
 */
static ssize_t show_debug_level(struct device_driver *d, char *buf)
{
	return sprintf(buf, "0x%08X\n", ipw_debug_level);
}

static ssize_t store_debug_level(struct device_driver *d, const char *buf,
				 size_t count)
{
	char *p = (char *)buf;
	u32 val;

	if (p[1] == 'x' || p[1] == 'X' || p[0] == 'x' || p[0] == 'X') {
		p++;
		if (p[0] == 'x' || p[0] == 'X')
			p++;
		val = simple_strtoul(p, &p, 16);
	} else
		val = simple_strtoul(p, &p, 10);
	if (p == buf)
		printk(KERN_INFO DRV_NAME
		       ": %s is not in hex or decimal form.\n", buf);
	else
		ipw_debug_level = val;

	return strnlen(buf, count);
}

static DRIVER_ATTR(debug_level, S_IWUSR | S_IRUGO,
		   show_debug_level, store_debug_level);

static inline u32 ipw_get_event_log_len(struct ipw_priv *priv)
{
	/* length = 1st dword in log */
	return ipw_read_reg32(priv, ipw_read32(priv, IPW_EVENT_LOG));
}

static void ipw_capture_event_log(struct ipw_priv *priv,
				  u32 log_len, struct ipw_event *log)
{
	u32 base;

	if (log_len) {
		base = ipw_read32(priv, IPW_EVENT_LOG);
		ipw_read_indirect(priv, base + sizeof(base) + sizeof(u32),
				  (u8 *) log, sizeof(*log) * log_len);
	}
}

static struct ipw_fw_error *ipw_alloc_error_log(struct ipw_priv *priv)
{
	struct ipw_fw_error *error;
	u32 log_len = ipw_get_event_log_len(priv);
	u32 base = ipw_read32(priv, IPW_ERROR_LOG);
	u32 elem_len = ipw_read_reg32(priv, base);

	error = kmalloc(sizeof(*error) +
			sizeof(*error->elem) * elem_len +
			sizeof(*error->log) * log_len, GFP_ATOMIC);
	if (!error) {
		IPW_ERROR("Memory allocation for firmware error log "
			  "failed.\n");
		return NULL;
	}
	error->jiffies = jiffies;
	error->status = priv->status;
	error->config = priv->config;
	error->elem_len = elem_len;
	error->log_len = log_len;
	error->elem = (struct ipw_error_elem *)error->payload;
	error->log = (struct ipw_event *)(error->elem + elem_len);

	ipw_capture_event_log(priv, log_len, error->log);

	if (elem_len)
		ipw_read_indirect(priv, base + sizeof(base), (u8 *) error->elem,
				  sizeof(*error->elem) * elem_len);

	return error;
}

static void ipw_free_error_log(struct ipw_fw_error *error)
{
	if (error)
		kfree(error);
}

static ssize_t show_event_log(struct device *d,
			      struct device_attribute *attr, char *buf)
{
	struct ipw_priv *priv = dev_get_drvdata(d);
	u32 log_len = ipw_get_event_log_len(priv);
	struct ipw_event log[log_len];
	u32 len = 0, i;

	ipw_capture_event_log(priv, log_len, log);

	len += snprintf(buf + len, PAGE_SIZE - len, "%08X", log_len);
	for (i = 0; i < log_len; i++)
		len += snprintf(buf + len, PAGE_SIZE - len,
				"\n%08X%08X%08X",
				log[i].time, log[i].event, log[i].data);
	len += snprintf(buf + len, PAGE_SIZE - len, "\n");
	return len;
}

static DEVICE_ATTR(event_log, S_IRUGO, show_event_log, NULL);

static ssize_t show_error(struct device *d,
			  struct device_attribute *attr, char *buf)
{
	struct ipw_priv *priv = dev_get_drvdata(d);
	u32 len = 0, i;
	if (!priv->error)
		return 0;
	len += snprintf(buf + len, PAGE_SIZE - len,
			"%08lX%08X%08X%08X",
			priv->error->jiffies,
			priv->error->status,
			priv->error->config, priv->error->elem_len);
	for (i = 0; i < priv->error->elem_len; i++)
		len += snprintf(buf + len, PAGE_SIZE - len,
				"\n%08X%08X%08X%08X%08X%08X%08X",
				priv->error->elem[i].time,
				priv->error->elem[i].desc,
				priv->error->elem[i].blink1,
				priv->error->elem[i].blink2,
				priv->error->elem[i].link1,
				priv->error->elem[i].link2,
				priv->error->elem[i].data);

	len += snprintf(buf + len, PAGE_SIZE - len,
			"\n%08X", priv->error->log_len);
	for (i = 0; i < priv->error->log_len; i++)
		len += snprintf(buf + len, PAGE_SIZE - len,
				"\n%08X%08X%08X",
				priv->error->log[i].time,
				priv->error->log[i].event,
				priv->error->log[i].data);
	len += snprintf(buf + len, PAGE_SIZE - len, "\n");
	return len;
}

static ssize_t clear_error(struct device *d,
			   struct device_attribute *attr,
			   const char *buf, size_t count)
{
	struct ipw_priv *priv = dev_get_drvdata(d);
	if (priv->error) {
		ipw_free_error_log(priv->error);
		priv->error = NULL;
	}
	return count;
}

static DEVICE_ATTR(error, S_IRUGO | S_IWUSR, show_error, clear_error);

static ssize_t show_cmd_log(struct device *d,
			    struct device_attribute *attr, char *buf)
{
	struct ipw_priv *priv = dev_get_drvdata(d);
	u32 len = 0, i;
	if (!priv->cmdlog)
		return 0;
	for (i = (priv->cmdlog_pos + 1) % priv->cmdlog_len;
	     (i != priv->cmdlog_pos) && (PAGE_SIZE - len);
	     i = (i + 1) % priv->cmdlog_len) {
		len +=
		    snprintf(buf + len, PAGE_SIZE - len,
			     "\n%08lX%08X%08X%08X\n", priv->cmdlog[i].jiffies,
			     priv->cmdlog[i].retcode, priv->cmdlog[i].cmd.cmd,
			     priv->cmdlog[i].cmd.len);
		len +=
		    snprintk_buf(buf + len, PAGE_SIZE - len,
				 (u8 *) priv->cmdlog[i].cmd.param,
				 priv->cmdlog[i].cmd.len);
		len += snprintf(buf + len, PAGE_SIZE - len, "\n");
	}
	len += snprintf(buf + len, PAGE_SIZE - len, "\n");
	return len;
}

static DEVICE_ATTR(cmd_log, S_IRUGO, show_cmd_log, NULL);

#ifdef CONFIG_IPW2200_PROMISCUOUS
static void ipw_prom_free(struct ipw_priv *priv);
static int ipw_prom_alloc(struct ipw_priv *priv);
static ssize_t store_rtap_iface(struct device *d,
			 struct device_attribute *attr,
			 const char *buf, size_t count)
{
	struct ipw_priv *priv = dev_get_drvdata(d);
	int rc = 0;

	if (count < 1)
		return -EINVAL;

	switch (buf[0]) {
	case '0':
		if (!rtap_iface)
			return count;

		if (netif_running(priv->prom_net_dev)) {
			IPW_WARNING("Interface is up.  Cannot unregister.\n");
			return count;
		}

		ipw_prom_free(priv);
		rtap_iface = 0;
		break;

	case '1':
		if (rtap_iface)
			return count;

		rc = ipw_prom_alloc(priv);
		if (!rc)
			rtap_iface = 1;
		break;

	default:
		return -EINVAL;
	}

	if (rc) {
		IPW_ERROR("Failed to register promiscuous network "
			  "device (error %d).\n", rc);
	}

	return count;
}

static ssize_t show_rtap_iface(struct device *d,
			struct device_attribute *attr,
			char *buf)
{
	struct ipw_priv *priv = dev_get_drvdata(d);
	if (rtap_iface)
		return sprintf(buf, "%s", priv->prom_net_dev->name);
	else {
		buf[0] = '-';
		buf[1] = '1';
		buf[2] = '\0';
		return 3;
	}
}

static DEVICE_ATTR(rtap_iface, S_IWUSR | S_IRUSR, show_rtap_iface,
		   store_rtap_iface);

static ssize_t store_rtap_filter(struct device *d,
			 struct device_attribute *attr,
			 const char *buf, size_t count)
{
	struct ipw_priv *priv = dev_get_drvdata(d);

	if (!priv->prom_priv) {
		IPW_ERROR("Attempting to set filter without "
			  "rtap_iface enabled.\n");
		return -EPERM;
	}

	priv->prom_priv->filter = simple_strtol(buf, NULL, 0);

	IPW_DEBUG_INFO("Setting rtap filter to " BIT_FMT16 "\n",
		       BIT_ARG16(priv->prom_priv->filter));

	return count;
}

static ssize_t show_rtap_filter(struct device *d,
			struct device_attribute *attr,
			char *buf)
{
	struct ipw_priv *priv = dev_get_drvdata(d);
	return sprintf(buf, "0x%04X",
		       priv->prom_priv ? priv->prom_priv->filter : 0);
}

static DEVICE_ATTR(rtap_filter, S_IWUSR | S_IRUSR, show_rtap_filter,
		   store_rtap_filter);
#endif

static ssize_t show_scan_age(struct device *d, struct device_attribute *attr,
			     char *buf)
{
	struct ipw_priv *priv = dev_get_drvdata(d);
	return sprintf(buf, "%d\n", priv->ieee->scan_age);
}

static ssize_t store_scan_age(struct device *d, struct device_attribute *attr,
			      const char *buf, size_t count)
{
	struct ipw_priv *priv = dev_get_drvdata(d);
#ifdef CONFIG_IPW2200_DEBUG
	struct net_device *dev = priv->net_dev;
#endif
	char buffer[] = "00000000";
	unsigned long len =
	    (sizeof(buffer) - 1) > count ? count : sizeof(buffer) - 1;
	unsigned long val;
	char *p = buffer;

	IPW_DEBUG_INFO("enter\n");

	strncpy(buffer, buf, len);
	buffer[len] = 0;

	if (p[1] == 'x' || p[1] == 'X' || p[0] == 'x' || p[0] == 'X') {
		p++;
		if (p[0] == 'x' || p[0] == 'X')
			p++;
		val = simple_strtoul(p, &p, 16);
	} else
		val = simple_strtoul(p, &p, 10);
	if (p == buffer) {
		IPW_DEBUG_INFO("%s: user supplied invalid value.\n", dev->name);
	} else {
		priv->ieee->scan_age = val;
		IPW_DEBUG_INFO("set scan_age = %u\n", priv->ieee->scan_age);
	}

	IPW_DEBUG_INFO("exit\n");
	return len;
}

static DEVICE_ATTR(scan_age, S_IWUSR | S_IRUGO, show_scan_age, store_scan_age);

static ssize_t show_led(struct device *d, struct device_attribute *attr,
			char *buf)
{
	struct ipw_priv *priv = dev_get_drvdata(d);
	return sprintf(buf, "%d\n", (priv->config & CFG_NO_LED) ? 0 : 1);
}

static ssize_t store_led(struct device *d, struct device_attribute *attr,
			 const char *buf, size_t count)
{
	struct ipw_priv *priv = dev_get_drvdata(d);

	IPW_DEBUG_INFO("enter\n");

	if (count == 0)
		return 0;

	if (*buf == 0) {
		IPW_DEBUG_LED("Disabling LED control.\n");
		priv->config |= CFG_NO_LED;
		ipw_led_shutdown(priv);
	} else {
		IPW_DEBUG_LED("Enabling LED control.\n");
		priv->config &= ~CFG_NO_LED;
		ipw_led_init(priv);
	}

	IPW_DEBUG_INFO("exit\n");
	return count;
}

static DEVICE_ATTR(led, S_IWUSR | S_IRUGO, show_led, store_led);

static ssize_t show_status(struct device *d,
			   struct device_attribute *attr, char *buf)
{
	struct ipw_priv *p = d->driver_data;
	return sprintf(buf, "0x%08x\n", (int)p->status);
}

static DEVICE_ATTR(status, S_IRUGO, show_status, NULL);

static ssize_t show_cfg(struct device *d, struct device_attribute *attr,
			char *buf)
{
	struct ipw_priv *p = d->driver_data;
	return sprintf(buf, "0x%08x\n", (int)p->config);
}

static DEVICE_ATTR(cfg, S_IRUGO, show_cfg, NULL);

static ssize_t show_nic_type(struct device *d,
			     struct device_attribute *attr, char *buf)
{
	struct ipw_priv *priv = d->driver_data;
	return sprintf(buf, "TYPE: %d\n", priv->nic_type);
}

static DEVICE_ATTR(nic_type, S_IRUGO, show_nic_type, NULL);

static ssize_t show_ucode_version(struct device *d,
				  struct device_attribute *attr, char *buf)
{
	u32 len = sizeof(u32), tmp = 0;
	struct ipw_priv *p = d->driver_data;

	if (ipw_get_ordinal(p, IPW_ORD_STAT_UCODE_VERSION, &tmp, &len))
		return 0;

	return sprintf(buf, "0x%08x\n", tmp);
}

static DEVICE_ATTR(ucode_version, S_IWUSR | S_IRUGO, show_ucode_version, NULL);

static ssize_t show_rtc(struct device *d, struct device_attribute *attr,
			char *buf)
{
	u32 len = sizeof(u32), tmp = 0;
	struct ipw_priv *p = d->driver_data;

	if (ipw_get_ordinal(p, IPW_ORD_STAT_RTC, &tmp, &len))
		return 0;

	return sprintf(buf, "0x%08x\n", tmp);
}

static DEVICE_ATTR(rtc, S_IWUSR | S_IRUGO, show_rtc, NULL);

/*
 * Add a device attribute to view/control the delay between eeprom
 * operations.
 */
static ssize_t show_eeprom_delay(struct device *d,
				 struct device_attribute *attr, char *buf)
{
	int n = ((struct ipw_priv *)d->driver_data)->eeprom_delay;
	return sprintf(buf, "%i\n", n);
}
static ssize_t store_eeprom_delay(struct device *d,
				  struct device_attribute *attr,
				  const char *buf, size_t count)
{
	struct ipw_priv *p = d->driver_data;
	sscanf(buf, "%i", &p->eeprom_delay);
	return strnlen(buf, count);
}

static DEVICE_ATTR(eeprom_delay, S_IWUSR | S_IRUGO,
		   show_eeprom_delay, store_eeprom_delay);

static ssize_t show_command_event_reg(struct device *d,
				      struct device_attribute *attr, char *buf)
{
	u32 reg = 0;
	struct ipw_priv *p = d->driver_data;

	reg = ipw_read_reg32(p, IPW_INTERNAL_CMD_EVENT);
	return sprintf(buf, "0x%08x\n", reg);
}
static ssize_t store_command_event_reg(struct device *d,
				       struct device_attribute *attr,
				       const char *buf, size_t count)
{
	u32 reg;
	struct ipw_priv *p = d->driver_data;

	sscanf(buf, "%x", &reg);
	ipw_write_reg32(p, IPW_INTERNAL_CMD_EVENT, reg);
	return strnlen(buf, count);
}

static DEVICE_ATTR(command_event_reg, S_IWUSR | S_IRUGO,
		   show_command_event_reg, store_command_event_reg);

static ssize_t show_mem_gpio_reg(struct device *d,
				 struct device_attribute *attr, char *buf)
{
	u32 reg = 0;
	struct ipw_priv *p = d->driver_data;

	reg = ipw_read_reg32(p, 0x301100);
	return sprintf(buf, "0x%08x\n", reg);
}
static ssize_t store_mem_gpio_reg(struct device *d,
				  struct device_attribute *attr,
				  const char *buf, size_t count)
{
	u32 reg;
	struct ipw_priv *p = d->driver_data;

	sscanf(buf, "%x", &reg);
	ipw_write_reg32(p, 0x301100, reg);
	return strnlen(buf, count);
}

static DEVICE_ATTR(mem_gpio_reg, S_IWUSR | S_IRUGO,
		   show_mem_gpio_reg, store_mem_gpio_reg);

static ssize_t show_indirect_dword(struct device *d,
				   struct device_attribute *attr, char *buf)
{
	u32 reg = 0;
	struct ipw_priv *priv = d->driver_data;

	if (priv->status & STATUS_INDIRECT_DWORD)
		reg = ipw_read_reg32(priv, priv->indirect_dword);
	else
		reg = 0;

	return sprintf(buf, "0x%08x\n", reg);
}
static ssize_t store_indirect_dword(struct device *d,
				    struct device_attribute *attr,
				    const char *buf, size_t count)
{
	struct ipw_priv *priv = d->driver_data;

	sscanf(buf, "%x", &priv->indirect_dword);
	priv->status |= STATUS_INDIRECT_DWORD;
	return strnlen(buf, count);
}

static DEVICE_ATTR(indirect_dword, S_IWUSR | S_IRUGO,
		   show_indirect_dword, store_indirect_dword);

static ssize_t show_indirect_byte(struct device *d,
				  struct device_attribute *attr, char *buf)
{
	u8 reg = 0;
	struct ipw_priv *priv = d->driver_data;

	if (priv->status & STATUS_INDIRECT_BYTE)
		reg = ipw_read_reg8(priv, priv->indirect_byte);
	else
		reg = 0;

	return sprintf(buf, "0x%02x\n", reg);
}
static ssize_t store_indirect_byte(struct device *d,
				   struct device_attribute *attr,
				   const char *buf, size_t count)
{
	struct ipw_priv *priv = d->driver_data;

	sscanf(buf, "%x", &priv->indirect_byte);
	priv->status |= STATUS_INDIRECT_BYTE;
	return strnlen(buf, count);
}

static DEVICE_ATTR(indirect_byte, S_IWUSR | S_IRUGO,
		   show_indirect_byte, store_indirect_byte);

static ssize_t show_direct_dword(struct device *d,
				 struct device_attribute *attr, char *buf)
{
	u32 reg = 0;
	struct ipw_priv *priv = d->driver_data;

	if (priv->status & STATUS_DIRECT_DWORD)
		reg = ipw_read32(priv, priv->direct_dword);
	else
		reg = 0;

	return sprintf(buf, "0x%08x\n", reg);
}
static ssize_t store_direct_dword(struct device *d,
				  struct device_attribute *attr,
				  const char *buf, size_t count)
{
	struct ipw_priv *priv = d->driver_data;

	sscanf(buf, "%x", &priv->direct_dword);
	priv->status |= STATUS_DIRECT_DWORD;
	return strnlen(buf, count);
}

static DEVICE_ATTR(direct_dword, S_IWUSR | S_IRUGO,
		   show_direct_dword, store_direct_dword);

static int rf_kill_active(struct ipw_priv *priv)
{
	if (0 == (ipw_read32(priv, 0x30) & 0x10000))
		priv->status |= STATUS_RF_KILL_HW;
	else
		priv->status &= ~STATUS_RF_KILL_HW;

	return (priv->status & STATUS_RF_KILL_HW) ? 1 : 0;
}

static ssize_t show_rf_kill(struct device *d, struct device_attribute *attr,
			    char *buf)
{
	/* 0 - RF kill not enabled
	   1 - SW based RF kill active (sysfs)
	   2 - HW based RF kill active
	   3 - Both HW and SW baed RF kill active */
	struct ipw_priv *priv = d->driver_data;
	int val = ((priv->status & STATUS_RF_KILL_SW) ? 0x1 : 0x0) |
	    (rf_kill_active(priv) ? 0x2 : 0x0);
	return sprintf(buf, "%i\n", val);
}

static int ipw_radio_kill_sw(struct ipw_priv *priv, int disable_radio)
{
	if ((disable_radio ? 1 : 0) ==
	    ((priv->status & STATUS_RF_KILL_SW) ? 1 : 0))
		return 0;

	IPW_DEBUG_RF_KILL("Manual SW RF Kill set to: RADIO  %s\n",
			  disable_radio ? "OFF" : "ON");

	if (disable_radio) {
		priv->status |= STATUS_RF_KILL_SW;

		if (priv->workqueue)
			cancel_delayed_work(&priv->request_scan);
		queue_work(priv->workqueue, &priv->down);
	} else {
		priv->status &= ~STATUS_RF_KILL_SW;
		if (rf_kill_active(priv)) {
			IPW_DEBUG_RF_KILL("Can not turn radio back on - "
					  "disabled by HW switch\n");
			/* Make sure the RF_KILL check timer is running */
			cancel_delayed_work(&priv->rf_kill);
			queue_delayed_work(priv->workqueue, &priv->rf_kill,
					   2 * HZ);
		} else
			queue_work(priv->workqueue, &priv->up);
	}

	return 1;
}

static ssize_t store_rf_kill(struct device *d, struct device_attribute *attr,
			     const char *buf, size_t count)
{
	struct ipw_priv *priv = d->driver_data;

	ipw_radio_kill_sw(priv, buf[0] == '1');

	return count;
}

static DEVICE_ATTR(rf_kill, S_IWUSR | S_IRUGO, show_rf_kill, store_rf_kill);

static ssize_t show_speed_scan(struct device *d, struct device_attribute *attr,
			       char *buf)
{
	struct ipw_priv *priv = (struct ipw_priv *)d->driver_data;
	int pos = 0, len = 0;
	if (priv->config & CFG_SPEED_SCAN) {
		while (priv->speed_scan[pos] != 0)
			len += sprintf(&buf[len], "%d ",
				       priv->speed_scan[pos++]);
		return len + sprintf(&buf[len], "\n");
	}

	return sprintf(buf, "0\n");
}

static ssize_t store_speed_scan(struct device *d, struct device_attribute *attr,
				const char *buf, size_t count)
{
	struct ipw_priv *priv = (struct ipw_priv *)d->driver_data;
	int channel, pos = 0;
	const char *p = buf;

	/* list of space separated channels to scan, optionally ending with 0 */
	while ((channel = simple_strtol(p, NULL, 0))) {
		if (pos == MAX_SPEED_SCAN - 1) {
			priv->speed_scan[pos] = 0;
			break;
		}

		if (ieee80211_is_valid_channel(priv->ieee, channel))
			priv->speed_scan[pos++] = channel;
		else
			IPW_WARNING("Skipping invalid channel request: %d\n",
				    channel);
		p = strchr(p, ' ');
		if (!p)
			break;
		while (*p == ' ' || *p == '\t')
			p++;
	}

	if (pos == 0)
		priv->config &= ~CFG_SPEED_SCAN;
	else {
		priv->speed_scan_pos = 0;
		priv->config |= CFG_SPEED_SCAN;
	}

	return count;
}

static DEVICE_ATTR(speed_scan, S_IWUSR | S_IRUGO, show_speed_scan,
		   store_speed_scan);

static ssize_t show_net_stats(struct device *d, struct device_attribute *attr,
			      char *buf)
{
	struct ipw_priv *priv = (struct ipw_priv *)d->driver_data;
	return sprintf(buf, "%c\n", (priv->config & CFG_NET_STATS) ? '1' : '0');
}

static ssize_t store_net_stats(struct device *d, struct device_attribute *attr,
			       const char *buf, size_t count)
{
	struct ipw_priv *priv = (struct ipw_priv *)d->driver_data;
	if (buf[0] == '1')
		priv->config |= CFG_NET_STATS;
	else
		priv->config &= ~CFG_NET_STATS;

	return count;
}

static DEVICE_ATTR(net_stats, S_IWUSR | S_IRUGO,
		   show_net_stats, store_net_stats);

static void notify_wx_assoc_event(struct ipw_priv *priv)
{
	union iwreq_data wrqu;
	wrqu.ap_addr.sa_family = ARPHRD_ETHER;
	if (priv->status & STATUS_ASSOCIATED)
		memcpy(wrqu.ap_addr.sa_data, priv->bssid, ETH_ALEN);
	else
		memset(wrqu.ap_addr.sa_data, 0, ETH_ALEN);
	wireless_send_event(priv->net_dev, SIOCGIWAP, &wrqu, NULL);
}

static void ipw_irq_tasklet(struct ipw_priv *priv)
{
	u32 inta, inta_mask, handled = 0;
	unsigned long flags;
	int rc = 0;

	spin_lock_irqsave(&priv->irq_lock, flags);

	inta = ipw_read32(priv, IPW_INTA_RW);
	inta_mask = ipw_read32(priv, IPW_INTA_MASK_R);
	inta &= (IPW_INTA_MASK_ALL & inta_mask);

	/* Add any cached INTA values that need to be handled */
	inta |= priv->isr_inta;

	spin_unlock_irqrestore(&priv->irq_lock, flags);

	spin_lock_irqsave(&priv->lock, flags);

	/* handle all the justifications for the interrupt */
	if (inta & IPW_INTA_BIT_RX_TRANSFER) {
		ipw_rx(priv);
		handled |= IPW_INTA_BIT_RX_TRANSFER;
	}

	if (inta & IPW_INTA_BIT_TX_CMD_QUEUE) {
		IPW_DEBUG_HC("Command completed.\n");
		rc = ipw_queue_tx_reclaim(priv, &priv->txq_cmd, -1);
		priv->status &= ~STATUS_HCMD_ACTIVE;
		wake_up_interruptible(&priv->wait_command_queue);
		handled |= IPW_INTA_BIT_TX_CMD_QUEUE;
	}

	if (inta & IPW_INTA_BIT_TX_QUEUE_1) {
		IPW_DEBUG_TX("TX_QUEUE_1\n");
		rc = ipw_queue_tx_reclaim(priv, &priv->txq[0], 0);
		handled |= IPW_INTA_BIT_TX_QUEUE_1;
	}

	if (inta & IPW_INTA_BIT_TX_QUEUE_2) {
		IPW_DEBUG_TX("TX_QUEUE_2\n");
		rc = ipw_queue_tx_reclaim(priv, &priv->txq[1], 1);
		handled |= IPW_INTA_BIT_TX_QUEUE_2;
	}

	if (inta & IPW_INTA_BIT_TX_QUEUE_3) {
		IPW_DEBUG_TX("TX_QUEUE_3\n");
		rc = ipw_queue_tx_reclaim(priv, &priv->txq[2], 2);
		handled |= IPW_INTA_BIT_TX_QUEUE_3;
	}

	if (inta & IPW_INTA_BIT_TX_QUEUE_4) {
		IPW_DEBUG_TX("TX_QUEUE_4\n");
		rc = ipw_queue_tx_reclaim(priv, &priv->txq[3], 3);
		handled |= IPW_INTA_BIT_TX_QUEUE_4;
	}

	if (inta & IPW_INTA_BIT_STATUS_CHANGE) {
		IPW_WARNING("STATUS_CHANGE\n");
		handled |= IPW_INTA_BIT_STATUS_CHANGE;
	}

	if (inta & IPW_INTA_BIT_BEACON_PERIOD_EXPIRED) {
		IPW_WARNING("TX_PERIOD_EXPIRED\n");
		handled |= IPW_INTA_BIT_BEACON_PERIOD_EXPIRED;
	}

	if (inta & IPW_INTA_BIT_SLAVE_MODE_HOST_CMD_DONE) {
		IPW_WARNING("HOST_CMD_DONE\n");
		handled |= IPW_INTA_BIT_SLAVE_MODE_HOST_CMD_DONE;
	}

	if (inta & IPW_INTA_BIT_FW_INITIALIZATION_DONE) {
		IPW_WARNING("FW_INITIALIZATION_DONE\n");
		handled |= IPW_INTA_BIT_FW_INITIALIZATION_DONE;
	}

	if (inta & IPW_INTA_BIT_FW_CARD_DISABLE_PHY_OFF_DONE) {
		IPW_WARNING("PHY_OFF_DONE\n");
		handled |= IPW_INTA_BIT_FW_CARD_DISABLE_PHY_OFF_DONE;
	}

	if (inta & IPW_INTA_BIT_RF_KILL_DONE) {
		IPW_DEBUG_RF_KILL("RF_KILL_DONE\n");
		priv->status |= STATUS_RF_KILL_HW;
		wake_up_interruptible(&priv->wait_command_queue);
		priv->status &= ~(STATUS_ASSOCIATED | STATUS_ASSOCIATING);
		cancel_delayed_work(&priv->request_scan);
		schedule_work(&priv->link_down);
		queue_delayed_work(priv->workqueue, &priv->rf_kill, 2 * HZ);
		handled |= IPW_INTA_BIT_RF_KILL_DONE;
	}

	if (inta & IPW_INTA_BIT_FATAL_ERROR) {
		IPW_WARNING("Firmware error detected.  Restarting.\n");
		if (priv->error) {
			IPW_DEBUG_FW("Sysfs 'error' log already exists.\n");
#ifdef CONFIG_IPW2200_DEBUG
			if (ipw_debug_level & IPW_DL_FW_ERRORS) {
				struct ipw_fw_error *error =
				    ipw_alloc_error_log(priv);
				ipw_dump_error_log(priv, error);
				if (error)
					ipw_free_error_log(error);
			}
#endif
		} else {
			priv->error = ipw_alloc_error_log(priv);
			if (priv->error)
				IPW_DEBUG_FW("Sysfs 'error' log captured.\n");
			else
				IPW_DEBUG_FW("Error allocating sysfs 'error' "
					     "log.\n");
#ifdef CONFIG_IPW2200_DEBUG
			if (ipw_debug_level & IPW_DL_FW_ERRORS)
				ipw_dump_error_log(priv, priv->error);
#endif
		}

		/* XXX: If hardware encryption is for WPA/WPA2,
		 * we have to notify the supplicant. */
		if (priv->ieee->sec.encrypt) {
			priv->status &= ~STATUS_ASSOCIATED;
			notify_wx_assoc_event(priv);
		}

		/* Keep the restart process from trying to send host
		 * commands by clearing the INIT status bit */
		priv->status &= ~STATUS_INIT;

		/* Cancel currently queued command. */
		priv->status &= ~STATUS_HCMD_ACTIVE;
		wake_up_interruptible(&priv->wait_command_queue);

		queue_work(priv->workqueue, &priv->adapter_restart);
		handled |= IPW_INTA_BIT_FATAL_ERROR;
	}

	if (inta & IPW_INTA_BIT_PARITY_ERROR) {
		IPW_ERROR("Parity error\n");
		handled |= IPW_INTA_BIT_PARITY_ERROR;
	}

	if (handled != inta) {
		IPW_ERROR("Unhandled INTA bits 0x%08x\n", inta & ~handled);
	}

	spin_unlock_irqrestore(&priv->lock, flags);

	/* enable all interrupts */
	ipw_enable_interrupts(priv);
}

#define IPW_CMD(x) case IPW_CMD_ ## x : return #x
static char *get_cmd_string(u8 cmd)
{
	switch (cmd) {
		IPW_CMD(HOST_COMPLETE);
		IPW_CMD(POWER_DOWN);
		IPW_CMD(SYSTEM_CONFIG);
		IPW_CMD(MULTICAST_ADDRESS);
		IPW_CMD(SSID);
		IPW_CMD(ADAPTER_ADDRESS);
		IPW_CMD(PORT_TYPE);
		IPW_CMD(RTS_THRESHOLD);
		IPW_CMD(FRAG_THRESHOLD);
		IPW_CMD(POWER_MODE);
		IPW_CMD(WEP_KEY);
		IPW_CMD(TGI_TX_KEY);
		IPW_CMD(SCAN_REQUEST);
		IPW_CMD(SCAN_REQUEST_EXT);
		IPW_CMD(ASSOCIATE);
		IPW_CMD(SUPPORTED_RATES);
		IPW_CMD(SCAN_ABORT);
		IPW_CMD(TX_FLUSH);
		IPW_CMD(QOS_PARAMETERS);
		IPW_CMD(DINO_CONFIG);
		IPW_CMD(RSN_CAPABILITIES);
		IPW_CMD(RX_KEY);
		IPW_CMD(CARD_DISABLE);
		IPW_CMD(SEED_NUMBER);
		IPW_CMD(TX_POWER);
		IPW_CMD(COUNTRY_INFO);
		IPW_CMD(AIRONET_INFO);
		IPW_CMD(AP_TX_POWER);
		IPW_CMD(CCKM_INFO);
		IPW_CMD(CCX_VER_INFO);
		IPW_CMD(SET_CALIBRATION);
		IPW_CMD(SENSITIVITY_CALIB);
		IPW_CMD(RETRY_LIMIT);
		IPW_CMD(IPW_PRE_POWER_DOWN);
		IPW_CMD(VAP_BEACON_TEMPLATE);
		IPW_CMD(VAP_DTIM_PERIOD);
		IPW_CMD(EXT_SUPPORTED_RATES);
		IPW_CMD(VAP_LOCAL_TX_PWR_CONSTRAINT);
		IPW_CMD(VAP_QUIET_INTERVALS);
		IPW_CMD(VAP_CHANNEL_SWITCH);
		IPW_CMD(VAP_MANDATORY_CHANNELS);
		IPW_CMD(VAP_CELL_PWR_LIMIT);
		IPW_CMD(VAP_CF_PARAM_SET);
		IPW_CMD(VAP_SET_BEACONING_STATE);
		IPW_CMD(MEASUREMENT);
		IPW_CMD(POWER_CAPABILITY);
		IPW_CMD(SUPPORTED_CHANNELS);
		IPW_CMD(TPC_REPORT);
		IPW_CMD(WME_INFO);
		IPW_CMD(PRODUCTION_COMMAND);
	default:
		return "UNKNOWN";
	}
}

#define HOST_COMPLETE_TIMEOUT HZ

static int __ipw_send_cmd(struct ipw_priv *priv, struct host_cmd *cmd)
{
	int rc = 0;
	unsigned long flags;

	spin_lock_irqsave(&priv->lock, flags);
	if (priv->status & STATUS_HCMD_ACTIVE) {
		IPW_ERROR("Failed to send %s: Already sending a command.\n",
			  get_cmd_string(cmd->cmd));
		spin_unlock_irqrestore(&priv->lock, flags);
		return -EAGAIN;
	}

	priv->status |= STATUS_HCMD_ACTIVE;

	if (priv->cmdlog) {
		priv->cmdlog[priv->cmdlog_pos].jiffies = jiffies;
		priv->cmdlog[priv->cmdlog_pos].cmd.cmd = cmd->cmd;
		priv->cmdlog[priv->cmdlog_pos].cmd.len = cmd->len;
		memcpy(priv->cmdlog[priv->cmdlog_pos].cmd.param, cmd->param,
		       cmd->len);
		priv->cmdlog[priv->cmdlog_pos].retcode = -1;
	}

	IPW_DEBUG_HC("%s command (#%d) %d bytes: 0x%08X\n",
		     get_cmd_string(cmd->cmd), cmd->cmd, cmd->len,
		     priv->status);

#ifndef DEBUG_CMD_WEP_KEY
	if (cmd->cmd == IPW_CMD_WEP_KEY)
		IPW_DEBUG_HC("WEP_KEY command masked out for secure.\n");
	else
#endif
		printk_buf(IPW_DL_HOST_COMMAND, (u8 *) cmd->param, cmd->len);

	rc = ipw_queue_tx_hcmd(priv, cmd->cmd, cmd->param, cmd->len, 0);
	if (rc) {
		priv->status &= ~STATUS_HCMD_ACTIVE;
		IPW_ERROR("Failed to send %s: Reason %d\n",
			  get_cmd_string(cmd->cmd), rc);
		spin_unlock_irqrestore(&priv->lock, flags);
		goto exit;
	}
	spin_unlock_irqrestore(&priv->lock, flags);

	rc = wait_event_interruptible_timeout(priv->wait_command_queue,
					      !(priv->
						status & STATUS_HCMD_ACTIVE),
					      HOST_COMPLETE_TIMEOUT);
	if (rc == 0) {
		spin_lock_irqsave(&priv->lock, flags);
		if (priv->status & STATUS_HCMD_ACTIVE) {
			IPW_ERROR("Failed to send %s: Command timed out.\n",
				  get_cmd_string(cmd->cmd));
			priv->status &= ~STATUS_HCMD_ACTIVE;
			spin_unlock_irqrestore(&priv->lock, flags);
			rc = -EIO;
			goto exit;
		}
		spin_unlock_irqrestore(&priv->lock, flags);
	} else
		rc = 0;

	if (priv->status & STATUS_RF_KILL_HW) {
		IPW_ERROR("Failed to send %s: Aborted due to RF kill switch.\n",
			  get_cmd_string(cmd->cmd));
		rc = -EIO;
		goto exit;
	}

      exit:
	if (priv->cmdlog) {
		priv->cmdlog[priv->cmdlog_pos++].retcode = rc;
		priv->cmdlog_pos %= priv->cmdlog_len;
	}
	return rc;
}

static int ipw_send_cmd_simple(struct ipw_priv *priv, u8 command)
{
	struct host_cmd cmd = {
		.cmd = command,
	};

	return __ipw_send_cmd(priv, &cmd);
}

static int ipw_send_cmd_pdu(struct ipw_priv *priv, u8 command, u8 len,
			    void *data)
{
	struct host_cmd cmd = {
		.cmd = command,
		.len = len,
		.param = data,
	};

	return __ipw_send_cmd(priv, &cmd);
}

static int ipw_send_host_complete(struct ipw_priv *priv)
{
	if (!priv) {
		IPW_ERROR("Invalid args\n");
		return -1;
	}

	return ipw_send_cmd_simple(priv, IPW_CMD_HOST_COMPLETE);
}

static int ipw_send_system_config(struct ipw_priv *priv)
{
	return ipw_send_cmd_pdu(priv, IPW_CMD_SYSTEM_CONFIG,
				sizeof(priv->sys_config),
				&priv->sys_config);
}

static int ipw_send_ssid(struct ipw_priv *priv, u8 * ssid, int len)
{
	if (!priv || !ssid) {
		IPW_ERROR("Invalid args\n");
		return -1;
	}

	return ipw_send_cmd_pdu(priv, IPW_CMD_SSID, min(len, IW_ESSID_MAX_SIZE),
				ssid);
}

static int ipw_send_adapter_address(struct ipw_priv *priv, u8 * mac)
{
	if (!priv || !mac) {
		IPW_ERROR("Invalid args\n");
		return -1;
	}

	IPW_DEBUG_INFO("%s: Setting MAC to " MAC_FMT "\n",
		       priv->net_dev->name, MAC_ARG(mac));

	return ipw_send_cmd_pdu(priv, IPW_CMD_ADAPTER_ADDRESS, ETH_ALEN, mac);
}

/*
 * NOTE: This must be executed from our workqueue as it results in udelay
 * being called which may corrupt the keyboard if executed on default
 * workqueue
 */
static void ipw_adapter_restart(void *adapter)
{
	struct ipw_priv *priv = adapter;

	if (priv->status & STATUS_RF_KILL_MASK)
		return;

	ipw_down(priv);

	if (priv->assoc_network &&
	    (priv->assoc_network->capability & WLAN_CAPABILITY_IBSS))
		ipw_remove_current_network(priv);

	if (ipw_up(priv)) {
		IPW_ERROR("Failed to up device\n");
		return;
	}
}

static void ipw_bg_adapter_restart(void *data)
{
	struct ipw_priv *priv = data;
	mutex_lock(&priv->mutex);
	ipw_adapter_restart(data);
	mutex_unlock(&priv->mutex);
}

#define IPW_SCAN_CHECK_WATCHDOG (5 * HZ)

static void ipw_scan_check(void *data)
{
	struct ipw_priv *priv = data;
	if (priv->status & (STATUS_SCANNING | STATUS_SCAN_ABORTING)) {
		IPW_DEBUG_SCAN("Scan completion watchdog resetting "
			       "adapter after (%dms).\n",
			       jiffies_to_msecs(IPW_SCAN_CHECK_WATCHDOG));
		queue_work(priv->workqueue, &priv->adapter_restart);
	}
}

static void ipw_bg_scan_check(void *data)
{
	struct ipw_priv *priv = data;
	mutex_lock(&priv->mutex);
	ipw_scan_check(data);
	mutex_unlock(&priv->mutex);
}

static int ipw_send_scan_request_ext(struct ipw_priv *priv,
				     struct ipw_scan_request_ext *request)
{
	return ipw_send_cmd_pdu(priv, IPW_CMD_SCAN_REQUEST_EXT,
				sizeof(*request), request);
}

static int ipw_send_scan_abort(struct ipw_priv *priv)
{
	if (!priv) {
		IPW_ERROR("Invalid args\n");
		return -1;
	}

	return ipw_send_cmd_simple(priv, IPW_CMD_SCAN_ABORT);
}

static int ipw_set_sensitivity(struct ipw_priv *priv, u16 sens)
{
	struct ipw_sensitivity_calib calib = {
		.beacon_rssi_raw = sens,
	};

	return ipw_send_cmd_pdu(priv, IPW_CMD_SENSITIVITY_CALIB, sizeof(calib),
				&calib);
}

static int ipw_send_associate(struct ipw_priv *priv,
			      struct ipw_associate *associate)
{
	struct ipw_associate tmp_associate;

	if (!priv || !associate) {
		IPW_ERROR("Invalid args\n");
		return -1;
	}

	memcpy(&tmp_associate, associate, sizeof(*associate));
	tmp_associate.policy_support =
	    cpu_to_le16(tmp_associate.policy_support);
	tmp_associate.assoc_tsf_msw = cpu_to_le32(tmp_associate.assoc_tsf_msw);
	tmp_associate.assoc_tsf_lsw = cpu_to_le32(tmp_associate.assoc_tsf_lsw);
	tmp_associate.capability = cpu_to_le16(tmp_associate.capability);
	tmp_associate.listen_interval =
	    cpu_to_le16(tmp_associate.listen_interval);
	tmp_associate.beacon_interval =
	    cpu_to_le16(tmp_associate.beacon_interval);
	tmp_associate.atim_window = cpu_to_le16(tmp_associate.atim_window);

	return ipw_send_cmd_pdu(priv, IPW_CMD_ASSOCIATE, sizeof(tmp_associate),
				&tmp_associate);
}

static int ipw_send_supported_rates(struct ipw_priv *priv,
				    struct ipw_supported_rates *rates)
{
	if (!priv || !rates) {
		IPW_ERROR("Invalid args\n");
		return -1;
	}

	return ipw_send_cmd_pdu(priv, IPW_CMD_SUPPORTED_RATES, sizeof(*rates),
				rates);
}

static int ipw_set_random_seed(struct ipw_priv *priv)
{
	u32 val;

	if (!priv) {
		IPW_ERROR("Invalid args\n");
		return -1;
	}

	get_random_bytes(&val, sizeof(val));

	return ipw_send_cmd_pdu(priv, IPW_CMD_SEED_NUMBER, sizeof(val), &val);
}

static int ipw_send_card_disable(struct ipw_priv *priv, u32 phy_off)
{
	if (!priv) {
		IPW_ERROR("Invalid args\n");
		return -1;
	}

	return ipw_send_cmd_pdu(priv, IPW_CMD_CARD_DISABLE, sizeof(phy_off),
				&phy_off);
}

static int ipw_send_tx_power(struct ipw_priv *priv, struct ipw_tx_power *power)
{
	if (!priv || !power) {
		IPW_ERROR("Invalid args\n");
		return -1;
	}

	return ipw_send_cmd_pdu(priv, IPW_CMD_TX_POWER, sizeof(*power), power);
}

static int ipw_set_tx_power(struct ipw_priv *priv)
{
	const struct ieee80211_geo *geo = ieee80211_get_geo(priv->ieee);
	struct ipw_tx_power tx_power;
	s8 max_power;
	int i;

	memset(&tx_power, 0, sizeof(tx_power));

	/* configure device for 'G' band */
	tx_power.ieee_mode = IPW_G_MODE;
	tx_power.num_channels = geo->bg_channels;
	for (i = 0; i < geo->bg_channels; i++) {
		max_power = geo->bg[i].max_power;
		tx_power.channels_tx_power[i].channel_number =
		    geo->bg[i].channel;
		tx_power.channels_tx_power[i].tx_power = max_power ?
		    min(max_power, priv->tx_power) : priv->tx_power;
	}
	if (ipw_send_tx_power(priv, &tx_power))
		return -EIO;

	/* configure device to also handle 'B' band */
	tx_power.ieee_mode = IPW_B_MODE;
	if (ipw_send_tx_power(priv, &tx_power))
		return -EIO;

	/* configure device to also handle 'A' band */
	if (priv->ieee->abg_true) {
		tx_power.ieee_mode = IPW_A_MODE;
		tx_power.num_channels = geo->a_channels;
		for (i = 0; i < tx_power.num_channels; i++) {
			max_power = geo->a[i].max_power;
			tx_power.channels_tx_power[i].channel_number =
			    geo->a[i].channel;
			tx_power.channels_tx_power[i].tx_power = max_power ?
			    min(max_power, priv->tx_power) : priv->tx_power;
		}
		if (ipw_send_tx_power(priv, &tx_power))
			return -EIO;
	}
	return 0;
}

static int ipw_send_rts_threshold(struct ipw_priv *priv, u16 rts)
{
	struct ipw_rts_threshold rts_threshold = {
		.rts_threshold = rts,
	};

	if (!priv) {
		IPW_ERROR("Invalid args\n");
		return -1;
	}

	return ipw_send_cmd_pdu(priv, IPW_CMD_RTS_THRESHOLD,
				sizeof(rts_threshold), &rts_threshold);
}

static int ipw_send_frag_threshold(struct ipw_priv *priv, u16 frag)
{
	struct ipw_frag_threshold frag_threshold = {
		.frag_threshold = frag,
	};

	if (!priv) {
		IPW_ERROR("Invalid args\n");
		return -1;
	}

	return ipw_send_cmd_pdu(priv, IPW_CMD_FRAG_THRESHOLD,
				sizeof(frag_threshold), &frag_threshold);
}

static int ipw_send_power_mode(struct ipw_priv *priv, u32 mode)
{
	u32 param;

	if (!priv) {
		IPW_ERROR("Invalid args\n");
		return -1;
	}

	/* If on battery, set to 3, if AC set to CAM, else user
	 * level */
	switch (mode) {
	case IPW_POWER_BATTERY:
		param = IPW_POWER_INDEX_3;
		break;
	case IPW_POWER_AC:
		param = IPW_POWER_MODE_CAM;
		break;
	default:
		param = mode;
		break;
	}

	return ipw_send_cmd_pdu(priv, IPW_CMD_POWER_MODE, sizeof(param),
				&param);
}

static int ipw_send_retry_limit(struct ipw_priv *priv, u8 slimit, u8 llimit)
{
	struct ipw_retry_limit retry_limit = {
		.short_retry_limit = slimit,
		.long_retry_limit = llimit
	};

	if (!priv) {
		IPW_ERROR("Invalid args\n");
		return -1;
	}

	return ipw_send_cmd_pdu(priv, IPW_CMD_RETRY_LIMIT, sizeof(retry_limit),
				&retry_limit);
}

/*
 * The IPW device contains a Microwire compatible EEPROM that stores
 * various data like the MAC address.  Usually the firmware has exclusive
 * access to the eeprom, but during device initialization (before the
 * device driver has sent the HostComplete command to the firmware) the
 * device driver has read access to the EEPROM by way of indirect addressing
 * through a couple of memory mapped registers.
 *
 * The following is a simplified implementation for pulling data out of the
 * the eeprom, along with some helper functions to find information in
 * the per device private data's copy of the eeprom.
 *
 * NOTE: To better understand how these functions work (i.e what is a chip
 *       select and why do have to keep driving the eeprom clock?), read
 *       just about any data sheet for a Microwire compatible EEPROM.
 */

/* write a 32 bit value into the indirect accessor register */
static inline void eeprom_write_reg(struct ipw_priv *p, u32 data)
{
	ipw_write_reg32(p, FW_MEM_REG_EEPROM_ACCESS, data);

	/* the eeprom requires some time to complete the operation */
	udelay(p->eeprom_delay);

	return;
}

/* perform a chip select operation */
static void eeprom_cs(struct ipw_priv *priv)
{
	eeprom_write_reg(priv, 0);
	eeprom_write_reg(priv, EEPROM_BIT_CS);
	eeprom_write_reg(priv, EEPROM_BIT_CS | EEPROM_BIT_SK);
	eeprom_write_reg(priv, EEPROM_BIT_CS);
}

/* perform a chip select operation */
static void eeprom_disable_cs(struct ipw_priv *priv)
{
	eeprom_write_reg(priv, EEPROM_BIT_CS);
	eeprom_write_reg(priv, 0);
	eeprom_write_reg(priv, EEPROM_BIT_SK);
}

/* push a single bit down to the eeprom */
static inline void eeprom_write_bit(struct ipw_priv *p, u8 bit)
{
	int d = (bit ? EEPROM_BIT_DI : 0);
	eeprom_write_reg(p, EEPROM_BIT_CS | d);
	eeprom_write_reg(p, EEPROM_BIT_CS | d | EEPROM_BIT_SK);
}

/* push an opcode followed by an address down to the eeprom */
static void eeprom_op(struct ipw_priv *priv, u8 op, u8 addr)
{
	int i;

	eeprom_cs(priv);
	eeprom_write_bit(priv, 1);
	eeprom_write_bit(priv, op & 2);
	eeprom_write_bit(priv, op & 1);
	for (i = 7; i >= 0; i--) {
		eeprom_write_bit(priv, addr & (1 << i));
	}
}

/* pull 16 bits off the eeprom, one bit at a time */
static u16 eeprom_read_u16(struct ipw_priv *priv, u8 addr)
{
	int i;
	u16 r = 0;

	/* Send READ Opcode */
	eeprom_op(priv, EEPROM_CMD_READ, addr);

	/* Send dummy bit */
	eeprom_write_reg(priv, EEPROM_BIT_CS);

	/* Read the byte off the eeprom one bit at a time */
	for (i = 0; i < 16; i++) {
		u32 data = 0;
		eeprom_write_reg(priv, EEPROM_BIT_CS | EEPROM_BIT_SK);
		eeprom_write_reg(priv, EEPROM_BIT_CS);
		data = ipw_read_reg32(priv, FW_MEM_REG_EEPROM_ACCESS);
		r = (r << 1) | ((data & EEPROM_BIT_DO) ? 1 : 0);
	}

	/* Send another dummy bit */
	eeprom_write_reg(priv, 0);
	eeprom_disable_cs(priv);

	return r;
}

/* helper function for pulling the mac address out of the private */
/* data's copy of the eeprom data                                 */
static void eeprom_parse_mac(struct ipw_priv *priv, u8 * mac)
{
	memcpy(mac, &priv->eeprom[EEPROM_MAC_ADDRESS], 6);
}

/*
 * Either the device driver (i.e. the host) or the firmware can
 * load eeprom data into the designated region in SRAM.  If neither
 * happens then the FW will shutdown with a fatal error.
 *
 * In order to signal the FW to load the EEPROM, the EEPROM_LOAD_DISABLE
 * bit needs region of shared SRAM needs to be non-zero.
 */
static void ipw_eeprom_init_sram(struct ipw_priv *priv)
{
	int i;
	u16 *eeprom = (u16 *) priv->eeprom;

	IPW_DEBUG_TRACE(">>\n");

	/* read entire contents of eeprom into private buffer */
	for (i = 0; i < 128; i++)
		eeprom[i] = le16_to_cpu(eeprom_read_u16(priv, (u8) i));

	/*
	   If the data looks correct, then copy it to our private
	   copy.  Otherwise let the firmware know to perform the operation
	   on its own.
	 */
	if (priv->eeprom[EEPROM_VERSION] != 0) {
		IPW_DEBUG_INFO("Writing EEPROM data into SRAM\n");

		/* write the eeprom data to sram */
		for (i = 0; i < IPW_EEPROM_IMAGE_SIZE; i++)
			ipw_write8(priv, IPW_EEPROM_DATA + i, priv->eeprom[i]);

		/* Do not load eeprom data on fatal error or suspend */
		ipw_write32(priv, IPW_EEPROM_LOAD_DISABLE, 0);
	} else {
		IPW_DEBUG_INFO("Enabling FW initializationg of SRAM\n");

		/* Load eeprom data on fatal error or suspend */
		ipw_write32(priv, IPW_EEPROM_LOAD_DISABLE, 1);
	}

	IPW_DEBUG_TRACE("<<\n");
}

static void ipw_zero_memory(struct ipw_priv *priv, u32 start, u32 count)
{
	count >>= 2;
	if (!count)
		return;
	_ipw_write32(priv, IPW_AUTOINC_ADDR, start);
	while (count--)
		_ipw_write32(priv, IPW_AUTOINC_DATA, 0);
}

static inline void ipw_fw_dma_reset_command_blocks(struct ipw_priv *priv)
{
	ipw_zero_memory(priv, IPW_SHARED_SRAM_DMA_CONTROL,
			CB_NUMBER_OF_ELEMENTS_SMALL *
			sizeof(struct command_block));
}

static int ipw_fw_dma_enable(struct ipw_priv *priv)
{				/* start dma engine but no transfers yet */

	IPW_DEBUG_FW(">> : \n");

	/* Start the dma */
	ipw_fw_dma_reset_command_blocks(priv);

	/* Write CB base address */
	ipw_write_reg32(priv, IPW_DMA_I_CB_BASE, IPW_SHARED_SRAM_DMA_CONTROL);

	IPW_DEBUG_FW("<< : \n");
	return 0;
}

static void ipw_fw_dma_abort(struct ipw_priv *priv)
{
	u32 control = 0;

	IPW_DEBUG_FW(">> :\n");

	//set the Stop and Abort bit
	control = DMA_CONTROL_SMALL_CB_CONST_VALUE | DMA_CB_STOP_AND_ABORT;
	ipw_write_reg32(priv, IPW_DMA_I_DMA_CONTROL, control);
	priv->sram_desc.last_cb_index = 0;

	IPW_DEBUG_FW("<< \n");
}

static int ipw_fw_dma_write_command_block(struct ipw_priv *priv, int index,
					  struct command_block *cb)
{
	u32 address =
	    IPW_SHARED_SRAM_DMA_CONTROL +
	    (sizeof(struct command_block) * index);
	IPW_DEBUG_FW(">> :\n");

	ipw_write_indirect(priv, address, (u8 *) cb,
			   (int)sizeof(struct command_block));

	IPW_DEBUG_FW("<< :\n");
	return 0;

}

static int ipw_fw_dma_kick(struct ipw_priv *priv)
{
	u32 control = 0;
	u32 index = 0;

	IPW_DEBUG_FW(">> :\n");

	for (index = 0; index < priv->sram_desc.last_cb_index; index++)
		ipw_fw_dma_write_command_block(priv, index,
					       &priv->sram_desc.cb_list[index]);

	/* Enable the DMA in the CSR register */
	ipw_clear_bit(priv, IPW_RESET_REG,
		      IPW_RESET_REG_MASTER_DISABLED |
		      IPW_RESET_REG_STOP_MASTER);

	/* Set the Start bit. */
	control = DMA_CONTROL_SMALL_CB_CONST_VALUE | DMA_CB_START;
	ipw_write_reg32(priv, IPW_DMA_I_DMA_CONTROL, control);

	IPW_DEBUG_FW("<< :\n");
	return 0;
}

static void ipw_fw_dma_dump_command_block(struct ipw_priv *priv)
{
	u32 address;
	u32 register_value = 0;
	u32 cb_fields_address = 0;

	IPW_DEBUG_FW(">> :\n");
	address = ipw_read_reg32(priv, IPW_DMA_I_CURRENT_CB);
	IPW_DEBUG_FW_INFO("Current CB is 0x%x \n", address);

	/* Read the DMA Controlor register */
	register_value = ipw_read_reg32(priv, IPW_DMA_I_DMA_CONTROL);
	IPW_DEBUG_FW_INFO("IPW_DMA_I_DMA_CONTROL is 0x%x \n", register_value);

	/* Print the CB values */
	cb_fields_address = address;
	register_value = ipw_read_reg32(priv, cb_fields_address);
	IPW_DEBUG_FW_INFO("Current CB ControlField is 0x%x \n", register_value);

	cb_fields_address += sizeof(u32);
	register_value = ipw_read_reg32(priv, cb_fields_address);
	IPW_DEBUG_FW_INFO("Current CB Source Field is 0x%x \n", register_value);

	cb_fields_address += sizeof(u32);
	register_value = ipw_read_reg32(priv, cb_fields_address);
	IPW_DEBUG_FW_INFO("Current CB Destination Field is 0x%x \n",
			  register_value);

	cb_fields_address += sizeof(u32);
	register_value = ipw_read_reg32(priv, cb_fields_address);
	IPW_DEBUG_FW_INFO("Current CB Status Field is 0x%x \n", register_value);

	IPW_DEBUG_FW(">> :\n");
}

static int ipw_fw_dma_command_block_index(struct ipw_priv *priv)
{
	u32 current_cb_address = 0;
	u32 current_cb_index = 0;

	IPW_DEBUG_FW("<< :\n");
	current_cb_address = ipw_read_reg32(priv, IPW_DMA_I_CURRENT_CB);

	current_cb_index = (current_cb_address - IPW_SHARED_SRAM_DMA_CONTROL) /
	    sizeof(struct command_block);

	IPW_DEBUG_FW_INFO("Current CB index 0x%x address = 0x%X \n",
			  current_cb_index, current_cb_address);

	IPW_DEBUG_FW(">> :\n");
	return current_cb_index;

}

static int ipw_fw_dma_add_command_block(struct ipw_priv *priv,
					u32 src_address,
					u32 dest_address,
					u32 length,
					int interrupt_enabled, int is_last)
{

	u32 control = CB_VALID | CB_SRC_LE | CB_DEST_LE | CB_SRC_AUTOINC |
	    CB_SRC_IO_GATED | CB_DEST_AUTOINC | CB_SRC_SIZE_LONG |
	    CB_DEST_SIZE_LONG;
	struct command_block *cb;
	u32 last_cb_element = 0;

	IPW_DEBUG_FW_INFO("src_address=0x%x dest_address=0x%x length=0x%x\n",
			  src_address, dest_address, length);

	if (priv->sram_desc.last_cb_index >= CB_NUMBER_OF_ELEMENTS_SMALL)
		return -1;

	last_cb_element = priv->sram_desc.last_cb_index;
	cb = &priv->sram_desc.cb_list[last_cb_element];
	priv->sram_desc.last_cb_index++;

	/* Calculate the new CB control word */
	if (interrupt_enabled)
		control |= CB_INT_ENABLED;

	if (is_last)
		control |= CB_LAST_VALID;

	control |= length;

	/* Calculate the CB Element's checksum value */
	cb->status = control ^ src_address ^ dest_address;

	/* Copy the Source and Destination addresses */
	cb->dest_addr = dest_address;
	cb->source_addr = src_address;

	/* Copy the Control Word last */
	cb->control = control;

	return 0;
}

static int ipw_fw_dma_add_buffer(struct ipw_priv *priv,
				 u32 src_phys, u32 dest_address, u32 length)
{
	u32 bytes_left = length;
	u32 src_offset = 0;
	u32 dest_offset = 0;
	int status = 0;
	IPW_DEBUG_FW(">> \n");
	IPW_DEBUG_FW_INFO("src_phys=0x%x dest_address=0x%x length=0x%x\n",
			  src_phys, dest_address, length);
	while (bytes_left > CB_MAX_LENGTH) {
		status = ipw_fw_dma_add_command_block(priv,
						      src_phys + src_offset,
						      dest_address +
						      dest_offset,
						      CB_MAX_LENGTH, 0, 0);
		if (status) {
			IPW_DEBUG_FW_INFO(": Failed\n");
			return -1;
		} else
			IPW_DEBUG_FW_INFO(": Added new cb\n");

		src_offset += CB_MAX_LENGTH;
		dest_offset += CB_MAX_LENGTH;
		bytes_left -= CB_MAX_LENGTH;
	}

	/* add the buffer tail */
	if (bytes_left > 0) {
		status =
		    ipw_fw_dma_add_command_block(priv, src_phys + src_offset,
						 dest_address + dest_offset,
						 bytes_left, 0, 0);
		if (status) {
			IPW_DEBUG_FW_INFO(": Failed on the buffer tail\n");
			return -1;
		} else
			IPW_DEBUG_FW_INFO
			    (": Adding new cb - the buffer tail\n");
	}

	IPW_DEBUG_FW("<< \n");
	return 0;
}

static int ipw_fw_dma_wait(struct ipw_priv *priv)
{
	u32 current_index = 0, previous_index;
	u32 watchdog = 0;

	IPW_DEBUG_FW(">> : \n");

	current_index = ipw_fw_dma_command_block_index(priv);
	IPW_DEBUG_FW_INFO("sram_desc.last_cb_index:0x%08X\n",
			  (int)priv->sram_desc.last_cb_index);

	while (current_index < priv->sram_desc.last_cb_index) {
		udelay(50);
		previous_index = current_index;
		current_index = ipw_fw_dma_command_block_index(priv);

		if (previous_index < current_index) {
			watchdog = 0;
			continue;
		}
		if (++watchdog > 400) {
			IPW_DEBUG_FW_INFO("Timeout\n");
			ipw_fw_dma_dump_command_block(priv);
			ipw_fw_dma_abort(priv);
			return -1;
		}
	}

	ipw_fw_dma_abort(priv);

	/*Disable the DMA in the CSR register */
	ipw_set_bit(priv, IPW_RESET_REG,
		    IPW_RESET_REG_MASTER_DISABLED | IPW_RESET_REG_STOP_MASTER);

	IPW_DEBUG_FW("<< dmaWaitSync \n");
	return 0;
}

static void ipw_remove_current_network(struct ipw_priv *priv)
{
	struct list_head *element, *safe;
	struct ieee80211_network *network = NULL;
	unsigned long flags;

	spin_lock_irqsave(&priv->ieee->lock, flags);
	list_for_each_safe(element, safe, &priv->ieee->network_list) {
		network = list_entry(element, struct ieee80211_network, list);
		if (!memcmp(network->bssid, priv->bssid, ETH_ALEN)) {
			list_del(element);
			list_add_tail(&network->list,
				      &priv->ieee->network_free_list);
		}
	}
	spin_unlock_irqrestore(&priv->ieee->lock, flags);
}

/**
 * Check that card is still alive.
 * Reads debug register from domain0.
 * If card is present, pre-defined value should
 * be found there.
 *
 * @param priv
 * @return 1 if card is present, 0 otherwise
 */
static inline int ipw_alive(struct ipw_priv *priv)
{
	return ipw_read32(priv, 0x90) == 0xd55555d5;
}

/* timeout in msec, attempted in 10-msec quanta */
static int ipw_poll_bit(struct ipw_priv *priv, u32 addr, u32 mask,
			       int timeout)
{
	int i = 0;

	do {
		if ((ipw_read32(priv, addr) & mask) == mask)
			return i;
		mdelay(10);
		i += 10;
	} while (i < timeout);

	return -ETIME;
}

/* These functions load the firmware and micro code for the operation of
 * the ipw hardware.  It assumes the buffer has all the bits for the
 * image and the caller is handling the memory allocation and clean up.
 */

static int ipw_stop_master(struct ipw_priv *priv)
{
	int rc;

	IPW_DEBUG_TRACE(">> \n");
	/* stop master. typical delay - 0 */
	ipw_set_bit(priv, IPW_RESET_REG, IPW_RESET_REG_STOP_MASTER);

	/* timeout is in msec, polled in 10-msec quanta */
	rc = ipw_poll_bit(priv, IPW_RESET_REG,
			  IPW_RESET_REG_MASTER_DISABLED, 100);
	if (rc < 0) {
		IPW_ERROR("wait for stop master failed after 100ms\n");
		return -1;
	}

	IPW_DEBUG_INFO("stop master %dms\n", rc);

	return rc;
}

static void ipw_arc_release(struct ipw_priv *priv)
{
	IPW_DEBUG_TRACE(">> \n");
	mdelay(5);

	ipw_clear_bit(priv, IPW_RESET_REG, CBD_RESET_REG_PRINCETON_RESET);

	/* no one knows timing, for safety add some delay */
	mdelay(5);
}

struct fw_chunk {
	u32 address;
	u32 length;
};

static int ipw_load_ucode(struct ipw_priv *priv, u8 * data, size_t len)
{
	int rc = 0, i, addr;
	u8 cr = 0;
	u16 *image;

	image = (u16 *) data;

	IPW_DEBUG_TRACE(">> \n");

	rc = ipw_stop_master(priv);

	if (rc < 0)
		return rc;

//      spin_lock_irqsave(&priv->lock, flags);

	for (addr = IPW_SHARED_LOWER_BOUND;
	     addr < IPW_REGISTER_DOMAIN1_END; addr += 4) {
		ipw_write32(priv, addr, 0);
	}

	/* no ucode (yet) */
	memset(&priv->dino_alive, 0, sizeof(priv->dino_alive));
	/* destroy DMA queues */
	/* reset sequence */

	ipw_write_reg32(priv, IPW_MEM_HALT_AND_RESET, IPW_BIT_HALT_RESET_ON);
	ipw_arc_release(priv);
	ipw_write_reg32(priv, IPW_MEM_HALT_AND_RESET, IPW_BIT_HALT_RESET_OFF);
	mdelay(1);

	/* reset PHY */
	ipw_write_reg32(priv, IPW_INTERNAL_CMD_EVENT, IPW_BASEBAND_POWER_DOWN);
	mdelay(1);

	ipw_write_reg32(priv, IPW_INTERNAL_CMD_EVENT, 0);
	mdelay(1);

	/* enable ucode store */
	ipw_write_reg8(priv, IPW_BASEBAND_CONTROL_STATUS, 0x0);
	ipw_write_reg8(priv, IPW_BASEBAND_CONTROL_STATUS, DINO_ENABLE_CS);
	mdelay(1);

	/* write ucode */
	/**
	 * @bug
	 * Do NOT set indirect address register once and then
	 * store data to indirect data register in the loop.
	 * It seems very reasonable, but in this case DINO do not
	 * accept ucode. It is essential to set address each time.
	 */
	/* load new ipw uCode */
	for (i = 0; i < len / 2; i++)
		ipw_write_reg16(priv, IPW_BASEBAND_CONTROL_STORE,
				cpu_to_le16(image[i]));

	/* enable DINO */
	ipw_write_reg8(priv, IPW_BASEBAND_CONTROL_STATUS, 0);
	ipw_write_reg8(priv, IPW_BASEBAND_CONTROL_STATUS, DINO_ENABLE_SYSTEM);

	/* this is where the igx / win driver deveates from the VAP driver. */

	/* wait for alive response */
	for (i = 0; i < 100; i++) {
		/* poll for incoming data */
		cr = ipw_read_reg8(priv, IPW_BASEBAND_CONTROL_STATUS);
		if (cr & DINO_RXFIFO_DATA)
			break;
		mdelay(1);
	}

	if (cr & DINO_RXFIFO_DATA) {
		/* alive_command_responce size is NOT multiple of 4 */
		u32 response_buffer[(sizeof(priv->dino_alive) + 3) / 4];

		for (i = 0; i < ARRAY_SIZE(response_buffer); i++)
			response_buffer[i] =
			    le32_to_cpu(ipw_read_reg32(priv,
						       IPW_BASEBAND_RX_FIFO_READ));
		memcpy(&priv->dino_alive, response_buffer,
		       sizeof(priv->dino_alive));
		if (priv->dino_alive.alive_command == 1
		    && priv->dino_alive.ucode_valid == 1) {
			rc = 0;
			IPW_DEBUG_INFO
			    ("Microcode OK, rev. %d (0x%x) dev. %d (0x%x) "
			     "of %02d/%02d/%02d %02d:%02d\n",
			     priv->dino_alive.software_revision,
			     priv->dino_alive.software_revision,
			     priv->dino_alive.device_identifier,
			     priv->dino_alive.device_identifier,
			     priv->dino_alive.time_stamp[0],
			     priv->dino_alive.time_stamp[1],
			     priv->dino_alive.time_stamp[2],
			     priv->dino_alive.time_stamp[3],
			     priv->dino_alive.time_stamp[4]);
		} else {
			IPW_DEBUG_INFO("Microcode is not alive\n");
			rc = -EINVAL;
		}
	} else {
		IPW_DEBUG_INFO("No alive response from DINO\n");
		rc = -ETIME;
	}

	/* disable DINO, otherwise for some reason
	   firmware have problem getting alive resp. */
	ipw_write_reg8(priv, IPW_BASEBAND_CONTROL_STATUS, 0);

//      spin_unlock_irqrestore(&priv->lock, flags);

	return rc;
}

static int ipw_load_firmware(struct ipw_priv *priv, u8 * data, size_t len)
{
	int rc = -1;
	int offset = 0;
	struct fw_chunk *chunk;
	dma_addr_t shared_phys;
	u8 *shared_virt;

	IPW_DEBUG_TRACE("<< : \n");
	shared_virt = pci_alloc_consistent(priv->pci_dev, len, &shared_phys);

	if (!shared_virt)
		return -ENOMEM;

	memmove(shared_virt, data, len);

	/* Start the Dma */
	rc = ipw_fw_dma_enable(priv);

	if (priv->sram_desc.last_cb_index > 0) {
		/* the DMA is already ready this would be a bug. */
		BUG();
		goto out;
	}

	do {
		chunk = (struct fw_chunk *)(data + offset);
		offset += sizeof(struct fw_chunk);
		/* build DMA packet and queue up for sending */
		/* dma to chunk->address, the chunk->length bytes from data +
		 * offeset*/
		/* Dma loading */
		rc = ipw_fw_dma_add_buffer(priv, shared_phys + offset,
					   le32_to_cpu(chunk->address),
					   le32_to_cpu(chunk->length));
		if (rc) {
			IPW_DEBUG_INFO("dmaAddBuffer Failed\n");
			goto out;
		}

		offset += le32_to_cpu(chunk->length);
	} while (offset < len);

	/* Run the DMA and wait for the answer */
	rc = ipw_fw_dma_kick(priv);
	if (rc) {
		IPW_ERROR("dmaKick Failed\n");
		goto out;
	}

	rc = ipw_fw_dma_wait(priv);
	if (rc) {
		IPW_ERROR("dmaWaitSync Failed\n");
		goto out;
	}
      out:
	pci_free_consistent(priv->pci_dev, len, shared_virt, shared_phys);
	return rc;
}

/* stop nic */
static int ipw_stop_nic(struct ipw_priv *priv)
{
	int rc = 0;

	/* stop */
	ipw_write32(priv, IPW_RESET_REG, IPW_RESET_REG_STOP_MASTER);

	rc = ipw_poll_bit(priv, IPW_RESET_REG,
			  IPW_RESET_REG_MASTER_DISABLED, 500);
	if (rc < 0) {
		IPW_ERROR("wait for reg master disabled failed after 500ms\n");
		return rc;
	}

	ipw_set_bit(priv, IPW_RESET_REG, CBD_RESET_REG_PRINCETON_RESET);

	return rc;
}

static void ipw_start_nic(struct ipw_priv *priv)
{
	IPW_DEBUG_TRACE(">>\n");

	/* prvHwStartNic  release ARC */
	ipw_clear_bit(priv, IPW_RESET_REG,
		      IPW_RESET_REG_MASTER_DISABLED |
		      IPW_RESET_REG_STOP_MASTER |
		      CBD_RESET_REG_PRINCETON_RESET);

	/* enable power management */
	ipw_set_bit(priv, IPW_GP_CNTRL_RW,
		    IPW_GP_CNTRL_BIT_HOST_ALLOWS_STANDBY);

	IPW_DEBUG_TRACE("<<\n");
}

static int ipw_init_nic(struct ipw_priv *priv)
{
	int rc;

	IPW_DEBUG_TRACE(">>\n");
	/* reset */
	/*prvHwInitNic */
	/* set "initialization complete" bit to move adapter to D0 state */
	ipw_set_bit(priv, IPW_GP_CNTRL_RW, IPW_GP_CNTRL_BIT_INIT_DONE);

	/* low-level PLL activation */
	ipw_write32(priv, IPW_READ_INT_REGISTER,
		    IPW_BIT_INT_HOST_SRAM_READ_INT_REGISTER);

	/* wait for clock stabilization */
	rc = ipw_poll_bit(priv, IPW_GP_CNTRL_RW,
			  IPW_GP_CNTRL_BIT_CLOCK_READY, 250);
	if (rc < 0)
		IPW_DEBUG_INFO("FAILED wait for clock stablization\n");

	/* assert SW reset */
	ipw_set_bit(priv, IPW_RESET_REG, IPW_RESET_REG_SW_RESET);

	udelay(10);

	/* set "initialization complete" bit to move adapter to D0 state */
	ipw_set_bit(priv, IPW_GP_CNTRL_RW, IPW_GP_CNTRL_BIT_INIT_DONE);

	IPW_DEBUG_TRACE(">>\n");
	return 0;
}

/* Call this function from process context, it will sleep in request_firmware.
 * Probe is an ok place to call this from.
 */
static int ipw_reset_nic(struct ipw_priv *priv)
{
	int rc = 0;
	unsigned long flags;

	IPW_DEBUG_TRACE(">>\n");

	rc = ipw_init_nic(priv);

	spin_lock_irqsave(&priv->lock, flags);
	/* Clear the 'host command active' bit... */
	priv->status &= ~STATUS_HCMD_ACTIVE;
	wake_up_interruptible(&priv->wait_command_queue);
	priv->status &= ~(STATUS_SCANNING | STATUS_SCAN_ABORTING);
	wake_up_interruptible(&priv->wait_state);
	spin_unlock_irqrestore(&priv->lock, flags);

	IPW_DEBUG_TRACE("<<\n");
	return rc;
}


struct ipw_fw {
	__le32 ver;
	__le32 boot_size;
	__le32 ucode_size;
	__le32 fw_size;
	u8 data[0];
};

static int ipw_get_fw(struct ipw_priv *priv,
		      const struct firmware **raw, const char *name)
{
	struct ipw_fw *fw;
	int rc;

	/* ask firmware_class module to get the boot firmware off disk */
	rc = request_firmware(raw, name, &priv->pci_dev->dev);
	if (rc < 0) {
		IPW_ERROR("%s request_firmware failed: Reason %d\n", name, rc);
		return rc;
	}

	if ((*raw)->size < sizeof(*fw)) {
		IPW_ERROR("%s is too small (%zd)\n", name, (*raw)->size);
		return -EINVAL;
	}

	fw = (void *)(*raw)->data;

	if ((*raw)->size < sizeof(*fw) + le32_to_cpu(fw->boot_size) +
	    le32_to_cpu(fw->ucode_size) + le32_to_cpu(fw->fw_size)) {
		IPW_ERROR("%s is too small or corrupt (%zd)\n",
			  name, (*raw)->size);
		return -EINVAL;
	}

	IPW_DEBUG_INFO("Read firmware '%s' image v%d.%d (%zd bytes)\n",
		       name,
		       le32_to_cpu(fw->ver) >> 16,
		       le32_to_cpu(fw->ver) & 0xff,
		       (*raw)->size - sizeof(*fw));
	return 0;
}

#define IPW_RX_BUF_SIZE (3000)

static void ipw_rx_queue_reset(struct ipw_priv *priv,
				      struct ipw_rx_queue *rxq)
{
	unsigned long flags;
	int i;

	spin_lock_irqsave(&rxq->lock, flags);

	INIT_LIST_HEAD(&rxq->rx_free);
	INIT_LIST_HEAD(&rxq->rx_used);

	/* Fill the rx_used queue with _all_ of the Rx buffers */
	for (i = 0; i < RX_FREE_BUFFERS + RX_QUEUE_SIZE; i++) {
		/* In the reset function, these buffers may have been allocated
		 * to an SKB, so we need to unmap and free potential storage */
		if (rxq->pool[i].skb != NULL) {
			pci_unmap_single(priv->pci_dev, rxq->pool[i].dma_addr,
					 IPW_RX_BUF_SIZE, PCI_DMA_FROMDEVICE);
			dev_kfree_skb(rxq->pool[i].skb);
			rxq->pool[i].skb = NULL;
		}
		list_add_tail(&rxq->pool[i].list, &rxq->rx_used);
	}

	/* Set us so that we have processed and used all buffers, but have
	 * not restocked the Rx queue with fresh buffers */
	rxq->read = rxq->write = 0;
	rxq->processed = RX_QUEUE_SIZE - 1;
	rxq->free_count = 0;
	spin_unlock_irqrestore(&rxq->lock, flags);
}

#ifdef CONFIG_PM
static int fw_loaded = 0;
static const struct firmware *raw = NULL;

static void free_firmware(void)
{
	if (fw_loaded) {
		release_firmware(raw);
		raw = NULL;
		fw_loaded = 0;
	}
}
#else
#define free_firmware() do {} while (0)
#endif

static int ipw_load(struct ipw_priv *priv)
{
#ifndef CONFIG_PM
	const struct firmware *raw = NULL;
#endif
	struct ipw_fw *fw;
	u8 *boot_img, *ucode_img, *fw_img;
	u8 *name = NULL;
	int rc = 0, retries = 3;

	switch (priv->ieee->iw_mode) {
	case IW_MODE_ADHOC:
		name = "ipw2200-ibss.fw";
		break;
#ifdef CONFIG_IPW2200_MONITOR
	case IW_MODE_MONITOR:
		name = "ipw2200-sniffer.fw";
		break;
#endif
	case IW_MODE_INFRA:
		name = "ipw2200-bss.fw";
		break;
	}

	if (!name) {
		rc = -EINVAL;
		goto error;
	}

#ifdef CONFIG_PM
	if (!fw_loaded) {
#endif
		rc = ipw_get_fw(priv, &raw, name);
		if (rc < 0)
			goto error;
#ifdef CONFIG_PM
	}
#endif

	fw = (void *)raw->data;
	boot_img = &fw->data[0];
	ucode_img = &fw->data[le32_to_cpu(fw->boot_size)];
	fw_img = &fw->data[le32_to_cpu(fw->boot_size) +
			   le32_to_cpu(fw->ucode_size)];

	if (rc < 0)
		goto error;

	if (!priv->rxq)
		priv->rxq = ipw_rx_queue_alloc(priv);
	else
		ipw_rx_queue_reset(priv, priv->rxq);
	if (!priv->rxq) {
		IPW_ERROR("Unable to initialize Rx queue\n");
		goto error;
	}

      retry:
	/* Ensure interrupts are disabled */
	ipw_write32(priv, IPW_INTA_MASK_R, ~IPW_INTA_MASK_ALL);
	priv->status &= ~STATUS_INT_ENABLED;

	/* ack pending interrupts */
	ipw_write32(priv, IPW_INTA_RW, IPW_INTA_MASK_ALL);

	ipw_stop_nic(priv);

	rc = ipw_reset_nic(priv);
	if (rc < 0) {
		IPW_ERROR("Unable to reset NIC\n");
		goto error;
	}

	ipw_zero_memory(priv, IPW_NIC_SRAM_LOWER_BOUND,
			IPW_NIC_SRAM_UPPER_BOUND - IPW_NIC_SRAM_LOWER_BOUND);

	/* DMA the initial boot firmware into the device */
	rc = ipw_load_firmware(priv, boot_img, le32_to_cpu(fw->boot_size));
	if (rc < 0) {
		IPW_ERROR("Unable to load boot firmware: %d\n", rc);
		goto error;
	}

	/* kick start the device */
	ipw_start_nic(priv);

	/* wait for the device to finish its initial startup sequence */
	rc = ipw_poll_bit(priv, IPW_INTA_RW,
			  IPW_INTA_BIT_FW_INITIALIZATION_DONE, 500);
	if (rc < 0) {
		IPW_ERROR("device failed to boot initial fw image\n");
		goto error;
	}
	IPW_DEBUG_INFO("initial device response after %dms\n", rc);

	/* ack fw init done interrupt */
	ipw_write32(priv, IPW_INTA_RW, IPW_INTA_BIT_FW_INITIALIZATION_DONE);

	/* DMA the ucode into the device */
	rc = ipw_load_ucode(priv, ucode_img, le32_to_cpu(fw->ucode_size));
	if (rc < 0) {
		IPW_ERROR("Unable to load ucode: %d\n", rc);
		goto error;
	}

	/* stop nic */
	ipw_stop_nic(priv);

	/* DMA bss firmware into the device */
	rc = ipw_load_firmware(priv, fw_img, le32_to_cpu(fw->fw_size));
	if (rc < 0) {
		IPW_ERROR("Unable to load firmware: %d\n", rc);
		goto error;
	}
#ifdef CONFIG_PM
	fw_loaded = 1;
#endif

	ipw_write32(priv, IPW_EEPROM_LOAD_DISABLE, 0);

	rc = ipw_queue_reset(priv);
	if (rc < 0) {
		IPW_ERROR("Unable to initialize queues\n");
		goto error;
	}

	/* Ensure interrupts are disabled */
	ipw_write32(priv, IPW_INTA_MASK_R, ~IPW_INTA_MASK_ALL);
	/* ack pending interrupts */
	ipw_write32(priv, IPW_INTA_RW, IPW_INTA_MASK_ALL);

	/* kick start the device */
	ipw_start_nic(priv);

	if (ipw_read32(priv, IPW_INTA_RW) & IPW_INTA_BIT_PARITY_ERROR) {
		if (retries > 0) {
			IPW_WARNING("Parity error.  Retrying init.\n");
			retries--;
			goto retry;
		}

		IPW_ERROR("TODO: Handle parity error -- schedule restart?\n");
		rc = -EIO;
		goto error;
	}

	/* wait for the device */
	rc = ipw_poll_bit(priv, IPW_INTA_RW,
			  IPW_INTA_BIT_FW_INITIALIZATION_DONE, 500);
	if (rc < 0) {
		IPW_ERROR("device failed to start within 500ms\n");
		goto error;
	}
	IPW_DEBUG_INFO("device response after %dms\n", rc);

	/* ack fw init done interrupt */
	ipw_write32(priv, IPW_INTA_RW, IPW_INTA_BIT_FW_INITIALIZATION_DONE);

	/* read eeprom data and initialize the eeprom region of sram */
	priv->eeprom_delay = 1;
	ipw_eeprom_init_sram(priv);

	/* enable interrupts */
	ipw_enable_interrupts(priv);

	/* Ensure our queue has valid packets */
	ipw_rx_queue_replenish(priv);

	ipw_write32(priv, IPW_RX_READ_INDEX, priv->rxq->read);

	/* ack pending interrupts */
	ipw_write32(priv, IPW_INTA_RW, IPW_INTA_MASK_ALL);

#ifndef CONFIG_PM
	release_firmware(raw);
#endif
	return 0;

      error:
	if (priv->rxq) {
		ipw_rx_queue_free(priv, priv->rxq);
		priv->rxq = NULL;
	}
	ipw_tx_queue_free(priv);
	if (raw)
		release_firmware(raw);
#ifdef CONFIG_PM
	fw_loaded = 0;
	raw = NULL;
#endif

	return rc;
}

/**
 * DMA services
 *
 * Theory of operation
 *
 * A queue is a circular buffers with 'Read' and 'Write' pointers.
 * 2 empty entries always kept in the buffer to protect from overflow.
 *
 * For Tx queue, there are low mark and high mark limits. If, after queuing
 * the packet for Tx, free space become < low mark, Tx queue stopped. When
 * reclaiming packets (on 'tx done IRQ), if free space become > high mark,
 * Tx queue resumed.
 *
 * The IPW operates with six queues, one receive queue in the device's
 * sram, one transmit queue for sending commands to the device firmware,
 * and four transmit queues for data.
 *
 * The four transmit queues allow for performing quality of service (qos)
 * transmissions as per the 802.11 protocol.  Currently Linux does not
 * provide a mechanism to the user for utilizing prioritized queues, so
 * we only utilize the first data transmit queue (queue1).
 */

/**
 * Driver allocates buffers of this size for Rx
 */

static inline int ipw_queue_space(const struct clx2_queue *q)
{
	int s = q->last_used - q->first_empty;
	if (s <= 0)
		s += q->n_bd;
	s -= 2;			/* keep some reserve to not confuse empty and full situations */
	if (s < 0)
		s = 0;
	return s;
}

static inline int ipw_queue_inc_wrap(int index, int n_bd)
{
	return (++index == n_bd) ? 0 : index;
}

/**
 * Initialize common DMA queue structure
 *
 * @param q                queue to init
 * @param count            Number of BD's to allocate. Should be power of 2
 * @param read_register    Address for 'read' register
 *                         (not offset within BAR, full address)
 * @param write_register   Address for 'write' register
 *                         (not offset within BAR, full address)
 * @param base_register    Address for 'base' register
 *                         (not offset within BAR, full address)
 * @param size             Address for 'size' register
 *                         (not offset within BAR, full address)
 */
static void ipw_queue_init(struct ipw_priv *priv, struct clx2_queue *q,
			   int count, u32 read, u32 write, u32 base, u32 size)
{
	q->n_bd = count;

	q->low_mark = q->n_bd / 4;
	if (q->low_mark < 4)
		q->low_mark = 4;

	q->high_mark = q->n_bd / 8;
	if (q->high_mark < 2)
		q->high_mark = 2;

	q->first_empty = q->last_used = 0;
	q->reg_r = read;
	q->reg_w = write;

	ipw_write32(priv, base, q->dma_addr);
	ipw_write32(priv, size, count);
	ipw_write32(priv, read, 0);
	ipw_write32(priv, write, 0);

	_ipw_read32(priv, 0x90);
}

static int ipw_queue_tx_init(struct ipw_priv *priv,
			     struct clx2_tx_queue *q,
			     int count, u32 read, u32 write, u32 base, u32 size)
{
	struct pci_dev *dev = priv->pci_dev;

	q->txb = kmalloc(sizeof(q->txb[0]) * count, GFP_KERNEL);
	if (!q->txb) {
		IPW_ERROR("vmalloc for auxilary BD structures failed\n");
		return -ENOMEM;
	}

	q->bd =
	    pci_alloc_consistent(dev, sizeof(q->bd[0]) * count, &q->q.dma_addr);
	if (!q->bd) {
		IPW_ERROR("pci_alloc_consistent(%zd) failed\n",
			  sizeof(q->bd[0]) * count);
		kfree(q->txb);
		q->txb = NULL;
		return -ENOMEM;
	}

	ipw_queue_init(priv, &q->q, count, read, write, base, size);
	return 0;
}

/**
 * Free one TFD, those at index [txq->q.last_used].
 * Do NOT advance any indexes
 *
 * @param dev
 * @param txq
 */
static void ipw_queue_tx_free_tfd(struct ipw_priv *priv,
				  struct clx2_tx_queue *txq)
{
	struct tfd_frame *bd = &txq->bd[txq->q.last_used];
	struct pci_dev *dev = priv->pci_dev;
	int i;

	/* classify bd */
	if (bd->control_flags.message_type == TX_HOST_COMMAND_TYPE)
		/* nothing to cleanup after for host commands */
		return;

	/* sanity check */
	if (le32_to_cpu(bd->u.data.num_chunks) > NUM_TFD_CHUNKS) {
		IPW_ERROR("Too many chunks: %i\n",
			  le32_to_cpu(bd->u.data.num_chunks));
		/** @todo issue fatal error, it is quite serious situation */
		return;
	}

	/* unmap chunks if any */
	for (i = 0; i < le32_to_cpu(bd->u.data.num_chunks); i++) {
		pci_unmap_single(dev, le32_to_cpu(bd->u.data.chunk_ptr[i]),
				 le16_to_cpu(bd->u.data.chunk_len[i]),
				 PCI_DMA_TODEVICE);
		if (txq->txb[txq->q.last_used]) {
			ieee80211_txb_free(txq->txb[txq->q.last_used]);
			txq->txb[txq->q.last_used] = NULL;
		}
	}
}

/**
 * Deallocate DMA queue.
 *
 * Empty queue by removing and destroying all BD's.
 * Free all buffers.
 *
 * @param dev
 * @param q
 */
static void ipw_queue_tx_free(struct ipw_priv *priv, struct clx2_tx_queue *txq)
{
	struct clx2_queue *q = &txq->q;
	struct pci_dev *dev = priv->pci_dev;

	if (q->n_bd == 0)
		return;

	/* first, empty all BD's */
	for (; q->first_empty != q->last_used;
	     q->last_used = ipw_queue_inc_wrap(q->last_used, q->n_bd)) {
		ipw_queue_tx_free_tfd(priv, txq);
	}

	/* free buffers belonging to queue itself */
	pci_free_consistent(dev, sizeof(txq->bd[0]) * q->n_bd, txq->bd,
			    q->dma_addr);
	kfree(txq->txb);

	/* 0 fill whole structure */
	memset(txq, 0, sizeof(*txq));
}

/**
 * Destroy all DMA queues and structures
 *
 * @param priv
 */
static void ipw_tx_queue_free(struct ipw_priv *priv)
{
	/* Tx CMD queue */
	ipw_queue_tx_free(priv, &priv->txq_cmd);

	/* Tx queues */
	ipw_queue_tx_free(priv, &priv->txq[0]);
	ipw_queue_tx_free(priv, &priv->txq[1]);
	ipw_queue_tx_free(priv, &priv->txq[2]);
	ipw_queue_tx_free(priv, &priv->txq[3]);
}

static void ipw_create_bssid(struct ipw_priv *priv, u8 * bssid)
{
	/* First 3 bytes are manufacturer */
	bssid[0] = priv->mac_addr[0];
	bssid[1] = priv->mac_addr[1];
	bssid[2] = priv->mac_addr[2];

	/* Last bytes are random */
	get_random_bytes(&bssid[3], ETH_ALEN - 3);

	bssid[0] &= 0xfe;	/* clear multicast bit */
	bssid[0] |= 0x02;	/* set local assignment bit (IEEE802) */
}

static u8 ipw_add_station(struct ipw_priv *priv, u8 * bssid)
{
	struct ipw_station_entry entry;
	int i;

	for (i = 0; i < priv->num_stations; i++) {
		if (!memcmp(priv->stations[i], bssid, ETH_ALEN)) {
			/* Another node is active in network */
			priv->missed_adhoc_beacons = 0;
			if (!(priv->config & CFG_STATIC_CHANNEL))
				/* when other nodes drop out, we drop out */
				priv->config &= ~CFG_ADHOC_PERSIST;

			return i;
		}
	}

	if (i == MAX_STATIONS)
		return IPW_INVALID_STATION;

	IPW_DEBUG_SCAN("Adding AdHoc station: " MAC_FMT "\n", MAC_ARG(bssid));

	entry.reserved = 0;
	entry.support_mode = 0;
	memcpy(entry.mac_addr, bssid, ETH_ALEN);
	memcpy(priv->stations[i], bssid, ETH_ALEN);
	ipw_write_direct(priv, IPW_STATION_TABLE_LOWER + i * sizeof(entry),
			 &entry, sizeof(entry));
	priv->num_stations++;

	return i;
}

static u8 ipw_find_station(struct ipw_priv *priv, u8 * bssid)
{
	int i;

	for (i = 0; i < priv->num_stations; i++)
		if (!memcmp(priv->stations[i], bssid, ETH_ALEN))
			return i;

	return IPW_INVALID_STATION;
}

static void ipw_send_disassociate(struct ipw_priv *priv, int quiet)
{
	int err;

	if (priv->status & STATUS_ASSOCIATING) {
		IPW_DEBUG_ASSOC("Disassociating while associating.\n");
		queue_work(priv->workqueue, &priv->disassociate);
		return;
	}

	if (!(priv->status & STATUS_ASSOCIATED)) {
		IPW_DEBUG_ASSOC("Disassociating while not associated.\n");
		return;
	}

	IPW_DEBUG_ASSOC("Disassocation attempt from " MAC_FMT " "
			"on channel %d.\n",
			MAC_ARG(priv->assoc_request.bssid),
			priv->assoc_request.channel);

	priv->status &= ~(STATUS_ASSOCIATING | STATUS_ASSOCIATED);
	priv->status |= STATUS_DISASSOCIATING;

	if (quiet)
		priv->assoc_request.assoc_type = HC_DISASSOC_QUIET;
	else
		priv->assoc_request.assoc_type = HC_DISASSOCIATE;

	err = ipw_send_associate(priv, &priv->assoc_request);
	if (err) {
		IPW_DEBUG_HC("Attempt to send [dis]associate command "
			     "failed.\n");
		return;
	}

}

static int ipw_disassociate(void *data)
{
	struct ipw_priv *priv = data;
	if (!(priv->status & (STATUS_ASSOCIATED | STATUS_ASSOCIATING)))
		return 0;
	ipw_send_disassociate(data, 0);
	return 1;
}

static void ipw_bg_disassociate(void *data)
{
	struct ipw_priv *priv = data;
	mutex_lock(&priv->mutex);
	ipw_disassociate(data);
	mutex_unlock(&priv->mutex);
}

static void ipw_system_config(void *data)
{
	struct ipw_priv *priv = data;

#ifdef CONFIG_IPW2200_PROMISCUOUS
	if (priv->prom_net_dev && netif_running(priv->prom_net_dev)) {
		priv->sys_config.accept_all_data_frames = 1;
		priv->sys_config.accept_non_directed_frames = 1;
		priv->sys_config.accept_all_mgmt_bcpr = 1;
		priv->sys_config.accept_all_mgmt_frames = 1;
	}
#endif

	ipw_send_system_config(priv);
}

struct ipw_status_code {
	u16 status;
	const char *reason;
};

static const struct ipw_status_code ipw_status_codes[] = {
	{0x00, "Successful"},
	{0x01, "Unspecified failure"},
	{0x0A, "Cannot support all requested capabilities in the "
	 "Capability information field"},
	{0x0B, "Reassociation denied due to inability to confirm that "
	 "association exists"},
	{0x0C, "Association denied due to reason outside the scope of this "
	 "standard"},
	{0x0D,
	 "Responding station does not support the specified authentication "
	 "algorithm"},
	{0x0E,
	 "Received an Authentication frame with authentication sequence "
	 "transaction sequence number out of expected sequence"},
	{0x0F, "Authentication rejected because of challenge failure"},
	{0x10, "Authentication rejected due to timeout waiting for next "
	 "frame in sequence"},
	{0x11, "Association denied because AP is unable to handle additional "
	 "associated stations"},
	{0x12,
	 "Association denied due to requesting station not supporting all "
	 "of the datarates in the BSSBasicServiceSet Parameter"},
	{0x13,
	 "Association denied due to requesting station not supporting "
	 "short preamble operation"},
	{0x14,
	 "Association denied due to requesting station not supporting "
	 "PBCC encoding"},
	{0x15,
	 "Association denied due to requesting station not supporting "
	 "channel agility"},
	{0x19,
	 "Association denied due to requesting station not supporting "
	 "short slot operation"},
	{0x1A,
	 "Association denied due to requesting station not supporting "
	 "DSSS-OFDM operation"},
	{0x28, "Invalid Information Element"},
	{0x29, "Group Cipher is not valid"},
	{0x2A, "Pairwise Cipher is not valid"},
	{0x2B, "AKMP is not valid"},
	{0x2C, "Unsupported RSN IE version"},
	{0x2D, "Invalid RSN IE Capabilities"},
	{0x2E, "Cipher suite is rejected per security policy"},
};

#ifdef CONFIG_IPW2200_DEBUG
static const char *ipw_get_status_code(u16 status)
{
	int i;
	for (i = 0; i < ARRAY_SIZE(ipw_status_codes); i++)
		if (ipw_status_codes[i].status == (status & 0xff))
			return ipw_status_codes[i].reason;
	return "Unknown status value.";
}
#endif

static void inline average_init(struct average *avg)
{
	memset(avg, 0, sizeof(*avg));
}

#define DEPTH_RSSI 8
#define DEPTH_NOISE 16
static s16 exponential_average(s16 prev_avg, s16 val, u8 depth)
{
	return ((depth-1)*prev_avg +  val)/depth;
}

static void average_add(struct average *avg, s16 val)
{
	avg->sum -= avg->entries[avg->pos];
	avg->sum += val;
	avg->entries[avg->pos++] = val;
	if (unlikely(avg->pos == AVG_ENTRIES)) {
		avg->init = 1;
		avg->pos = 0;
	}
}

static s16 average_value(struct average *avg)
{
	if (!unlikely(avg->init)) {
		if (avg->pos)
			return avg->sum / avg->pos;
		return 0;
	}

	return avg->sum / AVG_ENTRIES;
}

static void ipw_reset_stats(struct ipw_priv *priv)
{
	u32 len = sizeof(u32);

	priv->quality = 0;

	average_init(&priv->average_missed_beacons);
	priv->exp_avg_rssi = -60;
	priv->exp_avg_noise = -85 + 0x100;

	priv->last_rate = 0;
	priv->last_missed_beacons = 0;
	priv->last_rx_packets = 0;
	priv->last_tx_packets = 0;
	priv->last_tx_failures = 0;

	/* Firmware managed, reset only when NIC is restarted, so we have to
	 * normalize on the current value */
	ipw_get_ordinal(priv, IPW_ORD_STAT_RX_ERR_CRC,
			&priv->last_rx_err, &len);
	ipw_get_ordinal(priv, IPW_ORD_STAT_TX_FAILURE,
			&priv->last_tx_failures, &len);

	/* Driver managed, reset with each association */
	priv->missed_adhoc_beacons = 0;
	priv->missed_beacons = 0;
	priv->tx_packets = 0;
	priv->rx_packets = 0;

}

static u32 ipw_get_max_rate(struct ipw_priv *priv)
{
	u32 i = 0x80000000;
	u32 mask = priv->rates_mask;
	/* If currently associated in B mode, restrict the maximum
	 * rate match to B rates */
	if (priv->assoc_request.ieee_mode == IPW_B_MODE)
		mask &= IEEE80211_CCK_RATES_MASK;

	/* TODO: Verify that the rate is supported by the current rates
	 * list. */

	while (i && !(mask & i))
		i >>= 1;
	switch (i) {
	case IEEE80211_CCK_RATE_1MB_MASK:
		return 1000000;
	case IEEE80211_CCK_RATE_2MB_MASK:
		return 2000000;
	case IEEE80211_CCK_RATE_5MB_MASK:
		return 5500000;
	case IEEE80211_OFDM_RATE_6MB_MASK:
		return 6000000;
	case IEEE80211_OFDM_RATE_9MB_MASK:
		return 9000000;
	case IEEE80211_CCK_RATE_11MB_MASK:
		return 11000000;
	case IEEE80211_OFDM_RATE_12MB_MASK:
		return 12000000;
	case IEEE80211_OFDM_RATE_18MB_MASK:
		return 18000000;
	case IEEE80211_OFDM_RATE_24MB_MASK:
		return 24000000;
	case IEEE80211_OFDM_RATE_36MB_MASK:
		return 36000000;
	case IEEE80211_OFDM_RATE_48MB_MASK:
		return 48000000;
	case IEEE80211_OFDM_RATE_54MB_MASK:
		return 54000000;
	}

	if (priv->ieee->mode == IEEE_B)
		return 11000000;
	else
		return 54000000;
}

static u32 ipw_get_current_rate(struct ipw_priv *priv)
{
	u32 rate, len = sizeof(rate);
	int err;

	if (!(priv->status & STATUS_ASSOCIATED))
		return 0;

	if (priv->tx_packets > IPW_REAL_RATE_RX_PACKET_THRESHOLD) {
		err = ipw_get_ordinal(priv, IPW_ORD_STAT_TX_CURR_RATE, &rate,
				      &len);
		if (err) {
			IPW_DEBUG_INFO("failed querying ordinals.\n");
			return 0;
		}
	} else
		return ipw_get_max_rate(priv);

	switch (rate) {
	case IPW_TX_RATE_1MB:
		return 1000000;
	case IPW_TX_RATE_2MB:
		return 2000000;
	case IPW_TX_RATE_5MB:
		return 5500000;
	case IPW_TX_RATE_6MB:
		return 6000000;
	case IPW_TX_RATE_9MB:
		return 9000000;
	case IPW_TX_RATE_11MB:
		return 11000000;
	case IPW_TX_RATE_12MB:
		return 12000000;
	case IPW_TX_RATE_18MB:
		return 18000000;
	case IPW_TX_RATE_24MB:
		return 24000000;
	case IPW_TX_RATE_36MB:
		return 36000000;
	case IPW_TX_RATE_48MB:
		return 48000000;
	case IPW_TX_RATE_54MB:
		return 54000000;
	}

	return 0;
}

#define IPW_STATS_INTERVAL (2 * HZ)
static void ipw_gather_stats(struct ipw_priv *priv)
{
	u32 rx_err, rx_err_delta, rx_packets_delta;
	u32 tx_failures, tx_failures_delta, tx_packets_delta;
	u32 missed_beacons_percent, missed_beacons_delta;
	u32 quality = 0;
	u32 len = sizeof(u32);
	s16 rssi;
	u32 beacon_quality, signal_quality, tx_quality, rx_quality,
	    rate_quality;
	u32 max_rate;

	if (!(priv->status & STATUS_ASSOCIATED)) {
		priv->quality = 0;
		return;
	}

	/* Update the statistics */
	ipw_get_ordinal(priv, IPW_ORD_STAT_MISSED_BEACONS,
			&priv->missed_beacons, &len);
	missed_beacons_delta = priv->missed_beacons - priv->last_missed_beacons;
	priv->last_missed_beacons = priv->missed_beacons;
	if (priv->assoc_request.beacon_interval) {
		missed_beacons_percent = missed_beacons_delta *
		    (HZ * priv->assoc_request.beacon_interval) /
		    (IPW_STATS_INTERVAL * 10);
	} else {
		missed_beacons_percent = 0;
	}
	average_add(&priv->average_missed_beacons, missed_beacons_percent);

	ipw_get_ordinal(priv, IPW_ORD_STAT_RX_ERR_CRC, &rx_err, &len);
	rx_err_delta = rx_err - priv->last_rx_err;
	priv->last_rx_err = rx_err;

	ipw_get_ordinal(priv, IPW_ORD_STAT_TX_FAILURE, &tx_failures, &len);
	tx_failures_delta = tx_failures - priv->last_tx_failures;
	priv->last_tx_failures = tx_failures;

	rx_packets_delta = priv->rx_packets - priv->last_rx_packets;
	priv->last_rx_packets = priv->rx_packets;

	tx_packets_delta = priv->tx_packets - priv->last_tx_packets;
	priv->last_tx_packets = priv->tx_packets;

	/* Calculate quality based on the following:
	 *
	 * Missed beacon: 100% = 0, 0% = 70% missed
	 * Rate: 60% = 1Mbs, 100% = Max
	 * Rx and Tx errors represent a straight % of total Rx/Tx
	 * RSSI: 100% = > -50,  0% = < -80
	 * Rx errors: 100% = 0, 0% = 50% missed
	 *
	 * The lowest computed quality is used.
	 *
	 */
#define BEACON_THRESHOLD 5
	beacon_quality = 100 - missed_beacons_percent;
	if (beacon_quality < BEACON_THRESHOLD)
		beacon_quality = 0;
	else
		beacon_quality = (beacon_quality - BEACON_THRESHOLD) * 100 /
		    (100 - BEACON_THRESHOLD);
	IPW_DEBUG_STATS("Missed beacon: %3d%% (%d%%)\n",
			beacon_quality, missed_beacons_percent);

	priv->last_rate = ipw_get_current_rate(priv);
	max_rate = ipw_get_max_rate(priv);
	rate_quality = priv->last_rate * 40 / max_rate + 60;
	IPW_DEBUG_STATS("Rate quality : %3d%% (%dMbs)\n",
			rate_quality, priv->last_rate / 1000000);

	if (rx_packets_delta > 100 && rx_packets_delta + rx_err_delta)
		rx_quality = 100 - (rx_err_delta * 100) /
		    (rx_packets_delta + rx_err_delta);
	else
		rx_quality = 100;
	IPW_DEBUG_STATS("Rx quality   : %3d%% (%u errors, %u packets)\n",
			rx_quality, rx_err_delta, rx_packets_delta);

	if (tx_packets_delta > 100 && tx_packets_delta + tx_failures_delta)
		tx_quality = 100 - (tx_failures_delta * 100) /
		    (tx_packets_delta + tx_failures_delta);
	else
		tx_quality = 100;
	IPW_DEBUG_STATS("Tx quality   : %3d%% (%u errors, %u packets)\n",
			tx_quality, tx_failures_delta, tx_packets_delta);

	rssi = priv->exp_avg_rssi;
	signal_quality =
	    (100 *
	     (priv->ieee->perfect_rssi - priv->ieee->worst_rssi) *
	     (priv->ieee->perfect_rssi - priv->ieee->worst_rssi) -
	     (priv->ieee->perfect_rssi - rssi) *
	     (15 * (priv->ieee->perfect_rssi - priv->ieee->worst_rssi) +
	      62 * (priv->ieee->perfect_rssi - rssi))) /
	    ((priv->ieee->perfect_rssi - priv->ieee->worst_rssi) *
	     (priv->ieee->perfect_rssi - priv->ieee->worst_rssi));
	if (signal_quality > 100)
		signal_quality = 100;
	else if (signal_quality < 1)
		signal_quality = 0;

	IPW_DEBUG_STATS("Signal level : %3d%% (%d dBm)\n",
			signal_quality, rssi);

	quality = min(beacon_quality,
		      min(rate_quality,
			  min(tx_quality, min(rx_quality, signal_quality))));
	if (quality == beacon_quality)
		IPW_DEBUG_STATS("Quality (%d%%): Clamped to missed beacons.\n",
				quality);
	if (quality == rate_quality)
		IPW_DEBUG_STATS("Quality (%d%%): Clamped to rate quality.\n",
				quality);
	if (quality == tx_quality)
		IPW_DEBUG_STATS("Quality (%d%%): Clamped to Tx quality.\n",
				quality);
	if (quality == rx_quality)
		IPW_DEBUG_STATS("Quality (%d%%): Clamped to Rx quality.\n",
				quality);
	if (quality == signal_quality)
		IPW_DEBUG_STATS("Quality (%d%%): Clamped to signal quality.\n",
				quality);

	priv->quality = quality;

	queue_delayed_work(priv->workqueue, &priv->gather_stats,
			   IPW_STATS_INTERVAL);
}

static void ipw_bg_gather_stats(void *data)
{
	struct ipw_priv *priv = data;
	mutex_lock(&priv->mutex);
	ipw_gather_stats(data);
	mutex_unlock(&priv->mutex);
}

/* Missed beacon behavior:
 * 1st missed -> roaming_threshold, just wait, don't do any scan/roam.
 * roaming_threshold -> disassociate_threshold, scan and roam for better signal.
 * Above disassociate threshold, give up and stop scanning.
 * Roaming is disabled if disassociate_threshold <= roaming_threshold  */
static void ipw_handle_missed_beacon(struct ipw_priv *priv,
					    int missed_count)
{
	priv->notif_missed_beacons = missed_count;

	if (missed_count > priv->disassociate_threshold &&
	    priv->status & STATUS_ASSOCIATED) {
		/* If associated and we've hit the missed
		 * beacon threshold, disassociate, turn
		 * off roaming, and abort any active scans */
		IPW_DEBUG(IPW_DL_INFO | IPW_DL_NOTIF |
			  IPW_DL_STATE | IPW_DL_ASSOC,
			  "Missed beacon: %d - disassociate\n", missed_count);
		priv->status &= ~STATUS_ROAMING;
		if (priv->status & STATUS_SCANNING) {
			IPW_DEBUG(IPW_DL_INFO | IPW_DL_NOTIF |
				  IPW_DL_STATE,
				  "Aborting scan with missed beacon.\n");
			queue_work(priv->workqueue, &priv->abort_scan);
		}

		queue_work(priv->workqueue, &priv->disassociate);
		return;
	}

	if (priv->status & STATUS_ROAMING) {
		/* If we are currently roaming, then just
		 * print a debug statement... */
		IPW_DEBUG(IPW_DL_NOTIF | IPW_DL_STATE,
			  "Missed beacon: %d - roam in progress\n",
			  missed_count);
		return;
	}

	if (roaming &&
	    (missed_count > priv->roaming_threshold &&
	     missed_count <= priv->disassociate_threshold)) {
		/* If we are not already roaming, set the ROAM
		 * bit in the status and kick off a scan.
		 * This can happen several times before we reach
		 * disassociate_threshold. */
		IPW_DEBUG(IPW_DL_NOTIF | IPW_DL_STATE,
			  "Missed beacon: %d - initiate "
			  "roaming\n", missed_count);
		if (!(priv->status & STATUS_ROAMING)) {
			priv->status |= STATUS_ROAMING;
			if (!(priv->status & STATUS_SCANNING))
				queue_work(priv->workqueue,
					   &priv->request_scan);
		}
		return;
	}

	if (priv->status & STATUS_SCANNING) {
		/* Stop scan to keep fw from getting
		 * stuck (only if we aren't roaming --
		 * otherwise we'll never scan more than 2 or 3
		 * channels..) */
		IPW_DEBUG(IPW_DL_INFO | IPW_DL_NOTIF | IPW_DL_STATE,
			  "Aborting scan with missed beacon.\n");
		queue_work(priv->workqueue, &priv->abort_scan);
	}

	IPW_DEBUG_NOTIF("Missed beacon: %d\n", missed_count);
}

/**
 * Handle host notification packet.
 * Called from interrupt routine
 */
static void ipw_rx_notification(struct ipw_priv *priv,
				       struct ipw_rx_notification *notif)
{
	notif->size = le16_to_cpu(notif->size);

	IPW_DEBUG_NOTIF("type = %i (%d bytes)\n", notif->subtype, notif->size);

	switch (notif->subtype) {
	case HOST_NOTIFICATION_STATUS_ASSOCIATED:{
			struct notif_association *assoc = &notif->u.assoc;

			switch (assoc->state) {
			case CMAS_ASSOCIATED:{
					IPW_DEBUG(IPW_DL_NOTIF | IPW_DL_STATE |
						  IPW_DL_ASSOC,
						  "associated: '%s' " MAC_FMT
						  " \n",
						  escape_essid(priv->essid,
							       priv->essid_len),
						  MAC_ARG(priv->bssid));

					switch (priv->ieee->iw_mode) {
					case IW_MODE_INFRA:
						memcpy(priv->ieee->bssid,
						       priv->bssid, ETH_ALEN);
						break;

					case IW_MODE_ADHOC:
						memcpy(priv->ieee->bssid,
						       priv->bssid, ETH_ALEN);

						/* clear out the station table */
						priv->num_stations = 0;

						IPW_DEBUG_ASSOC
						    ("queueing adhoc check\n");
						queue_delayed_work(priv->
								   workqueue,
								   &priv->
								   adhoc_check,
								   priv->
								   assoc_request.
								   beacon_interval);
						break;
					}

					priv->status &= ~STATUS_ASSOCIATING;
					priv->status |= STATUS_ASSOCIATED;
					queue_work(priv->workqueue,
						   &priv->system_config);

#ifdef CONFIG_IPW2200_QOS
#define IPW_GET_PACKET_STYPE(x) WLAN_FC_GET_STYPE( \
			 le16_to_cpu(((struct ieee80211_hdr *)(x))->frame_ctl))
					if ((priv->status & STATUS_AUTH) &&
					    (IPW_GET_PACKET_STYPE(&notif->u.raw)
					     == IEEE80211_STYPE_ASSOC_RESP)) {
						if ((sizeof
						     (struct
						      ieee80211_assoc_response)
						     <= notif->size)
						    && (notif->size <= 2314)) {
							struct
							ieee80211_rx_stats
							    stats = {
								.len =
								    notif->
								    size - 1,
							};

							IPW_DEBUG_QOS
							    ("QoS Associate "
							     "size %d\n",
							     notif->size);
							ieee80211_rx_mgt(priv->
									 ieee,
									 (struct
									  ieee80211_hdr_4addr
									  *)
									 &notif->u.raw, &stats);
						}
					}
#endif

					schedule_work(&priv->link_up);

					break;
				}

			case CMAS_AUTHENTICATED:{
					if (priv->
					    status & (STATUS_ASSOCIATED |
						      STATUS_AUTH)) {
#ifdef CONFIG_IPW2200_DEBUG
						struct notif_authenticate *auth
						    = &notif->u.auth;
						IPW_DEBUG(IPW_DL_NOTIF |
							  IPW_DL_STATE |
							  IPW_DL_ASSOC,
							  "deauthenticated: '%s' "
							  MAC_FMT
							  ": (0x%04X) - %s \n",
							  escape_essid(priv->
								       essid,
								       priv->
								       essid_len),
							  MAC_ARG(priv->bssid),
							  ntohs(auth->status),
							  ipw_get_status_code
							  (ntohs
							   (auth->status)));
#endif

						priv->status &=
						    ~(STATUS_ASSOCIATING |
						      STATUS_AUTH |
						      STATUS_ASSOCIATED);

						schedule_work(&priv->link_down);
						break;
					}

					IPW_DEBUG(IPW_DL_NOTIF | IPW_DL_STATE |
						  IPW_DL_ASSOC,
						  "authenticated: '%s' " MAC_FMT
						  "\n",
						  escape_essid(priv->essid,
							       priv->essid_len),
						  MAC_ARG(priv->bssid));
					break;
				}

			case CMAS_INIT:{
					if (priv->status & STATUS_AUTH) {
						struct
						    ieee80211_assoc_response
						*resp;
						resp =
						    (struct
						     ieee80211_assoc_response
						     *)&notif->u.raw;
						IPW_DEBUG(IPW_DL_NOTIF |
							  IPW_DL_STATE |
							  IPW_DL_ASSOC,
							  "association failed (0x%04X): %s\n",
							  ntohs(resp->status),
							  ipw_get_status_code
							  (ntohs
							   (resp->status)));
					}

					IPW_DEBUG(IPW_DL_NOTIF | IPW_DL_STATE |
						  IPW_DL_ASSOC,
						  "disassociated: '%s' " MAC_FMT
						  " \n",
						  escape_essid(priv->essid,
							       priv->essid_len),
						  MAC_ARG(priv->bssid));

					priv->status &=
					    ~(STATUS_DISASSOCIATING |
					      STATUS_ASSOCIATING |
					      STATUS_ASSOCIATED | STATUS_AUTH);
					if (priv->assoc_network
					    && (priv->assoc_network->
						capability &
						WLAN_CAPABILITY_IBSS))
						ipw_remove_current_network
						    (priv);

					schedule_work(&priv->link_down);

					break;
				}

			case CMAS_RX_ASSOC_RESP:
				break;

			default:
				IPW_ERROR("assoc: unknown (%d)\n",
					  assoc->state);
				break;
			}

			break;
		}

	case HOST_NOTIFICATION_STATUS_AUTHENTICATE:{
			struct notif_authenticate *auth = &notif->u.auth;
			switch (auth->state) {
			case CMAS_AUTHENTICATED:
				IPW_DEBUG(IPW_DL_NOTIF | IPW_DL_STATE,
					  "authenticated: '%s' " MAC_FMT " \n",
					  escape_essid(priv->essid,
						       priv->essid_len),
					  MAC_ARG(priv->bssid));
				priv->status |= STATUS_AUTH;
				break;

			case CMAS_INIT:
				if (priv->status & STATUS_AUTH) {
					IPW_DEBUG(IPW_DL_NOTIF | IPW_DL_STATE |
						  IPW_DL_ASSOC,
						  "authentication failed (0x%04X): %s\n",
						  ntohs(auth->status),
						  ipw_get_status_code(ntohs
								      (auth->
								       status)));
				}
				IPW_DEBUG(IPW_DL_NOTIF | IPW_DL_STATE |
					  IPW_DL_ASSOC,
					  "deauthenticated: '%s' " MAC_FMT "\n",
					  escape_essid(priv->essid,
						       priv->essid_len),
					  MAC_ARG(priv->bssid));

				priv->status &= ~(STATUS_ASSOCIATING |
						  STATUS_AUTH |
						  STATUS_ASSOCIATED);

				schedule_work(&priv->link_down);
				break;

			case CMAS_TX_AUTH_SEQ_1:
				IPW_DEBUG(IPW_DL_NOTIF | IPW_DL_STATE |
					  IPW_DL_ASSOC, "AUTH_SEQ_1\n");
				break;
			case CMAS_RX_AUTH_SEQ_2:
				IPW_DEBUG(IPW_DL_NOTIF | IPW_DL_STATE |
					  IPW_DL_ASSOC, "AUTH_SEQ_2\n");
				break;
			case CMAS_AUTH_SEQ_1_PASS:
				IPW_DEBUG(IPW_DL_NOTIF | IPW_DL_STATE |
					  IPW_DL_ASSOC, "AUTH_SEQ_1_PASS\n");
				break;
			case CMAS_AUTH_SEQ_1_FAIL:
				IPW_DEBUG(IPW_DL_NOTIF | IPW_DL_STATE |
					  IPW_DL_ASSOC, "AUTH_SEQ_1_FAIL\n");
				break;
			case CMAS_TX_AUTH_SEQ_3:
				IPW_DEBUG(IPW_DL_NOTIF | IPW_DL_STATE |
					  IPW_DL_ASSOC, "AUTH_SEQ_3\n");
				break;
			case CMAS_RX_AUTH_SEQ_4:
				IPW_DEBUG(IPW_DL_NOTIF | IPW_DL_STATE |
					  IPW_DL_ASSOC, "RX_AUTH_SEQ_4\n");
				break;
			case CMAS_AUTH_SEQ_2_PASS:
				IPW_DEBUG(IPW_DL_NOTIF | IPW_DL_STATE |
					  IPW_DL_ASSOC, "AUTH_SEQ_2_PASS\n");
				break;
			case CMAS_AUTH_SEQ_2_FAIL:
				IPW_DEBUG(IPW_DL_NOTIF | IPW_DL_STATE |
					  IPW_DL_ASSOC, "AUT_SEQ_2_FAIL\n");
				break;
			case CMAS_TX_ASSOC:
				IPW_DEBUG(IPW_DL_NOTIF | IPW_DL_STATE |
					  IPW_DL_ASSOC, "TX_ASSOC\n");
				break;
			case CMAS_RX_ASSOC_RESP:
				IPW_DEBUG(IPW_DL_NOTIF | IPW_DL_STATE |
					  IPW_DL_ASSOC, "RX_ASSOC_RESP\n");

				break;
			case CMAS_ASSOCIATED:
				IPW_DEBUG(IPW_DL_NOTIF | IPW_DL_STATE |
					  IPW_DL_ASSOC, "ASSOCIATED\n");
				break;
			default:
				IPW_DEBUG_NOTIF("auth: failure - %d\n",
						auth->state);
				break;
			}
			break;
		}

	case HOST_NOTIFICATION_STATUS_SCAN_CHANNEL_RESULT:{
			struct notif_channel_result *x =
			    &notif->u.channel_result;

			if (notif->size == sizeof(*x)) {
				IPW_DEBUG_SCAN("Scan result for channel %d\n",
					       x->channel_num);
			} else {
				IPW_DEBUG_SCAN("Scan result of wrong size %d "
					       "(should be %zd)\n",
					       notif->size, sizeof(*x));
			}
			break;
		}

	case HOST_NOTIFICATION_STATUS_SCAN_COMPLETED:{
			struct notif_scan_complete *x = &notif->u.scan_complete;
			if (notif->size == sizeof(*x)) {
				IPW_DEBUG_SCAN
				    ("Scan completed: type %d, %d channels, "
				     "%d status\n", x->scan_type,
				     x->num_channels, x->status);
			} else {
				IPW_ERROR("Scan completed of wrong size %d "
					  "(should be %zd)\n",
					  notif->size, sizeof(*x));
			}

			priv->status &=
			    ~(STATUS_SCANNING | STATUS_SCAN_ABORTING);

			wake_up_interruptible(&priv->wait_state);
			cancel_delayed_work(&priv->scan_check);

			if (priv->status & STATUS_EXIT_PENDING)
				break;

			priv->ieee->scans++;

#ifdef CONFIG_IPW2200_MONITOR
			if (priv->ieee->iw_mode == IW_MODE_MONITOR) {
				priv->status |= STATUS_SCAN_FORCED;
				queue_work(priv->workqueue,
					   &priv->request_scan);
				break;
			}
			priv->status &= ~STATUS_SCAN_FORCED;
#endif				/* CONFIG_IPW2200_MONITOR */

			if (!(priv->status & (STATUS_ASSOCIATED |
					      STATUS_ASSOCIATING |
					      STATUS_ROAMING |
					      STATUS_DISASSOCIATING)))
				queue_work(priv->workqueue, &priv->associate);
			else if (priv->status & STATUS_ROAMING) {
				if (x->status == SCAN_COMPLETED_STATUS_COMPLETE)
					/* If a scan completed and we are in roam mode, then
					 * the scan that completed was the one requested as a
					 * result of entering roam... so, schedule the
					 * roam work */
					queue_work(priv->workqueue,
						   &priv->roam);
				else
					/* Don't schedule if we aborted the scan */
					priv->status &= ~STATUS_ROAMING;
			} else if (priv->status & STATUS_SCAN_PENDING)
				queue_work(priv->workqueue,
					   &priv->request_scan);
			else if (priv->config & CFG_BACKGROUND_SCAN
				 && priv->status & STATUS_ASSOCIATED)
				queue_delayed_work(priv->workqueue,
						   &priv->request_scan, HZ);

			/* Send an empty event to user space.
			 * We don't send the received data on the event because
			 * it would require us to do complex transcoding, and
			 * we want to minimise the work done in the irq handler
			 * Use a request to extract the data.
			 * Also, we generate this even for any scan, regardless
			 * on how the scan was initiated. User space can just
			 * sync on periodic scan to get fresh data...
			 * Jean II */
			if (x->status == SCAN_COMPLETED_STATUS_COMPLETE) {
				union iwreq_data wrqu;

				wrqu.data.length = 0;
				wrqu.data.flags = 0;
				wireless_send_event(priv->net_dev, SIOCGIWSCAN,
						    &wrqu, NULL);
			}
			break;
		}

	case HOST_NOTIFICATION_STATUS_FRAG_LENGTH:{
			struct notif_frag_length *x = &notif->u.frag_len;

			if (notif->size == sizeof(*x))
				IPW_ERROR("Frag length: %d\n",
					  le16_to_cpu(x->frag_length));
			else
				IPW_ERROR("Frag length of wrong size %d "
					  "(should be %zd)\n",
					  notif->size, sizeof(*x));
			break;
		}

	case HOST_NOTIFICATION_STATUS_LINK_DETERIORATION:{
			struct notif_link_deterioration *x =
			    &notif->u.link_deterioration;

			if (notif->size == sizeof(*x)) {
				IPW_DEBUG(IPW_DL_NOTIF | IPW_DL_STATE,
					"link deterioration: type %d, cnt %d\n",
					x->silence_notification_type,
					x->silence_count);
				memcpy(&priv->last_link_deterioration, x,
				       sizeof(*x));
			} else {
				IPW_ERROR("Link Deterioration of wrong size %d "
					  "(should be %zd)\n",
					  notif->size, sizeof(*x));
			}
			break;
		}

	case HOST_NOTIFICATION_DINO_CONFIG_RESPONSE:{
			IPW_ERROR("Dino config\n");
			if (priv->hcmd
			    && priv->hcmd->cmd != HOST_CMD_DINO_CONFIG)
				IPW_ERROR("Unexpected DINO_CONFIG_RESPONSE\n");

			break;
		}

	case HOST_NOTIFICATION_STATUS_BEACON_STATE:{
			struct notif_beacon_state *x = &notif->u.beacon_state;
			if (notif->size != sizeof(*x)) {
				IPW_ERROR
				    ("Beacon state of wrong size %d (should "
				     "be %zd)\n", notif->size, sizeof(*x));
				break;
			}

			if (le32_to_cpu(x->state) ==
			    HOST_NOTIFICATION_STATUS_BEACON_MISSING)
				ipw_handle_missed_beacon(priv,
							 le32_to_cpu(x->
								     number));

			break;
		}

	case HOST_NOTIFICATION_STATUS_TGI_TX_KEY:{
			struct notif_tgi_tx_key *x = &notif->u.tgi_tx_key;
			if (notif->size == sizeof(*x)) {
				IPW_ERROR("TGi Tx Key: state 0x%02x sec type "
					  "0x%02x station %d\n",
					  x->key_state, x->security_type,
					  x->station_index);
				break;
			}

			IPW_ERROR
			    ("TGi Tx Key of wrong size %d (should be %zd)\n",
			     notif->size, sizeof(*x));
			break;
		}

	case HOST_NOTIFICATION_CALIB_KEEP_RESULTS:{
			struct notif_calibration *x = &notif->u.calibration;

			if (notif->size == sizeof(*x)) {
				memcpy(&priv->calib, x, sizeof(*x));
				IPW_DEBUG_INFO("TODO: Calibration\n");
				break;
			}

			IPW_ERROR
			    ("Calibration of wrong size %d (should be %zd)\n",
			     notif->size, sizeof(*x));
			break;
		}

	case HOST_NOTIFICATION_NOISE_STATS:{
			if (notif->size == sizeof(u32)) {
				priv->exp_avg_noise =
				    exponential_average(priv->exp_avg_noise,
				    (u8) (le32_to_cpu(notif->u.noise.value) & 0xff),
				    DEPTH_NOISE);
				break;
			}

			IPW_ERROR
			    ("Noise stat is wrong size %d (should be %zd)\n",
			     notif->size, sizeof(u32));
			break;
		}

	default:
		IPW_DEBUG_NOTIF("Unknown notification: "
				"subtype=%d,flags=0x%2x,size=%d\n",
				notif->subtype, notif->flags, notif->size);
	}
}

/**
 * Destroys all DMA structures and initialise them again
 *
 * @param priv
 * @return error code
 */
static int ipw_queue_reset(struct ipw_priv *priv)
{
	int rc = 0;
	/** @todo customize queue sizes */
	int nTx = 64, nTxCmd = 8;
	ipw_tx_queue_free(priv);
	/* Tx CMD queue */
	rc = ipw_queue_tx_init(priv, &priv->txq_cmd, nTxCmd,
			       IPW_TX_CMD_QUEUE_READ_INDEX,
			       IPW_TX_CMD_QUEUE_WRITE_INDEX,
			       IPW_TX_CMD_QUEUE_BD_BASE,
			       IPW_TX_CMD_QUEUE_BD_SIZE);
	if (rc) {
		IPW_ERROR("Tx Cmd queue init failed\n");
		goto error;
	}
	/* Tx queue(s) */
	rc = ipw_queue_tx_init(priv, &priv->txq[0], nTx,
			       IPW_TX_QUEUE_0_READ_INDEX,
			       IPW_TX_QUEUE_0_WRITE_INDEX,
			       IPW_TX_QUEUE_0_BD_BASE, IPW_TX_QUEUE_0_BD_SIZE);
	if (rc) {
		IPW_ERROR("Tx 0 queue init failed\n");
		goto error;
	}
	rc = ipw_queue_tx_init(priv, &priv->txq[1], nTx,
			       IPW_TX_QUEUE_1_READ_INDEX,
			       IPW_TX_QUEUE_1_WRITE_INDEX,
			       IPW_TX_QUEUE_1_BD_BASE, IPW_TX_QUEUE_1_BD_SIZE);
	if (rc) {
		IPW_ERROR("Tx 1 queue init failed\n");
		goto error;
	}
	rc = ipw_queue_tx_init(priv, &priv->txq[2], nTx,
			       IPW_TX_QUEUE_2_READ_INDEX,
			       IPW_TX_QUEUE_2_WRITE_INDEX,
			       IPW_TX_QUEUE_2_BD_BASE, IPW_TX_QUEUE_2_BD_SIZE);
	if (rc) {
		IPW_ERROR("Tx 2 queue init failed\n");
		goto error;
	}
	rc = ipw_queue_tx_init(priv, &priv->txq[3], nTx,
			       IPW_TX_QUEUE_3_READ_INDEX,
			       IPW_TX_QUEUE_3_WRITE_INDEX,
			       IPW_TX_QUEUE_3_BD_BASE, IPW_TX_QUEUE_3_BD_SIZE);
	if (rc) {
		IPW_ERROR("Tx 3 queue init failed\n");
		goto error;
	}
	/* statistics */
	priv->rx_bufs_min = 0;
	priv->rx_pend_max = 0;
	return rc;

      error:
	ipw_tx_queue_free(priv);
	return rc;
}

/**
 * Reclaim Tx queue entries no more used by NIC.
 *
 * When FW adwances 'R' index, all entries between old and
 * new 'R' index need to be reclaimed. As result, some free space
 * forms. If there is enough free space (> low mark), wake Tx queue.
 *
 * @note Need to protect against garbage in 'R' index
 * @param priv
 * @param txq
 * @param qindex
 * @return Number of used entries remains in the queue
 */
static int ipw_queue_tx_reclaim(struct ipw_priv *priv,
				struct clx2_tx_queue *txq, int qindex)
{
	u32 hw_tail;
	int used;
	struct clx2_queue *q = &txq->q;

	hw_tail = ipw_read32(priv, q->reg_r);
	if (hw_tail >= q->n_bd) {
		IPW_ERROR
		    ("Read index for DMA queue (%d) is out of range [0-%d)\n",
		     hw_tail, q->n_bd);
		goto done;
	}
	for (; q->last_used != hw_tail;
	     q->last_used = ipw_queue_inc_wrap(q->last_used, q->n_bd)) {
		ipw_queue_tx_free_tfd(priv, txq);
		priv->tx_packets++;
	}
      done:
	if ((ipw_queue_space(q) > q->low_mark) &&
	    (qindex >= 0) &&
	    (priv->status & STATUS_ASSOCIATED) && netif_running(priv->net_dev))
		netif_wake_queue(priv->net_dev);
	used = q->first_empty - q->last_used;
	if (used < 0)
		used += q->n_bd;

	return used;
}

static int ipw_queue_tx_hcmd(struct ipw_priv *priv, int hcmd, void *buf,
			     int len, int sync)
{
	struct clx2_tx_queue *txq = &priv->txq_cmd;
	struct clx2_queue *q = &txq->q;
	struct tfd_frame *tfd;

	if (ipw_queue_space(q) < (sync ? 1 : 2)) {
		IPW_ERROR("No space for Tx\n");
		return -EBUSY;
	}

	tfd = &txq->bd[q->first_empty];
	txq->txb[q->first_empty] = NULL;

	memset(tfd, 0, sizeof(*tfd));
	tfd->control_flags.message_type = TX_HOST_COMMAND_TYPE;
	tfd->control_flags.control_bits = TFD_NEED_IRQ_MASK;
	priv->hcmd_seq++;
	tfd->u.cmd.index = hcmd;
	tfd->u.cmd.length = len;
	memcpy(tfd->u.cmd.payload, buf, len);
	q->first_empty = ipw_queue_inc_wrap(q->first_empty, q->n_bd);
	ipw_write32(priv, q->reg_w, q->first_empty);
	_ipw_read32(priv, 0x90);

	return 0;
}

/*
 * Rx theory of operation
 *
 * The host allocates 32 DMA target addresses and passes the host address
 * to the firmware at register IPW_RFDS_TABLE_LOWER + N * RFD_SIZE where N is
 * 0 to 31
 *
 * Rx Queue Indexes
 * The host/firmware share two index registers for managing the Rx buffers.
 *
 * The READ index maps to the first position that the firmware may be writing
 * to -- the driver can read up to (but not including) this position and get
 * good data.
 * The READ index is managed by the firmware once the card is enabled.
 *
 * The WRITE index maps to the last position the driver has read from -- the
 * position preceding WRITE is the last slot the firmware can place a packet.
 *
 * The queue is empty (no good data) if WRITE = READ - 1, and is full if
 * WRITE = READ.
 *
 * During initialization the host sets up the READ queue position to the first
 * INDEX position, and WRITE to the last (READ - 1 wrapped)
 *
 * When the firmware places a packet in a buffer it will advance the READ index
 * and fire the RX interrupt.  The driver can then query the READ index and
 * process as many packets as possible, moving the WRITE index forward as it
 * resets the Rx queue buffers with new memory.
 *
 * The management in the driver is as follows:
 * + A list of pre-allocated SKBs is stored in ipw->rxq->rx_free.  When
 *   ipw->rxq->free_count drops to or below RX_LOW_WATERMARK, work is scheduled
 *   to replensish the ipw->rxq->rx_free.
 * + In ipw_rx_queue_replenish (scheduled) if 'processed' != 'read' then the
 *   ipw->rxq is replenished and the READ INDEX is updated (updating the
 *   'processed' and 'read' driver indexes as well)
 * + A received packet is processed and handed to the kernel network stack,
 *   detached from the ipw->rxq.  The driver 'processed' index is updated.
 * + The Host/Firmware ipw->rxq is replenished at tasklet time from the rx_free
 *   list. If there are no allocated buffers in ipw->rxq->rx_free, the READ
 *   INDEX is not incremented and ipw->status(RX_STALLED) is set.  If there
 *   were enough free buffers and RX_STALLED is set it is cleared.
 *
 *
 * Driver sequence:
 *
 * ipw_rx_queue_alloc()       Allocates rx_free
 * ipw_rx_queue_replenish()   Replenishes rx_free list from rx_used, and calls
 *                            ipw_rx_queue_restock
 * ipw_rx_queue_restock()     Moves available buffers from rx_free into Rx
 *                            queue, updates firmware pointers, and updates
 *                            the WRITE index.  If insufficient rx_free buffers
 *                            are available, schedules ipw_rx_queue_replenish
 *
 * -- enable interrupts --
 * ISR - ipw_rx()             Detach ipw_rx_mem_buffers from pool up to the
 *                            READ INDEX, detaching the SKB from the pool.
 *                            Moves the packet buffer from queue to rx_used.
 *                            Calls ipw_rx_queue_restock to refill any empty
 *                            slots.
 * ...
 *
 */

/*
 * If there are slots in the RX queue that  need to be restocked,
 * and we have free pre-allocated buffers, fill the ranks as much
 * as we can pulling from rx_free.
 *
 * This moves the 'write' index forward to catch up with 'processed', and
 * also updates the memory address in the firmware to reference the new
 * target buffer.
 */
static void ipw_rx_queue_restock(struct ipw_priv *priv)
{
	struct ipw_rx_queue *rxq = priv->rxq;
	struct list_head *element;
	struct ipw_rx_mem_buffer *rxb;
	unsigned long flags;
	int write;

	spin_lock_irqsave(&rxq->lock, flags);
	write = rxq->write;
	while ((rxq->write != rxq->processed) && (rxq->free_count)) {
		element = rxq->rx_free.next;
		rxb = list_entry(element, struct ipw_rx_mem_buffer, list);
		list_del(element);

		ipw_write32(priv, IPW_RFDS_TABLE_LOWER + rxq->write * RFD_SIZE,
			    rxb->dma_addr);
		rxq->queue[rxq->write] = rxb;
		rxq->write = (rxq->write + 1) % RX_QUEUE_SIZE;
		rxq->free_count--;
	}
	spin_unlock_irqrestore(&rxq->lock, flags);

	/* If the pre-allocated buffer pool is dropping low, schedule to
	 * refill it */
	if (rxq->free_count <= RX_LOW_WATERMARK)
		queue_work(priv->workqueue, &priv->rx_replenish);

	/* If we've added more space for the firmware to place data, tell it */
	if (write != rxq->write)
		ipw_write32(priv, IPW_RX_WRITE_INDEX, rxq->write);
}

/*
 * Move all used packet from rx_used to rx_free, allocating a new SKB for each.
 * Also restock the Rx queue via ipw_rx_queue_restock.
 *
 * This is called as a scheduled work item (except for during intialization)
 */
static void ipw_rx_queue_replenish(void *data)
{
	struct ipw_priv *priv = data;
	struct ipw_rx_queue *rxq = priv->rxq;
	struct list_head *element;
	struct ipw_rx_mem_buffer *rxb;
	unsigned long flags;

	spin_lock_irqsave(&rxq->lock, flags);
	while (!list_empty(&rxq->rx_used)) {
		element = rxq->rx_used.next;
		rxb = list_entry(element, struct ipw_rx_mem_buffer, list);
		rxb->skb = alloc_skb(IPW_RX_BUF_SIZE, GFP_ATOMIC);
		if (!rxb->skb) {
			printk(KERN_CRIT "%s: Can not allocate SKB buffers.\n",
			       priv->net_dev->name);
			/* We don't reschedule replenish work here -- we will
			 * call the restock method and if it still needs
			 * more buffers it will schedule replenish */
			break;
		}
		list_del(element);

		rxb->rxb = (struct ipw_rx_buffer *)rxb->skb->data;
		rxb->dma_addr =
		    pci_map_single(priv->pci_dev, rxb->skb->data,
				   IPW_RX_BUF_SIZE, PCI_DMA_FROMDEVICE);

		list_add_tail(&rxb->list, &rxq->rx_free);
		rxq->free_count++;
	}
	spin_unlock_irqrestore(&rxq->lock, flags);

	ipw_rx_queue_restock(priv);
}

static void ipw_bg_rx_queue_replenish(void *data)
{
	struct ipw_priv *priv = data;
	mutex_lock(&priv->mutex);
	ipw_rx_queue_replenish(data);
	mutex_unlock(&priv->mutex);
}

/* Assumes that the skb field of the buffers in 'pool' is kept accurate.
 * If an SKB has been detached, the POOL needs to have its SKB set to NULL
 * This free routine walks the list of POOL entries and if SKB is set to
 * non NULL it is unmapped and freed
 */
static void ipw_rx_queue_free(struct ipw_priv *priv, struct ipw_rx_queue *rxq)
{
	int i;

	if (!rxq)
		return;

	for (i = 0; i < RX_QUEUE_SIZE + RX_FREE_BUFFERS; i++) {
		if (rxq->pool[i].skb != NULL) {
			pci_unmap_single(priv->pci_dev, rxq->pool[i].dma_addr,
					 IPW_RX_BUF_SIZE, PCI_DMA_FROMDEVICE);
			dev_kfree_skb(rxq->pool[i].skb);
		}
	}

	kfree(rxq);
}

static struct ipw_rx_queue *ipw_rx_queue_alloc(struct ipw_priv *priv)
{
	struct ipw_rx_queue *rxq;
	int i;

	rxq = kzalloc(sizeof(*rxq), GFP_KERNEL);
	if (unlikely(!rxq)) {
		IPW_ERROR("memory allocation failed\n");
		return NULL;
	}
	spin_lock_init(&rxq->lock);
	INIT_LIST_HEAD(&rxq->rx_free);
	INIT_LIST_HEAD(&rxq->rx_used);

	/* Fill the rx_used queue with _all_ of the Rx buffers */
	for (i = 0; i < RX_FREE_BUFFERS + RX_QUEUE_SIZE; i++)
		list_add_tail(&rxq->pool[i].list, &rxq->rx_used);

	/* Set us so that we have processed and used all buffers, but have
	 * not restocked the Rx queue with fresh buffers */
	rxq->read = rxq->write = 0;
	rxq->processed = RX_QUEUE_SIZE - 1;
	rxq->free_count = 0;

	return rxq;
}

static int ipw_is_rate_in_mask(struct ipw_priv *priv, int ieee_mode, u8 rate)
{
	rate &= ~IEEE80211_BASIC_RATE_MASK;
	if (ieee_mode == IEEE_A) {
		switch (rate) {
		case IEEE80211_OFDM_RATE_6MB:
			return priv->rates_mask & IEEE80211_OFDM_RATE_6MB_MASK ?
			    1 : 0;
		case IEEE80211_OFDM_RATE_9MB:
			return priv->rates_mask & IEEE80211_OFDM_RATE_9MB_MASK ?
			    1 : 0;
		case IEEE80211_OFDM_RATE_12MB:
			return priv->
			    rates_mask & IEEE80211_OFDM_RATE_12MB_MASK ? 1 : 0;
		case IEEE80211_OFDM_RATE_18MB:
			return priv->
			    rates_mask & IEEE80211_OFDM_RATE_18MB_MASK ? 1 : 0;
		case IEEE80211_OFDM_RATE_24MB:
			return priv->
			    rates_mask & IEEE80211_OFDM_RATE_24MB_MASK ? 1 : 0;
		case IEEE80211_OFDM_RATE_36MB:
			return priv->
			    rates_mask & IEEE80211_OFDM_RATE_36MB_MASK ? 1 : 0;
		case IEEE80211_OFDM_RATE_48MB:
			return priv->
			    rates_mask & IEEE80211_OFDM_RATE_48MB_MASK ? 1 : 0;
		case IEEE80211_OFDM_RATE_54MB:
			return priv->
			    rates_mask & IEEE80211_OFDM_RATE_54MB_MASK ? 1 : 0;
		default:
			return 0;
		}
	}

	/* B and G mixed */
	switch (rate) {
	case IEEE80211_CCK_RATE_1MB:
		return priv->rates_mask & IEEE80211_CCK_RATE_1MB_MASK ? 1 : 0;
	case IEEE80211_CCK_RATE_2MB:
		return priv->rates_mask & IEEE80211_CCK_RATE_2MB_MASK ? 1 : 0;
	case IEEE80211_CCK_RATE_5MB:
		return priv->rates_mask & IEEE80211_CCK_RATE_5MB_MASK ? 1 : 0;
	case IEEE80211_CCK_RATE_11MB:
		return priv->rates_mask & IEEE80211_CCK_RATE_11MB_MASK ? 1 : 0;
	}

	/* If we are limited to B modulations, bail at this point */
	if (ieee_mode == IEEE_B)
		return 0;

	/* G */
	switch (rate) {
	case IEEE80211_OFDM_RATE_6MB:
		return priv->rates_mask & IEEE80211_OFDM_RATE_6MB_MASK ? 1 : 0;
	case IEEE80211_OFDM_RATE_9MB:
		return priv->rates_mask & IEEE80211_OFDM_RATE_9MB_MASK ? 1 : 0;
	case IEEE80211_OFDM_RATE_12MB:
		return priv->rates_mask & IEEE80211_OFDM_RATE_12MB_MASK ? 1 : 0;
	case IEEE80211_OFDM_RATE_18MB:
		return priv->rates_mask & IEEE80211_OFDM_RATE_18MB_MASK ? 1 : 0;
	case IEEE80211_OFDM_RATE_24MB:
		return priv->rates_mask & IEEE80211_OFDM_RATE_24MB_MASK ? 1 : 0;
	case IEEE80211_OFDM_RATE_36MB:
		return priv->rates_mask & IEEE80211_OFDM_RATE_36MB_MASK ? 1 : 0;
	case IEEE80211_OFDM_RATE_48MB:
		return priv->rates_mask & IEEE80211_OFDM_RATE_48MB_MASK ? 1 : 0;
	case IEEE80211_OFDM_RATE_54MB:
		return priv->rates_mask & IEEE80211_OFDM_RATE_54MB_MASK ? 1 : 0;
	}

	return 0;
}

static int ipw_compatible_rates(struct ipw_priv *priv,
				const struct ieee80211_network *network,
				struct ipw_supported_rates *rates)
{
	int num_rates, i;

	memset(rates, 0, sizeof(*rates));
	num_rates = min(network->rates_len, (u8) IPW_MAX_RATES);
	rates->num_rates = 0;
	for (i = 0; i < num_rates; i++) {
		if (!ipw_is_rate_in_mask(priv, network->mode,
					 network->rates[i])) {

			if (network->rates[i] & IEEE80211_BASIC_RATE_MASK) {
				IPW_DEBUG_SCAN("Adding masked mandatory "
					       "rate %02X\n",
					       network->rates[i]);
				rates->supported_rates[rates->num_rates++] =
				    network->rates[i];
				continue;
			}

			IPW_DEBUG_SCAN("Rate %02X masked : 0x%08X\n",
				       network->rates[i], priv->rates_mask);
			continue;
		}

		rates->supported_rates[rates->num_rates++] = network->rates[i];
	}

	num_rates = min(network->rates_ex_len,
			(u8) (IPW_MAX_RATES - num_rates));
	for (i = 0; i < num_rates; i++) {
		if (!ipw_is_rate_in_mask(priv, network->mode,
					 network->rates_ex[i])) {
			if (network->rates_ex[i] & IEEE80211_BASIC_RATE_MASK) {
				IPW_DEBUG_SCAN("Adding masked mandatory "
					       "rate %02X\n",
					       network->rates_ex[i]);
				rates->supported_rates[rates->num_rates++] =
				    network->rates[i];
				continue;
			}

			IPW_DEBUG_SCAN("Rate %02X masked : 0x%08X\n",
				       network->rates_ex[i], priv->rates_mask);
			continue;
		}

		rates->supported_rates[rates->num_rates++] =
		    network->rates_ex[i];
	}

	return 1;
}

static void ipw_copy_rates(struct ipw_supported_rates *dest,
				  const struct ipw_supported_rates *src)
{
	u8 i;
	for (i = 0; i < src->num_rates; i++)
		dest->supported_rates[i] = src->supported_rates[i];
	dest->num_rates = src->num_rates;
}

/* TODO: Look at sniffed packets in the air to determine if the basic rate
 * mask should ever be used -- right now all callers to add the scan rates are
 * set with the modulation = CCK, so BASIC_RATE_MASK is never set... */
static void ipw_add_cck_scan_rates(struct ipw_supported_rates *rates,
				   u8 modulation, u32 rate_mask)
{
	u8 basic_mask = (IEEE80211_OFDM_MODULATION == modulation) ?
	    IEEE80211_BASIC_RATE_MASK : 0;

	if (rate_mask & IEEE80211_CCK_RATE_1MB_MASK)
		rates->supported_rates[rates->num_rates++] =
		    IEEE80211_BASIC_RATE_MASK | IEEE80211_CCK_RATE_1MB;

	if (rate_mask & IEEE80211_CCK_RATE_2MB_MASK)
		rates->supported_rates[rates->num_rates++] =
		    IEEE80211_BASIC_RATE_MASK | IEEE80211_CCK_RATE_2MB;

	if (rate_mask & IEEE80211_CCK_RATE_5MB_MASK)
		rates->supported_rates[rates->num_rates++] = basic_mask |
		    IEEE80211_CCK_RATE_5MB;

	if (rate_mask & IEEE80211_CCK_RATE_11MB_MASK)
		rates->supported_rates[rates->num_rates++] = basic_mask |
		    IEEE80211_CCK_RATE_11MB;
}

static void ipw_add_ofdm_scan_rates(struct ipw_supported_rates *rates,
				    u8 modulation, u32 rate_mask)
{
	u8 basic_mask = (IEEE80211_OFDM_MODULATION == modulation) ?
	    IEEE80211_BASIC_RATE_MASK : 0;

	if (rate_mask & IEEE80211_OFDM_RATE_6MB_MASK)
		rates->supported_rates[rates->num_rates++] = basic_mask |
		    IEEE80211_OFDM_RATE_6MB;

	if (rate_mask & IEEE80211_OFDM_RATE_9MB_MASK)
		rates->supported_rates[rates->num_rates++] =
		    IEEE80211_OFDM_RATE_9MB;

	if (rate_mask & IEEE80211_OFDM_RATE_12MB_MASK)
		rates->supported_rates[rates->num_rates++] = basic_mask |
		    IEEE80211_OFDM_RATE_12MB;

	if (rate_mask & IEEE80211_OFDM_RATE_18MB_MASK)
		rates->supported_rates[rates->num_rates++] =
		    IEEE80211_OFDM_RATE_18MB;

	if (rate_mask & IEEE80211_OFDM_RATE_24MB_MASK)
		rates->supported_rates[rates->num_rates++] = basic_mask |
		    IEEE80211_OFDM_RATE_24MB;

	if (rate_mask & IEEE80211_OFDM_RATE_36MB_MASK)
		rates->supported_rates[rates->num_rates++] =
		    IEEE80211_OFDM_RATE_36MB;

	if (rate_mask & IEEE80211_OFDM_RATE_48MB_MASK)
		rates->supported_rates[rates->num_rates++] =
		    IEEE80211_OFDM_RATE_48MB;

	if (rate_mask & IEEE80211_OFDM_RATE_54MB_MASK)
		rates->supported_rates[rates->num_rates++] =
		    IEEE80211_OFDM_RATE_54MB;
}

struct ipw_network_match {
	struct ieee80211_network *network;
	struct ipw_supported_rates rates;
};

static int ipw_find_adhoc_network(struct ipw_priv *priv,
				  struct ipw_network_match *match,
				  struct ieee80211_network *network,
				  int roaming)
{
	struct ipw_supported_rates rates;

	/* Verify that this network's capability is compatible with the
	 * current mode (AdHoc or Infrastructure) */
	if ((priv->ieee->iw_mode == IW_MODE_ADHOC &&
	     !(network->capability & WLAN_CAPABILITY_IBSS))) {
		IPW_DEBUG_MERGE("Network '%s (" MAC_FMT ")' excluded due to "
				"capability mismatch.\n",
				escape_essid(network->ssid, network->ssid_len),
				MAC_ARG(network->bssid));
		return 0;
	}

	/* If we do not have an ESSID for this AP, we can not associate with
	 * it */
	if (network->flags & NETWORK_EMPTY_ESSID) {
		IPW_DEBUG_MERGE("Network '%s (" MAC_FMT ")' excluded "
				"because of hidden ESSID.\n",
				escape_essid(network->ssid, network->ssid_len),
				MAC_ARG(network->bssid));
		return 0;
	}

	if (unlikely(roaming)) {
		/* If we are roaming, then ensure check if this is a valid
		 * network to try and roam to */
		if ((network->ssid_len != match->network->ssid_len) ||
		    memcmp(network->ssid, match->network->ssid,
			   network->ssid_len)) {
			IPW_DEBUG_MERGE("Netowrk '%s (" MAC_FMT ")' excluded "
					"because of non-network ESSID.\n",
					escape_essid(network->ssid,
						     network->ssid_len),
					MAC_ARG(network->bssid));
			return 0;
		}
	} else {
		/* If an ESSID has been configured then compare the broadcast
		 * ESSID to ours */
		if ((priv->config & CFG_STATIC_ESSID) &&
		    ((network->ssid_len != priv->essid_len) ||
		     memcmp(network->ssid, priv->essid,
			    min(network->ssid_len, priv->essid_len)))) {
			char escaped[IW_ESSID_MAX_SIZE * 2 + 1];

			strncpy(escaped,
				escape_essid(network->ssid, network->ssid_len),
				sizeof(escaped));
			IPW_DEBUG_MERGE("Network '%s (" MAC_FMT ")' excluded "
					"because of ESSID mismatch: '%s'.\n",
					escaped, MAC_ARG(network->bssid),
					escape_essid(priv->essid,
						     priv->essid_len));
			return 0;
		}
	}

	/* If the old network rate is better than this one, don't bother
	 * testing everything else. */

	if (network->time_stamp[0] < match->network->time_stamp[0]) {
		IPW_DEBUG_MERGE("Network '%s excluded because newer than "
				"current network.\n",
				escape_essid(match->network->ssid,
					     match->network->ssid_len));
		return 0;
	} else if (network->time_stamp[1] < match->network->time_stamp[1]) {
		IPW_DEBUG_MERGE("Network '%s excluded because newer than "
				"current network.\n",
				escape_essid(match->network->ssid,
					     match->network->ssid_len));
		return 0;
	}

	/* Now go through and see if the requested network is valid... */
	if (priv->ieee->scan_age != 0 &&
	    time_after(jiffies, network->last_scanned + priv->ieee->scan_age)) {
		IPW_DEBUG_MERGE("Network '%s (" MAC_FMT ")' excluded "
				"because of age: %ums.\n",
				escape_essid(network->ssid, network->ssid_len),
				MAC_ARG(network->bssid),
				jiffies_to_msecs(jiffies -
						 network->last_scanned));
		return 0;
	}

	if ((priv->config & CFG_STATIC_CHANNEL) &&
	    (network->channel != priv->channel)) {
		IPW_DEBUG_MERGE("Network '%s (" MAC_FMT ")' excluded "
				"because of channel mismatch: %d != %d.\n",
				escape_essid(network->ssid, network->ssid_len),
				MAC_ARG(network->bssid),
				network->channel, priv->channel);
		return 0;
	}

	/* Verify privacy compatability */
	if (((priv->capability & CAP_PRIVACY_ON) ? 1 : 0) !=
	    ((network->capability & WLAN_CAPABILITY_PRIVACY) ? 1 : 0)) {
		IPW_DEBUG_MERGE("Network '%s (" MAC_FMT ")' excluded "
				"because of privacy mismatch: %s != %s.\n",
				escape_essid(network->ssid, network->ssid_len),
				MAC_ARG(network->bssid),
				priv->
				capability & CAP_PRIVACY_ON ? "on" : "off",
				network->
				capability & WLAN_CAPABILITY_PRIVACY ? "on" :
				"off");
		return 0;
	}

	if (!memcmp(network->bssid, priv->bssid, ETH_ALEN)) {
		IPW_DEBUG_MERGE("Network '%s (" MAC_FMT ")' excluded "
				"because of the same BSSID match: " MAC_FMT
				".\n", escape_essid(network->ssid,
						    network->ssid_len),
				MAC_ARG(network->bssid), MAC_ARG(priv->bssid));
		return 0;
	}

	/* Filter out any incompatible freq / mode combinations */
	if (!ieee80211_is_valid_mode(priv->ieee, network->mode)) {
		IPW_DEBUG_MERGE("Network '%s (" MAC_FMT ")' excluded "
				"because of invalid frequency/mode "
				"combination.\n",
				escape_essid(network->ssid, network->ssid_len),
				MAC_ARG(network->bssid));
		return 0;
	}

	/* Ensure that the rates supported by the driver are compatible with
	 * this AP, including verification of basic rates (mandatory) */
	if (!ipw_compatible_rates(priv, network, &rates)) {
		IPW_DEBUG_MERGE("Network '%s (" MAC_FMT ")' excluded "
				"because configured rate mask excludes "
				"AP mandatory rate.\n",
				escape_essid(network->ssid, network->ssid_len),
				MAC_ARG(network->bssid));
		return 0;
	}

	if (rates.num_rates == 0) {
		IPW_DEBUG_MERGE("Network '%s (" MAC_FMT ")' excluded "
				"because of no compatible rates.\n",
				escape_essid(network->ssid, network->ssid_len),
				MAC_ARG(network->bssid));
		return 0;
	}

	/* TODO: Perform any further minimal comparititive tests.  We do not
	 * want to put too much policy logic here; intelligent scan selection
	 * should occur within a generic IEEE 802.11 user space tool.  */

	/* Set up 'new' AP to this network */
	ipw_copy_rates(&match->rates, &rates);
	match->network = network;
	IPW_DEBUG_MERGE("Network '%s (" MAC_FMT ")' is a viable match.\n",
			escape_essid(network->ssid, network->ssid_len),
			MAC_ARG(network->bssid));

	return 1;
}

static void ipw_merge_adhoc_network(void *data)
{
	struct ipw_priv *priv = data;
	struct ieee80211_network *network = NULL;
	struct ipw_network_match match = {
		.network = priv->assoc_network
	};

	if ((priv->status & STATUS_ASSOCIATED) &&
	    (priv->ieee->iw_mode == IW_MODE_ADHOC)) {
		/* First pass through ROAM process -- look for a better
		 * network */
		unsigned long flags;

		spin_lock_irqsave(&priv->ieee->lock, flags);
		list_for_each_entry(network, &priv->ieee->network_list, list) {
			if (network != priv->assoc_network)
				ipw_find_adhoc_network(priv, &match, network,
						       1);
		}
		spin_unlock_irqrestore(&priv->ieee->lock, flags);

		if (match.network == priv->assoc_network) {
			IPW_DEBUG_MERGE("No better ADHOC in this network to "
					"merge to.\n");
			return;
		}

		mutex_lock(&priv->mutex);
		if ((priv->ieee->iw_mode == IW_MODE_ADHOC)) {
			IPW_DEBUG_MERGE("remove network %s\n",
					escape_essid(priv->essid,
						     priv->essid_len));
			ipw_remove_current_network(priv);
		}

		ipw_disassociate(priv);
		priv->assoc_network = match.network;
		mutex_unlock(&priv->mutex);
		return;
	}
}

static int ipw_best_network(struct ipw_priv *priv,
			    struct ipw_network_match *match,
			    struct ieee80211_network *network, int roaming)
{
	struct ipw_supported_rates rates;

	/* Verify that this network's capability is compatible with the
	 * current mode (AdHoc or Infrastructure) */
	if ((priv->ieee->iw_mode == IW_MODE_INFRA &&
	     !(network->capability & WLAN_CAPABILITY_ESS)) ||
	    (priv->ieee->iw_mode == IW_MODE_ADHOC &&
	     !(network->capability & WLAN_CAPABILITY_IBSS))) {
		IPW_DEBUG_ASSOC("Network '%s (" MAC_FMT ")' excluded due to "
				"capability mismatch.\n",
				escape_essid(network->ssid, network->ssid_len),
				MAC_ARG(network->bssid));
		return 0;
	}

	/* If we do not have an ESSID for this AP, we can not associate with
	 * it */
	if (network->flags & NETWORK_EMPTY_ESSID) {
		IPW_DEBUG_ASSOC("Network '%s (" MAC_FMT ")' excluded "
				"because of hidden ESSID.\n",
				escape_essid(network->ssid, network->ssid_len),
				MAC_ARG(network->bssid));
		return 0;
	}

	if (unlikely(roaming)) {
		/* If we are roaming, then ensure check if this is a valid
		 * network to try and roam to */
		if ((network->ssid_len != match->network->ssid_len) ||
		    memcmp(network->ssid, match->network->ssid,
			   network->ssid_len)) {
			IPW_DEBUG_ASSOC("Netowrk '%s (" MAC_FMT ")' excluded "
					"because of non-network ESSID.\n",
					escape_essid(network->ssid,
						     network->ssid_len),
					MAC_ARG(network->bssid));
			return 0;
		}
	} else {
		/* If an ESSID has been configured then compare the broadcast
		 * ESSID to ours */
		if ((priv->config & CFG_STATIC_ESSID) &&
		    ((network->ssid_len != priv->essid_len) ||
		     memcmp(network->ssid, priv->essid,
			    min(network->ssid_len, priv->essid_len)))) {
			char escaped[IW_ESSID_MAX_SIZE * 2 + 1];
			strncpy(escaped,
				escape_essid(network->ssid, network->ssid_len),
				sizeof(escaped));
			IPW_DEBUG_ASSOC("Network '%s (" MAC_FMT ")' excluded "
					"because of ESSID mismatch: '%s'.\n",
					escaped, MAC_ARG(network->bssid),
					escape_essid(priv->essid,
						     priv->essid_len));
			return 0;
		}
	}

	/* If the old network rate is better than this one, don't bother
	 * testing everything else. */
	if (match->network && match->network->stats.rssi > network->stats.rssi) {
		char escaped[IW_ESSID_MAX_SIZE * 2 + 1];
		strncpy(escaped,
			escape_essid(network->ssid, network->ssid_len),
			sizeof(escaped));
		IPW_DEBUG_ASSOC("Network '%s (" MAC_FMT ")' excluded because "
				"'%s (" MAC_FMT ")' has a stronger signal.\n",
				escaped, MAC_ARG(network->bssid),
				escape_essid(match->network->ssid,
					     match->network->ssid_len),
				MAC_ARG(match->network->bssid));
		return 0;
	}

	/* If this network has already had an association attempt within the
	 * last 3 seconds, do not try and associate again... */
	if (network->last_associate &&
	    time_after(network->last_associate + (HZ * 3UL), jiffies)) {
		IPW_DEBUG_ASSOC("Network '%s (" MAC_FMT ")' excluded "
				"because of storming (%ums since last "
				"assoc attempt).\n",
				escape_essid(network->ssid, network->ssid_len),
				MAC_ARG(network->bssid),
				jiffies_to_msecs(jiffies -
						 network->last_associate));
		return 0;
	}

	/* Now go through and see if the requested network is valid... */
	if (priv->ieee->scan_age != 0 &&
	    time_after(jiffies, network->last_scanned + priv->ieee->scan_age)) {
		IPW_DEBUG_ASSOC("Network '%s (" MAC_FMT ")' excluded "
				"because of age: %ums.\n",
				escape_essid(network->ssid, network->ssid_len),
				MAC_ARG(network->bssid),
				jiffies_to_msecs(jiffies -
						 network->last_scanned));
		return 0;
	}

	if ((priv->config & CFG_STATIC_CHANNEL) &&
	    (network->channel != priv->channel)) {
		IPW_DEBUG_ASSOC("Network '%s (" MAC_FMT ")' excluded "
				"because of channel mismatch: %d != %d.\n",
				escape_essid(network->ssid, network->ssid_len),
				MAC_ARG(network->bssid),
				network->channel, priv->channel);
		return 0;
	}

	/* Verify privacy compatability */
	if (((priv->capability & CAP_PRIVACY_ON) ? 1 : 0) !=
	    ((network->capability & WLAN_CAPABILITY_PRIVACY) ? 1 : 0)) {
		IPW_DEBUG_ASSOC("Network '%s (" MAC_FMT ")' excluded "
				"because of privacy mismatch: %s != %s.\n",
				escape_essid(network->ssid, network->ssid_len),
				MAC_ARG(network->bssid),
				priv->capability & CAP_PRIVACY_ON ? "on" :
				"off",
				network->capability &
				WLAN_CAPABILITY_PRIVACY ? "on" : "off");
		return 0;
	}

	if ((priv->config & CFG_STATIC_BSSID) &&
	    memcmp(network->bssid, priv->bssid, ETH_ALEN)) {
		IPW_DEBUG_ASSOC("Network '%s (" MAC_FMT ")' excluded "
				"because of BSSID mismatch: " MAC_FMT ".\n",
				escape_essid(network->ssid, network->ssid_len),
				MAC_ARG(network->bssid), MAC_ARG(priv->bssid));
		return 0;
	}

	/* Filter out any incompatible freq / mode combinations */
	if (!ieee80211_is_valid_mode(priv->ieee, network->mode)) {
		IPW_DEBUG_ASSOC("Network '%s (" MAC_FMT ")' excluded "
				"because of invalid frequency/mode "
				"combination.\n",
				escape_essid(network->ssid, network->ssid_len),
				MAC_ARG(network->bssid));
		return 0;
	}

	/* Filter out invalid channel in current GEO */
	if (!ieee80211_is_valid_channel(priv->ieee, network->channel)) {
		IPW_DEBUG_ASSOC("Network '%s (" MAC_FMT ")' excluded "
				"because of invalid channel in current GEO\n",
				escape_essid(network->ssid, network->ssid_len),
				MAC_ARG(network->bssid));
		return 0;
	}

	/* Ensure that the rates supported by the driver are compatible with
	 * this AP, including verification of basic rates (mandatory) */
	if (!ipw_compatible_rates(priv, network, &rates)) {
		IPW_DEBUG_ASSOC("Network '%s (" MAC_FMT ")' excluded "
				"because configured rate mask excludes "
				"AP mandatory rate.\n",
				escape_essid(network->ssid, network->ssid_len),
				MAC_ARG(network->bssid));
		return 0;
	}

	if (rates.num_rates == 0) {
		IPW_DEBUG_ASSOC("Network '%s (" MAC_FMT ")' excluded "
				"because of no compatible rates.\n",
				escape_essid(network->ssid, network->ssid_len),
				MAC_ARG(network->bssid));
		return 0;
	}

	/* TODO: Perform any further minimal comparititive tests.  We do not
	 * want to put too much policy logic here; intelligent scan selection
	 * should occur within a generic IEEE 802.11 user space tool.  */

	/* Set up 'new' AP to this network */
	ipw_copy_rates(&match->rates, &rates);
	match->network = network;

	IPW_DEBUG_ASSOC("Network '%s (" MAC_FMT ")' is a viable match.\n",
			escape_essid(network->ssid, network->ssid_len),
			MAC_ARG(network->bssid));

	return 1;
}

static void ipw_adhoc_create(struct ipw_priv *priv,
			     struct ieee80211_network *network)
{
	const struct ieee80211_geo *geo = ieee80211_get_geo(priv->ieee);
	int i;

	/*
	 * For the purposes of scanning, we can set our wireless mode
	 * to trigger scans across combinations of bands, but when it
	 * comes to creating a new ad-hoc network, we have tell the FW
	 * exactly which band to use.
	 *
	 * We also have the possibility of an invalid channel for the
	 * chossen band.  Attempting to create a new ad-hoc network
	 * with an invalid channel for wireless mode will trigger a
	 * FW fatal error.
	 *
	 */
	switch (ieee80211_is_valid_channel(priv->ieee, priv->channel)) {
	case IEEE80211_52GHZ_BAND:
		network->mode = IEEE_A;
		i = ieee80211_channel_to_index(priv->ieee, priv->channel);
		BUG_ON(i == -1);
		if (geo->a[i].flags & IEEE80211_CH_PASSIVE_ONLY) {
			IPW_WARNING("Overriding invalid channel\n");
			priv->channel = geo->a[0].channel;
		}
		break;

	case IEEE80211_24GHZ_BAND:
		if (priv->ieee->mode & IEEE_G)
			network->mode = IEEE_G;
		else
			network->mode = IEEE_B;
		i = ieee80211_channel_to_index(priv->ieee, priv->channel);
		BUG_ON(i == -1);
		if (geo->bg[i].flags & IEEE80211_CH_PASSIVE_ONLY) {
			IPW_WARNING("Overriding invalid channel\n");
			priv->channel = geo->bg[0].channel;
		}
		break;

	default:
		IPW_WARNING("Overriding invalid channel\n");
		if (priv->ieee->mode & IEEE_A) {
			network->mode = IEEE_A;
			priv->channel = geo->a[0].channel;
		} else if (priv->ieee->mode & IEEE_G) {
			network->mode = IEEE_G;
			priv->channel = geo->bg[0].channel;
		} else {
			network->mode = IEEE_B;
			priv->channel = geo->bg[0].channel;
		}
		break;
	}

	network->channel = priv->channel;
	priv->config |= CFG_ADHOC_PERSIST;
	ipw_create_bssid(priv, network->bssid);
	network->ssid_len = priv->essid_len;
	memcpy(network->ssid, priv->essid, priv->essid_len);
	memset(&network->stats, 0, sizeof(network->stats));
	network->capability = WLAN_CAPABILITY_IBSS;
	if (!(priv->config & CFG_PREAMBLE_LONG))
		network->capability |= WLAN_CAPABILITY_SHORT_PREAMBLE;
	if (priv->capability & CAP_PRIVACY_ON)
		network->capability |= WLAN_CAPABILITY_PRIVACY;
	network->rates_len = min(priv->rates.num_rates, MAX_RATES_LENGTH);
	memcpy(network->rates, priv->rates.supported_rates, network->rates_len);
	network->rates_ex_len = priv->rates.num_rates - network->rates_len;
	memcpy(network->rates_ex,
	       &priv->rates.supported_rates[network->rates_len],
	       network->rates_ex_len);
	network->last_scanned = 0;
	network->flags = 0;
	network->last_associate = 0;
	network->time_stamp[0] = 0;
	network->time_stamp[1] = 0;
	network->beacon_interval = 100;	/* Default */
	network->listen_interval = 10;	/* Default */
	network->atim_window = 0;	/* Default */
	network->wpa_ie_len = 0;
	network->rsn_ie_len = 0;
}

static void ipw_send_tgi_tx_key(struct ipw_priv *priv, int type, int index)
{
	struct ipw_tgi_tx_key key;

	if (!(priv->ieee->sec.flags & (1 << index)))
		return;

	key.key_id = index;
	memcpy(key.key, priv->ieee->sec.keys[index], SCM_TEMPORAL_KEY_LENGTH);
	key.security_type = type;
	key.station_index = 0;	/* always 0 for BSS */
	key.flags = 0;
	/* 0 for new key; previous value of counter (after fatal error) */
	key.tx_counter[0] = 0;
	key.tx_counter[1] = 0;

	ipw_send_cmd_pdu(priv, IPW_CMD_TGI_TX_KEY, sizeof(key), &key);
}

static void ipw_send_wep_keys(struct ipw_priv *priv, int type)
{
	struct ipw_wep_key key;
	int i;

	key.cmd_id = DINO_CMD_WEP_KEY;
	key.seq_num = 0;

	/* Note: AES keys cannot be set for multiple times.
	 * Only set it at the first time. */
	for (i = 0; i < 4; i++) {
		key.key_index = i | type;
		if (!(priv->ieee->sec.flags & (1 << i))) {
			key.key_size = 0;
			continue;
		}

		key.key_size = priv->ieee->sec.key_sizes[i];
		memcpy(key.key, priv->ieee->sec.keys[i], key.key_size);

		ipw_send_cmd_pdu(priv, IPW_CMD_WEP_KEY, sizeof(key), &key);
	}
}

static void ipw_set_hw_decrypt_unicast(struct ipw_priv *priv, int level)
{
	if (priv->ieee->host_encrypt)
		return;

	switch (level) {
	case SEC_LEVEL_3:
		priv->sys_config.disable_unicast_decryption = 0;
		priv->ieee->host_decrypt = 0;
		break;
	case SEC_LEVEL_2:
		priv->sys_config.disable_unicast_decryption = 1;
		priv->ieee->host_decrypt = 1;
		break;
	case SEC_LEVEL_1:
		priv->sys_config.disable_unicast_decryption = 0;
		priv->ieee->host_decrypt = 0;
		break;
	case SEC_LEVEL_0:
		priv->sys_config.disable_unicast_decryption = 1;
		break;
	default:
		break;
	}
}

static void ipw_set_hw_decrypt_multicast(struct ipw_priv *priv, int level)
{
	if (priv->ieee->host_encrypt)
		return;

	switch (level) {
	case SEC_LEVEL_3:
		priv->sys_config.disable_multicast_decryption = 0;
		break;
	case SEC_LEVEL_2:
		priv->sys_config.disable_multicast_decryption = 1;
		break;
	case SEC_LEVEL_1:
		priv->sys_config.disable_multicast_decryption = 0;
		break;
	case SEC_LEVEL_0:
		priv->sys_config.disable_multicast_decryption = 1;
		break;
	default:
		break;
	}
}

static void ipw_set_hwcrypto_keys(struct ipw_priv *priv)
{
	switch (priv->ieee->sec.level) {
	case SEC_LEVEL_3:
		if (priv->ieee->sec.flags & SEC_ACTIVE_KEY)
			ipw_send_tgi_tx_key(priv,
					    DCT_FLAG_EXT_SECURITY_CCM,
					    priv->ieee->sec.active_key);

		if (!priv->ieee->host_mc_decrypt)
			ipw_send_wep_keys(priv, DCW_WEP_KEY_SEC_TYPE_CCM);
		break;
	case SEC_LEVEL_2:
		if (priv->ieee->sec.flags & SEC_ACTIVE_KEY)
			ipw_send_tgi_tx_key(priv,
					    DCT_FLAG_EXT_SECURITY_TKIP,
					    priv->ieee->sec.active_key);
		break;
	case SEC_LEVEL_1:
		ipw_send_wep_keys(priv, DCW_WEP_KEY_SEC_TYPE_WEP);
		ipw_set_hw_decrypt_unicast(priv, priv->ieee->sec.level);
		ipw_set_hw_decrypt_multicast(priv, priv->ieee->sec.level);
		break;
	case SEC_LEVEL_0:
	default:
		break;
	}
}

static void ipw_adhoc_check(void *data)
{
	struct ipw_priv *priv = data;

	if (priv->missed_adhoc_beacons++ > priv->disassociate_threshold &&
	    !(priv->config & CFG_ADHOC_PERSIST)) {
		IPW_DEBUG(IPW_DL_INFO | IPW_DL_NOTIF |
			  IPW_DL_STATE | IPW_DL_ASSOC,
			  "Missed beacon: %d - disassociate\n",
			  priv->missed_adhoc_beacons);
		ipw_remove_current_network(priv);
		ipw_disassociate(priv);
		return;
	}

	queue_delayed_work(priv->workqueue, &priv->adhoc_check,
			   priv->assoc_request.beacon_interval);
}

static void ipw_bg_adhoc_check(void *data)
{
	struct ipw_priv *priv = data;
	mutex_lock(&priv->mutex);
	ipw_adhoc_check(data);
	mutex_unlock(&priv->mutex);
}

#ifdef CONFIG_IPW2200_DEBUG
static void ipw_debug_config(struct ipw_priv *priv)
{
	IPW_DEBUG_INFO("Scan completed, no valid APs matched "
		       "[CFG 0x%08X]\n", priv->config);
	if (priv->config & CFG_STATIC_CHANNEL)
		IPW_DEBUG_INFO("Channel locked to %d\n", priv->channel);
	else
		IPW_DEBUG_INFO("Channel unlocked.\n");
	if (priv->config & CFG_STATIC_ESSID)
		IPW_DEBUG_INFO("ESSID locked to '%s'\n",
			       escape_essid(priv->essid, priv->essid_len));
	else
		IPW_DEBUG_INFO("ESSID unlocked.\n");
	if (priv->config & CFG_STATIC_BSSID)
		IPW_DEBUG_INFO("BSSID locked to " MAC_FMT "\n",
			       MAC_ARG(priv->bssid));
	else
		IPW_DEBUG_INFO("BSSID unlocked.\n");
	if (priv->capability & CAP_PRIVACY_ON)
		IPW_DEBUG_INFO("PRIVACY on\n");
	else
		IPW_DEBUG_INFO("PRIVACY off\n");
	IPW_DEBUG_INFO("RATE MASK: 0x%08X\n", priv->rates_mask);
}
#else
#define ipw_debug_config(x) do {} while (0)
#endif

static void ipw_set_fixed_rate(struct ipw_priv *priv, int mode)
{
	/* TODO: Verify that this works... */
	struct ipw_fixed_rate fr = {
		.tx_rates = priv->rates_mask
	};
	u32 reg;
	u16 mask = 0;

	/* Identify 'current FW band' and match it with the fixed
	 * Tx rates */

	switch (priv->ieee->freq_band) {
	case IEEE80211_52GHZ_BAND:	/* A only */
		/* IEEE_A */
		if (priv->rates_mask & ~IEEE80211_OFDM_RATES_MASK) {
			/* Invalid fixed rate mask */
			IPW_DEBUG_WX
			    ("invalid fixed rate mask in ipw_set_fixed_rate\n");
			fr.tx_rates = 0;
			break;
		}

		fr.tx_rates >>= IEEE80211_OFDM_SHIFT_MASK_A;
		break;

	default:		/* 2.4Ghz or Mixed */
		/* IEEE_B */
		if (mode == IEEE_B) {
			if (fr.tx_rates & ~IEEE80211_CCK_RATES_MASK) {
				/* Invalid fixed rate mask */
				IPW_DEBUG_WX
				    ("invalid fixed rate mask in ipw_set_fixed_rate\n");
				fr.tx_rates = 0;
			}
			break;
		}

		/* IEEE_G */
		if (fr.tx_rates & ~(IEEE80211_CCK_RATES_MASK |
				    IEEE80211_OFDM_RATES_MASK)) {
			/* Invalid fixed rate mask */
			IPW_DEBUG_WX
			    ("invalid fixed rate mask in ipw_set_fixed_rate\n");
			fr.tx_rates = 0;
			break;
		}

		if (IEEE80211_OFDM_RATE_6MB_MASK & fr.tx_rates) {
			mask |= (IEEE80211_OFDM_RATE_6MB_MASK >> 1);
			fr.tx_rates &= ~IEEE80211_OFDM_RATE_6MB_MASK;
		}

		if (IEEE80211_OFDM_RATE_9MB_MASK & fr.tx_rates) {
			mask |= (IEEE80211_OFDM_RATE_9MB_MASK >> 1);
			fr.tx_rates &= ~IEEE80211_OFDM_RATE_9MB_MASK;
		}

		if (IEEE80211_OFDM_RATE_12MB_MASK & fr.tx_rates) {
			mask |= (IEEE80211_OFDM_RATE_12MB_MASK >> 1);
			fr.tx_rates &= ~IEEE80211_OFDM_RATE_12MB_MASK;
		}

		fr.tx_rates |= mask;
		break;
	}

	reg = ipw_read32(priv, IPW_MEM_FIXED_OVERRIDE);
	ipw_write_reg32(priv, reg, *(u32 *) & fr);
}

static void ipw_abort_scan(struct ipw_priv *priv)
{
	int err;

	if (priv->status & STATUS_SCAN_ABORTING) {
		IPW_DEBUG_HC("Ignoring concurrent scan abort request.\n");
		return;
	}
	priv->status |= STATUS_SCAN_ABORTING;

	err = ipw_send_scan_abort(priv);
	if (err)
		IPW_DEBUG_HC("Request to abort scan failed.\n");
}

static void ipw_add_scan_channels(struct ipw_priv *priv,
				  struct ipw_scan_request_ext *scan,
				  int scan_type)
{
	int channel_index = 0;
	const struct ieee80211_geo *geo;
	int i;

	geo = ieee80211_get_geo(priv->ieee);

	if (priv->ieee->freq_band & IEEE80211_52GHZ_BAND) {
		int start = channel_index;
		for (i = 0; i < geo->a_channels; i++) {
			if ((priv->status & STATUS_ASSOCIATED) &&
			    geo->a[i].channel == priv->channel)
				continue;
			channel_index++;
			scan->channels_list[channel_index] = geo->a[i].channel;
			ipw_set_scan_type(scan, channel_index,
					  geo->a[i].
					  flags & IEEE80211_CH_PASSIVE_ONLY ?
					  IPW_SCAN_PASSIVE_FULL_DWELL_SCAN :
					  scan_type);
		}

		if (start != channel_index) {
			scan->channels_list[start] = (u8) (IPW_A_MODE << 6) |
			    (channel_index - start);
			channel_index++;
		}
	}

	if (priv->ieee->freq_band & IEEE80211_24GHZ_BAND) {
		int start = channel_index;
		if (priv->config & CFG_SPEED_SCAN) {
			int index;
			u8 channels[IEEE80211_24GHZ_CHANNELS] = {
				/* nop out the list */
				[0] = 0
			};

			u8 channel;
			while (channel_index < IPW_SCAN_CHANNELS) {
				channel =
				    priv->speed_scan[priv->speed_scan_pos];
				if (channel == 0) {
					priv->speed_scan_pos = 0;
					channel = priv->speed_scan[0];
				}
				if ((priv->status & STATUS_ASSOCIATED) &&
				    channel == priv->channel) {
					priv->speed_scan_pos++;
					continue;
				}

				/* If this channel has already been
				 * added in scan, break from loop
				 * and this will be the first channel
				 * in the next scan.
				 */
				if (channels[channel - 1] != 0)
					break;

				channels[channel - 1] = 1;
				priv->speed_scan_pos++;
				channel_index++;
				scan->channels_list[channel_index] = channel;
				index =
				    ieee80211_channel_to_index(priv->ieee, channel);
				ipw_set_scan_type(scan, channel_index,
						  geo->bg[index].
						  flags &
						  IEEE80211_CH_PASSIVE_ONLY ?
						  IPW_SCAN_PASSIVE_FULL_DWELL_SCAN
						  : scan_type);
			}
		} else {
			for (i = 0; i < geo->bg_channels; i++) {
				if ((priv->status & STATUS_ASSOCIATED) &&
				    geo->bg[i].channel == priv->channel)
					continue;
				channel_index++;
				scan->channels_list[channel_index] =
				    geo->bg[i].channel;
				ipw_set_scan_type(scan, channel_index,
						  geo->bg[i].
						  flags &
						  IEEE80211_CH_PASSIVE_ONLY ?
						  IPW_SCAN_PASSIVE_FULL_DWELL_SCAN
						  : scan_type);
			}
		}

		if (start != channel_index) {
			scan->channels_list[start] = (u8) (IPW_B_MODE << 6) |
			    (channel_index - start);
		}
	}
}

static int ipw_request_scan(struct ipw_priv *priv)
{
	struct ipw_scan_request_ext scan;
	int err = 0, scan_type;

	if (!(priv->status & STATUS_INIT) ||
	    (priv->status & STATUS_EXIT_PENDING))
		return 0;

	mutex_lock(&priv->mutex);

	if (priv->status & STATUS_SCANNING) {
		IPW_DEBUG_HC("Concurrent scan requested.  Ignoring.\n");
		priv->status |= STATUS_SCAN_PENDING;
		goto done;
	}

	if (!(priv->status & STATUS_SCAN_FORCED) &&
	    priv->status & STATUS_SCAN_ABORTING) {
		IPW_DEBUG_HC("Scan request while abort pending.  Queuing.\n");
		priv->status |= STATUS_SCAN_PENDING;
		goto done;
	}

	if (priv->status & STATUS_RF_KILL_MASK) {
		IPW_DEBUG_HC("Aborting scan due to RF Kill activation\n");
		priv->status |= STATUS_SCAN_PENDING;
		goto done;
	}

	memset(&scan, 0, sizeof(scan));

	if (priv->config & CFG_SPEED_SCAN)
		scan.dwell_time[IPW_SCAN_ACTIVE_BROADCAST_SCAN] =
		    cpu_to_le16(30);
	else
		scan.dwell_time[IPW_SCAN_ACTIVE_BROADCAST_SCAN] =
		    cpu_to_le16(20);

	scan.dwell_time[IPW_SCAN_ACTIVE_BROADCAST_AND_DIRECT_SCAN] =
	    cpu_to_le16(20);
	scan.dwell_time[IPW_SCAN_PASSIVE_FULL_DWELL_SCAN] = cpu_to_le16(120);

	scan.full_scan_index = cpu_to_le32(ieee80211_get_scans(priv->ieee));

#ifdef CONFIG_IPW2200_MONITOR
	if (priv->ieee->iw_mode == IW_MODE_MONITOR) {
		u8 channel;
		u8 band = 0;

		switch (ieee80211_is_valid_channel(priv->ieee, priv->channel)) {
		case IEEE80211_52GHZ_BAND:
			band = (u8) (IPW_A_MODE << 6) | 1;
			channel = priv->channel;
			break;

		case IEEE80211_24GHZ_BAND:
			band = (u8) (IPW_B_MODE << 6) | 1;
			channel = priv->channel;
			break;

		default:
			band = (u8) (IPW_B_MODE << 6) | 1;
			channel = 9;
			break;
		}

		scan.channels_list[0] = band;
		scan.channels_list[1] = channel;
		ipw_set_scan_type(&scan, 1, IPW_SCAN_PASSIVE_FULL_DWELL_SCAN);

		/* NOTE:  The card will sit on this channel for this time
		 * period.  Scan aborts are timing sensitive and frequently
		 * result in firmware restarts.  As such, it is best to
		 * set a small dwell_time here and just keep re-issuing
		 * scans.  Otherwise fast channel hopping will not actually
		 * hop channels.
		 *
		 * TODO: Move SPEED SCAN support to all modes and bands */
		scan.dwell_time[IPW_SCAN_PASSIVE_FULL_DWELL_SCAN] =
		    cpu_to_le16(2000);
	} else {
#endif				/* CONFIG_IPW2200_MONITOR */
		/* If we are roaming, then make this a directed scan for the
		 * current network.  Otherwise, ensure that every other scan
		 * is a fast channel hop scan */
		if ((priv->status & STATUS_ROAMING)
		    || (!(priv->status & STATUS_ASSOCIATED)
			&& (priv->config & CFG_STATIC_ESSID)
			&& (le32_to_cpu(scan.full_scan_index) % 2))) {
			err = ipw_send_ssid(priv, priv->essid, priv->essid_len);
			if (err) {
				IPW_DEBUG_HC("Attempt to send SSID command "
					     "failed.\n");
				goto done;
			}

			scan_type = IPW_SCAN_ACTIVE_BROADCAST_AND_DIRECT_SCAN;
		} else
			scan_type = IPW_SCAN_ACTIVE_BROADCAST_SCAN;

		ipw_add_scan_channels(priv, &scan, scan_type);
#ifdef CONFIG_IPW2200_MONITOR
	}
#endif

	err = ipw_send_scan_request_ext(priv, &scan);
	if (err) {
		IPW_DEBUG_HC("Sending scan command failed: %08X\n", err);
		goto done;
	}

	priv->status |= STATUS_SCANNING;
	priv->status &= ~STATUS_SCAN_PENDING;
	queue_delayed_work(priv->workqueue, &priv->scan_check,
			   IPW_SCAN_CHECK_WATCHDOG);
      done:
	mutex_unlock(&priv->mutex);
	return err;
}

static void ipw_bg_abort_scan(void *data)
{
	struct ipw_priv *priv = data;
	mutex_lock(&priv->mutex);
	ipw_abort_scan(data);
	mutex_unlock(&priv->mutex);
}

static int ipw_wpa_enable(struct ipw_priv *priv, int value)
{
	/* This is called when wpa_supplicant loads and closes the driver
	 * interface. */
	priv->ieee->wpa_enabled = value;
	return 0;
}

static int ipw_wpa_set_auth_algs(struct ipw_priv *priv, int value)
{
	struct ieee80211_device *ieee = priv->ieee;
	struct ieee80211_security sec = {
		.flags = SEC_AUTH_MODE,
	};
	int ret = 0;

	if (value & IW_AUTH_ALG_SHARED_KEY) {
		sec.auth_mode = WLAN_AUTH_SHARED_KEY;
		ieee->open_wep = 0;
	} else if (value & IW_AUTH_ALG_OPEN_SYSTEM) {
		sec.auth_mode = WLAN_AUTH_OPEN;
		ieee->open_wep = 1;
	} else if (value & IW_AUTH_ALG_LEAP) {
		sec.auth_mode = WLAN_AUTH_LEAP;
		ieee->open_wep = 1;
	} else
		return -EINVAL;

	if (ieee->set_security)
		ieee->set_security(ieee->dev, &sec);
	else
		ret = -EOPNOTSUPP;

	return ret;
}

static void ipw_wpa_assoc_frame(struct ipw_priv *priv, char *wpa_ie,
				int wpa_ie_len)
{
	/* make sure WPA is enabled */
	ipw_wpa_enable(priv, 1);
}

static int ipw_set_rsn_capa(struct ipw_priv *priv,
			    char *capabilities, int length)
{
	IPW_DEBUG_HC("HOST_CMD_RSN_CAPABILITIES\n");

	return ipw_send_cmd_pdu(priv, IPW_CMD_RSN_CAPABILITIES, length,
				capabilities);
}

/*
 * WE-18 support
 */

/* SIOCSIWGENIE */
static int ipw_wx_set_genie(struct net_device *dev,
			    struct iw_request_info *info,
			    union iwreq_data *wrqu, char *extra)
{
	struct ipw_priv *priv = ieee80211_priv(dev);
	struct ieee80211_device *ieee = priv->ieee;
	u8 *buf;
	int err = 0;

	if (wrqu->data.length > MAX_WPA_IE_LEN ||
	    (wrqu->data.length && extra == NULL))
		return -EINVAL;

	//mutex_lock(&priv->mutex);

	//if (!ieee->wpa_enabled) {
	//      err = -EOPNOTSUPP;
	//      goto out;
	//}

	if (wrqu->data.length) {
		buf = kmalloc(wrqu->data.length, GFP_KERNEL);
		if (buf == NULL) {
			err = -ENOMEM;
			goto out;
		}

		memcpy(buf, extra, wrqu->data.length);
		kfree(ieee->wpa_ie);
		ieee->wpa_ie = buf;
		ieee->wpa_ie_len = wrqu->data.length;
	} else {
		kfree(ieee->wpa_ie);
		ieee->wpa_ie = NULL;
		ieee->wpa_ie_len = 0;
	}

	ipw_wpa_assoc_frame(priv, ieee->wpa_ie, ieee->wpa_ie_len);
      out:
	//mutex_unlock(&priv->mutex);
	return err;
}

/* SIOCGIWGENIE */
static int ipw_wx_get_genie(struct net_device *dev,
			    struct iw_request_info *info,
			    union iwreq_data *wrqu, char *extra)
{
	struct ipw_priv *priv = ieee80211_priv(dev);
	struct ieee80211_device *ieee = priv->ieee;
	int err = 0;

	//mutex_lock(&priv->mutex);

	//if (!ieee->wpa_enabled) {
	//      err = -EOPNOTSUPP;
	//      goto out;
	//}

	if (ieee->wpa_ie_len == 0 || ieee->wpa_ie == NULL) {
		wrqu->data.length = 0;
		goto out;
	}

	if (wrqu->data.length < ieee->wpa_ie_len) {
		err = -E2BIG;
		goto out;
	}

	wrqu->data.length = ieee->wpa_ie_len;
	memcpy(extra, ieee->wpa_ie, ieee->wpa_ie_len);

      out:
	//mutex_unlock(&priv->mutex);
	return err;
}

static int wext_cipher2level(int cipher)
{
	switch (cipher) {
	case IW_AUTH_CIPHER_NONE:
		return SEC_LEVEL_0;
	case IW_AUTH_CIPHER_WEP40:
	case IW_AUTH_CIPHER_WEP104:
		return SEC_LEVEL_1;
	case IW_AUTH_CIPHER_TKIP:
		return SEC_LEVEL_2;
	case IW_AUTH_CIPHER_CCMP:
		return SEC_LEVEL_3;
	default:
		return -1;
	}
}

/* SIOCSIWAUTH */
static int ipw_wx_set_auth(struct net_device *dev,
			   struct iw_request_info *info,
			   union iwreq_data *wrqu, char *extra)
{
	struct ipw_priv *priv = ieee80211_priv(dev);
	struct ieee80211_device *ieee = priv->ieee;
	struct iw_param *param = &wrqu->param;
	struct ieee80211_crypt_data *crypt;
	unsigned long flags;
	int ret = 0;

	switch (param->flags & IW_AUTH_INDEX) {
	case IW_AUTH_WPA_VERSION:
		break;
	case IW_AUTH_CIPHER_PAIRWISE:
		ipw_set_hw_decrypt_unicast(priv,
					   wext_cipher2level(param->value));
		break;
	case IW_AUTH_CIPHER_GROUP:
		ipw_set_hw_decrypt_multicast(priv,
					     wext_cipher2level(param->value));
		break;
	case IW_AUTH_KEY_MGMT:
		/*
		 * ipw2200 does not use these parameters
		 */
		break;

	case IW_AUTH_TKIP_COUNTERMEASURES:
		crypt = priv->ieee->crypt[priv->ieee->tx_keyidx];
		if (!crypt || !crypt->ops->set_flags || !crypt->ops->get_flags)
			break;

		flags = crypt->ops->get_flags(crypt->priv);

		if (param->value)
			flags |= IEEE80211_CRYPTO_TKIP_COUNTERMEASURES;
		else
			flags &= ~IEEE80211_CRYPTO_TKIP_COUNTERMEASURES;

		crypt->ops->set_flags(flags, crypt->priv);

		break;

	case IW_AUTH_DROP_UNENCRYPTED:{
			/* HACK:
			 *
			 * wpa_supplicant calls set_wpa_enabled when the driver
			 * is loaded and unloaded, regardless of if WPA is being
			 * used.  No other calls are made which can be used to
			 * determine if encryption will be used or not prior to
			 * association being expected.  If encryption is not being
			 * used, drop_unencrypted is set to false, else true -- we
			 * can use this to determine if the CAP_PRIVACY_ON bit should
			 * be set.
			 */
			struct ieee80211_security sec = {
				.flags = SEC_ENABLED,
				.enabled = param->value,
			};
			priv->ieee->drop_unencrypted = param->value;
			/* We only change SEC_LEVEL for open mode. Others
			 * are set by ipw_wpa_set_encryption.
			 */
			if (!param->value) {
				sec.flags |= SEC_LEVEL;
				sec.level = SEC_LEVEL_0;
			} else {
				sec.flags |= SEC_LEVEL;
				sec.level = SEC_LEVEL_1;
			}
			if (priv->ieee->set_security)
				priv->ieee->set_security(priv->ieee->dev, &sec);
			break;
		}

	case IW_AUTH_80211_AUTH_ALG:
		ret = ipw_wpa_set_auth_algs(priv, param->value);
		break;

	case IW_AUTH_WPA_ENABLED:
		ret = ipw_wpa_enable(priv, param->value);
		ipw_disassociate(priv);
		break;

	case IW_AUTH_RX_UNENCRYPTED_EAPOL:
		ieee->ieee802_1x = param->value;
		break;

		//case IW_AUTH_ROAMING_CONTROL:
	case IW_AUTH_PRIVACY_INVOKED:
		ieee->privacy_invoked = param->value;
		break;

	default:
		return -EOPNOTSUPP;
	}
	return ret;
}

/* SIOCGIWAUTH */
static int ipw_wx_get_auth(struct net_device *dev,
			   struct iw_request_info *info,
			   union iwreq_data *wrqu, char *extra)
{
	struct ipw_priv *priv = ieee80211_priv(dev);
	struct ieee80211_device *ieee = priv->ieee;
	struct ieee80211_crypt_data *crypt;
	struct iw_param *param = &wrqu->param;
	int ret = 0;

	switch (param->flags & IW_AUTH_INDEX) {
	case IW_AUTH_WPA_VERSION:
	case IW_AUTH_CIPHER_PAIRWISE:
	case IW_AUTH_CIPHER_GROUP:
	case IW_AUTH_KEY_MGMT:
		/*
		 * wpa_supplicant will control these internally
		 */
		ret = -EOPNOTSUPP;
		break;

	case IW_AUTH_TKIP_COUNTERMEASURES:
		crypt = priv->ieee->crypt[priv->ieee->tx_keyidx];
		if (!crypt || !crypt->ops->get_flags)
			break;

		param->value = (crypt->ops->get_flags(crypt->priv) &
				IEEE80211_CRYPTO_TKIP_COUNTERMEASURES) ? 1 : 0;

		break;

	case IW_AUTH_DROP_UNENCRYPTED:
		param->value = ieee->drop_unencrypted;
		break;

	case IW_AUTH_80211_AUTH_ALG:
		param->value = ieee->sec.auth_mode;
		break;

	case IW_AUTH_WPA_ENABLED:
		param->value = ieee->wpa_enabled;
		break;

	case IW_AUTH_RX_UNENCRYPTED_EAPOL:
		param->value = ieee->ieee802_1x;
		break;

	case IW_AUTH_ROAMING_CONTROL:
	case IW_AUTH_PRIVACY_INVOKED:
		param->value = ieee->privacy_invoked;
		break;

	default:
		return -EOPNOTSUPP;
	}
	return 0;
}

/* SIOCSIWENCODEEXT */
static int ipw_wx_set_encodeext(struct net_device *dev,
				struct iw_request_info *info,
				union iwreq_data *wrqu, char *extra)
{
	struct ipw_priv *priv = ieee80211_priv(dev);
	struct iw_encode_ext *ext = (struct iw_encode_ext *)extra;

	if (hwcrypto) {
		if (ext->alg == IW_ENCODE_ALG_TKIP) {
			/* IPW HW can't build TKIP MIC,
			   host decryption still needed */
			if (ext->ext_flags & IW_ENCODE_EXT_GROUP_KEY)
				priv->ieee->host_mc_decrypt = 1;
			else {
				priv->ieee->host_encrypt = 0;
				priv->ieee->host_encrypt_msdu = 1;
				priv->ieee->host_decrypt = 1;
			}
		} else {
			priv->ieee->host_encrypt = 0;
			priv->ieee->host_encrypt_msdu = 0;
			priv->ieee->host_decrypt = 0;
			priv->ieee->host_mc_decrypt = 0;
		}
	}

	return ieee80211_wx_set_encodeext(priv->ieee, info, wrqu, extra);
}

/* SIOCGIWENCODEEXT */
static int ipw_wx_get_encodeext(struct net_device *dev,
				struct iw_request_info *info,
				union iwreq_data *wrqu, char *extra)
{
	struct ipw_priv *priv = ieee80211_priv(dev);
	return ieee80211_wx_get_encodeext(priv->ieee, info, wrqu, extra);
}

/* SIOCSIWMLME */
static int ipw_wx_set_mlme(struct net_device *dev,
			   struct iw_request_info *info,
			   union iwreq_data *wrqu, char *extra)
{
	struct ipw_priv *priv = ieee80211_priv(dev);
	struct iw_mlme *mlme = (struct iw_mlme *)extra;
	u16 reason;

	reason = cpu_to_le16(mlme->reason_code);

	switch (mlme->cmd) {
	case IW_MLME_DEAUTH:
		// silently ignore
		break;

	case IW_MLME_DISASSOC:
		ipw_disassociate(priv);
		break;

	default:
		return -EOPNOTSUPP;
	}
	return 0;
}

#ifdef CONFIG_IPW2200_QOS

/* QoS */
/*
* get the modulation type of the current network or
* the card current mode
*/
static u8 ipw_qos_current_mode(struct ipw_priv * priv)
{
	u8 mode = 0;

	if (priv->status & STATUS_ASSOCIATED) {
		unsigned long flags;

		spin_lock_irqsave(&priv->ieee->lock, flags);
		mode = priv->assoc_network->mode;
		spin_unlock_irqrestore(&priv->ieee->lock, flags);
	} else {
		mode = priv->ieee->mode;
	}
	IPW_DEBUG_QOS("QoS network/card mode %d \n", mode);
	return mode;
}

/*
* Handle management frame beacon and probe response
*/
static int ipw_qos_handle_probe_response(struct ipw_priv *priv,
					 int active_network,
					 struct ieee80211_network *network)
{
	u32 size = sizeof(struct ieee80211_qos_parameters);

	if (network->capability & WLAN_CAPABILITY_IBSS)
		network->qos_data.active = network->qos_data.supported;

	if (network->flags & NETWORK_HAS_QOS_MASK) {
		if (active_network &&
		    (network->flags & NETWORK_HAS_QOS_PARAMETERS))
			network->qos_data.active = network->qos_data.supported;

		if ((network->qos_data.active == 1) && (active_network == 1) &&
		    (network->flags & NETWORK_HAS_QOS_PARAMETERS) &&
		    (network->qos_data.old_param_count !=
		     network->qos_data.param_count)) {
			network->qos_data.old_param_count =
			    network->qos_data.param_count;
			schedule_work(&priv->qos_activate);
			IPW_DEBUG_QOS("QoS parameters change call "
				      "qos_activate\n");
		}
	} else {
		if ((priv->ieee->mode == IEEE_B) || (network->mode == IEEE_B))
			memcpy(&network->qos_data.parameters,
			       &def_parameters_CCK, size);
		else
			memcpy(&network->qos_data.parameters,
			       &def_parameters_OFDM, size);

		if ((network->qos_data.active == 1) && (active_network == 1)) {
			IPW_DEBUG_QOS("QoS was disabled call qos_activate \n");
			schedule_work(&priv->qos_activate);
		}

		network->qos_data.active = 0;
		network->qos_data.supported = 0;
	}
	if ((priv->status & STATUS_ASSOCIATED) &&
	    (priv->ieee->iw_mode == IW_MODE_ADHOC) && (active_network == 0)) {
		if (memcmp(network->bssid, priv->bssid, ETH_ALEN))
			if ((network->capability & WLAN_CAPABILITY_IBSS) &&
			    !(network->flags & NETWORK_EMPTY_ESSID))
				if ((network->ssid_len ==
				     priv->assoc_network->ssid_len) &&
				    !memcmp(network->ssid,
					    priv->assoc_network->ssid,
					    network->ssid_len)) {
					queue_work(priv->workqueue,
						   &priv->merge_networks);
				}
	}

	return 0;
}

/*
* This function set up the firmware to support QoS. It sends
* IPW_CMD_QOS_PARAMETERS and IPW_CMD_WME_INFO
*/
static int ipw_qos_activate(struct ipw_priv *priv,
			    struct ieee80211_qos_data *qos_network_data)
{
	int err;
	struct ieee80211_qos_parameters qos_parameters[QOS_QOS_SETS];
	struct ieee80211_qos_parameters *active_one = NULL;
	u32 size = sizeof(struct ieee80211_qos_parameters);
	u32 burst_duration;
	int i;
	u8 type;

	type = ipw_qos_current_mode(priv);

	active_one = &(qos_parameters[QOS_PARAM_SET_DEF_CCK]);
	memcpy(active_one, priv->qos_data.def_qos_parm_CCK, size);
	active_one = &(qos_parameters[QOS_PARAM_SET_DEF_OFDM]);
	memcpy(active_one, priv->qos_data.def_qos_parm_OFDM, size);

	if (qos_network_data == NULL) {
		if (type == IEEE_B) {
			IPW_DEBUG_QOS("QoS activate network mode %d\n", type);
			active_one = &def_parameters_CCK;
		} else
			active_one = &def_parameters_OFDM;

		memcpy(&qos_parameters[QOS_PARAM_SET_ACTIVE], active_one, size);
		burst_duration = ipw_qos_get_burst_duration(priv);
		for (i = 0; i < QOS_QUEUE_NUM; i++)
			qos_parameters[QOS_PARAM_SET_ACTIVE].tx_op_limit[i] =
			    (u16) burst_duration;
	} else if (priv->ieee->iw_mode == IW_MODE_ADHOC) {
		if (type == IEEE_B) {
			IPW_DEBUG_QOS("QoS activate IBSS nework mode %d\n",
				      type);
			if (priv->qos_data.qos_enable == 0)
				active_one = &def_parameters_CCK;
			else
				active_one = priv->qos_data.def_qos_parm_CCK;
		} else {
			if (priv->qos_data.qos_enable == 0)
				active_one = &def_parameters_OFDM;
			else
				active_one = priv->qos_data.def_qos_parm_OFDM;
		}
		memcpy(&qos_parameters[QOS_PARAM_SET_ACTIVE], active_one, size);
	} else {
		unsigned long flags;
		int active;

		spin_lock_irqsave(&priv->ieee->lock, flags);
		active_one = &(qos_network_data->parameters);
		qos_network_data->old_param_count =
		    qos_network_data->param_count;
		memcpy(&qos_parameters[QOS_PARAM_SET_ACTIVE], active_one, size);
		active = qos_network_data->supported;
		spin_unlock_irqrestore(&priv->ieee->lock, flags);

		if (active == 0) {
			burst_duration = ipw_qos_get_burst_duration(priv);
			for (i = 0; i < QOS_QUEUE_NUM; i++)
				qos_parameters[QOS_PARAM_SET_ACTIVE].
				    tx_op_limit[i] = (u16) burst_duration;
		}
	}

	IPW_DEBUG_QOS("QoS sending IPW_CMD_QOS_PARAMETERS\n");
	err = ipw_send_qos_params_command(priv,
					  (struct ieee80211_qos_parameters *)
					  &(qos_parameters[0]));
	if (err)
		IPW_DEBUG_QOS("QoS IPW_CMD_QOS_PARAMETERS failed\n");

	return err;
}

/*
* send IPW_CMD_WME_INFO to the firmware
*/
static int ipw_qos_set_info_element(struct ipw_priv *priv)
{
	int ret = 0;
	struct ieee80211_qos_information_element qos_info;

	if (priv == NULL)
		return -1;

	qos_info.elementID = QOS_ELEMENT_ID;
	qos_info.length = sizeof(struct ieee80211_qos_information_element) - 2;

	qos_info.version = QOS_VERSION_1;
	qos_info.ac_info = 0;

	memcpy(qos_info.qui, qos_oui, QOS_OUI_LEN);
	qos_info.qui_type = QOS_OUI_TYPE;
	qos_info.qui_subtype = QOS_OUI_INFO_SUB_TYPE;

	ret = ipw_send_qos_info_command(priv, &qos_info);
	if (ret != 0) {
		IPW_DEBUG_QOS("QoS error calling ipw_send_qos_info_command\n");
	}
	return ret;
}

/*
* Set the QoS parameter with the association request structure
*/
static int ipw_qos_association(struct ipw_priv *priv,
			       struct ieee80211_network *network)
{
	int err = 0;
	struct ieee80211_qos_data *qos_data = NULL;
	struct ieee80211_qos_data ibss_data = {
		.supported = 1,
		.active = 1,
	};

	switch (priv->ieee->iw_mode) {
	case IW_MODE_ADHOC:
		BUG_ON(!(network->capability & WLAN_CAPABILITY_IBSS));

		qos_data = &ibss_data;
		break;

	case IW_MODE_INFRA:
		qos_data = &network->qos_data;
		break;

	default:
		BUG();
		break;
	}

	err = ipw_qos_activate(priv, qos_data);
	if (err) {
		priv->assoc_request.policy_support &= ~HC_QOS_SUPPORT_ASSOC;
		return err;
	}

	if (priv->qos_data.qos_enable && qos_data->supported) {
		IPW_DEBUG_QOS("QoS will be enabled for this association\n");
		priv->assoc_request.policy_support |= HC_QOS_SUPPORT_ASSOC;
		return ipw_qos_set_info_element(priv);
	}

	return 0;
}

/*
* handling the beaconing responces. if we get different QoS setting
* of the network from the the associated setting adjust the QoS
* setting
*/
static int ipw_qos_association_resp(struct ipw_priv *priv,
				    struct ieee80211_network *network)
{
	int ret = 0;
	unsigned long flags;
	u32 size = sizeof(struct ieee80211_qos_parameters);
	int set_qos_param = 0;

	if ((priv == NULL) || (network == NULL) ||
	    (priv->assoc_network == NULL))
		return ret;

	if (!(priv->status & STATUS_ASSOCIATED))
		return ret;

	if ((priv->ieee->iw_mode != IW_MODE_INFRA))
		return ret;

	spin_lock_irqsave(&priv->ieee->lock, flags);
	if (network->flags & NETWORK_HAS_QOS_PARAMETERS) {
		memcpy(&priv->assoc_network->qos_data, &network->qos_data,
		       sizeof(struct ieee80211_qos_data));
		priv->assoc_network->qos_data.active = 1;
		if ((network->qos_data.old_param_count !=
		     network->qos_data.param_count)) {
			set_qos_param = 1;
			network->qos_data.old_param_count =
			    network->qos_data.param_count;
		}

	} else {
		if ((network->mode == IEEE_B) || (priv->ieee->mode == IEEE_B))
			memcpy(&priv->assoc_network->qos_data.parameters,
			       &def_parameters_CCK, size);
		else
			memcpy(&priv->assoc_network->qos_data.parameters,
			       &def_parameters_OFDM, size);
		priv->assoc_network->qos_data.active = 0;
		priv->assoc_network->qos_data.supported = 0;
		set_qos_param = 1;
	}

	spin_unlock_irqrestore(&priv->ieee->lock, flags);

	if (set_qos_param == 1)
		schedule_work(&priv->qos_activate);

	return ret;
}

static u32 ipw_qos_get_burst_duration(struct ipw_priv *priv)
{
	u32 ret = 0;

	if ((priv == NULL))
		return 0;

	if (!(priv->ieee->modulation & IEEE80211_OFDM_MODULATION))
		ret = priv->qos_data.burst_duration_CCK;
	else
		ret = priv->qos_data.burst_duration_OFDM;

	return ret;
}

/*
* Initialize the setting of QoS global
*/
static void ipw_qos_init(struct ipw_priv *priv, int enable,
			 int burst_enable, u32 burst_duration_CCK,
			 u32 burst_duration_OFDM)
{
	priv->qos_data.qos_enable = enable;

	if (priv->qos_data.qos_enable) {
		priv->qos_data.def_qos_parm_CCK = &def_qos_parameters_CCK;
		priv->qos_data.def_qos_parm_OFDM = &def_qos_parameters_OFDM;
		IPW_DEBUG_QOS("QoS is enabled\n");
	} else {
		priv->qos_data.def_qos_parm_CCK = &def_parameters_CCK;
		priv->qos_data.def_qos_parm_OFDM = &def_parameters_OFDM;
		IPW_DEBUG_QOS("QoS is not enabled\n");
	}

	priv->qos_data.burst_enable = burst_enable;

	if (burst_enable) {
		priv->qos_data.burst_duration_CCK = burst_duration_CCK;
		priv->qos_data.burst_duration_OFDM = burst_duration_OFDM;
	} else {
		priv->qos_data.burst_duration_CCK = 0;
		priv->qos_data.burst_duration_OFDM = 0;
	}
}

/*
* map the packet priority to the right TX Queue
*/
static int ipw_get_tx_queue_number(struct ipw_priv *priv, u16 priority)
{
	if (priority > 7 || !priv->qos_data.qos_enable)
		priority = 0;

	return from_priority_to_tx_queue[priority] - 1;
}

static int ipw_is_qos_active(struct net_device *dev,
			     struct sk_buff *skb)
{
	struct ipw_priv *priv = ieee80211_priv(dev);
	struct ieee80211_qos_data *qos_data = NULL;
	int active, supported;
	u8 *daddr = skb->data + ETH_ALEN;
	int unicast = !is_multicast_ether_addr(daddr);

	if (!(priv->status & STATUS_ASSOCIATED))
		return 0;

	qos_data = &priv->assoc_network->qos_data;

	if (priv->ieee->iw_mode == IW_MODE_ADHOC) {
		if (unicast == 0)
			qos_data->active = 0;
		else
			qos_data->active = qos_data->supported;
	}
	active = qos_data->active;
	supported = qos_data->supported;
	IPW_DEBUG_QOS("QoS  %d network is QoS active %d  supported %d  "
		      "unicast %d\n",
		      priv->qos_data.qos_enable, active, supported, unicast);
	if (active && priv->qos_data.qos_enable)
		return 1;

	return 0;

}
/*
* add QoS parameter to the TX command
*/
static int ipw_qos_set_tx_queue_command(struct ipw_priv *priv,
					u16 priority,
					struct tfd_data *tfd)
{
	int tx_queue_id = 0;


	tx_queue_id = from_priority_to_tx_queue[priority] - 1;
	tfd->tx_flags_ext |= DCT_FLAG_EXT_QOS_ENABLED;

	if (priv->qos_data.qos_no_ack_mask & (1UL << tx_queue_id)) {
		tfd->tx_flags &= ~DCT_FLAG_ACK_REQD;
		tfd->tfd.tfd_26.mchdr.qos_ctrl |= CTRL_QOS_NO_ACK;
	}
	return 0;
}

/*
* background support to run QoS activate functionality
*/
static void ipw_bg_qos_activate(void *data)
{
	struct ipw_priv *priv = data;

	if (priv == NULL)
		return;

	mutex_lock(&priv->mutex);

	if (priv->status & STATUS_ASSOCIATED)
		ipw_qos_activate(priv, &(priv->assoc_network->qos_data));

	mutex_unlock(&priv->mutex);
}

static int ipw_handle_probe_response(struct net_device *dev,
				     struct ieee80211_probe_response *resp,
				     struct ieee80211_network *network)
{
	struct ipw_priv *priv = ieee80211_priv(dev);
	int active_network = ((priv->status & STATUS_ASSOCIATED) &&
			      (network == priv->assoc_network));

	ipw_qos_handle_probe_response(priv, active_network, network);

	return 0;
}

static int ipw_handle_beacon(struct net_device *dev,
			     struct ieee80211_beacon *resp,
			     struct ieee80211_network *network)
{
	struct ipw_priv *priv = ieee80211_priv(dev);
	int active_network = ((priv->status & STATUS_ASSOCIATED) &&
			      (network == priv->assoc_network));

	ipw_qos_handle_probe_response(priv, active_network, network);

	return 0;
}

static int ipw_handle_assoc_response(struct net_device *dev,
				     struct ieee80211_assoc_response *resp,
				     struct ieee80211_network *network)
{
	struct ipw_priv *priv = ieee80211_priv(dev);
	ipw_qos_association_resp(priv, network);
	return 0;
}

static int ipw_send_qos_params_command(struct ipw_priv *priv, struct ieee80211_qos_parameters
				       *qos_param)
{
	return ipw_send_cmd_pdu(priv, IPW_CMD_QOS_PARAMETERS,
				sizeof(*qos_param) * 3, qos_param);
}

static int ipw_send_qos_info_command(struct ipw_priv *priv, struct ieee80211_qos_information_element
				     *qos_param)
{
	return ipw_send_cmd_pdu(priv, IPW_CMD_WME_INFO, sizeof(*qos_param),
				qos_param);
}

#endif				/* CONFIG_IPW2200_QOS */

static int ipw_associate_network(struct ipw_priv *priv,
				 struct ieee80211_network *network,
				 struct ipw_supported_rates *rates, int roaming)
{
	int err;

	if (priv->config & CFG_FIXED_RATE)
		ipw_set_fixed_rate(priv, network->mode);

	if (!(priv->config & CFG_STATIC_ESSID)) {
		priv->essid_len = min(network->ssid_len,
				      (u8) IW_ESSID_MAX_SIZE);
		memcpy(priv->essid, network->ssid, priv->essid_len);
	}

	network->last_associate = jiffies;

	memset(&priv->assoc_request, 0, sizeof(priv->assoc_request));
	priv->assoc_request.channel = network->channel;
	priv->assoc_request.auth_key = 0;

	if ((priv->capability & CAP_PRIVACY_ON) &&
	    (priv->ieee->sec.auth_mode == WLAN_AUTH_SHARED_KEY)) {
		priv->assoc_request.auth_type = AUTH_SHARED_KEY;
		priv->assoc_request.auth_key = priv->ieee->sec.active_key;

		if (priv->ieee->sec.level == SEC_LEVEL_1)
			ipw_send_wep_keys(priv, DCW_WEP_KEY_SEC_TYPE_WEP);

	} else if ((priv->capability & CAP_PRIVACY_ON) &&
		   (priv->ieee->sec.auth_mode == WLAN_AUTH_LEAP))
		priv->assoc_request.auth_type = AUTH_LEAP;
	else
		priv->assoc_request.auth_type = AUTH_OPEN;

	if (priv->ieee->wpa_ie_len) {
		priv->assoc_request.policy_support = 0x02;	/* RSN active */
		ipw_set_rsn_capa(priv, priv->ieee->wpa_ie,
				 priv->ieee->wpa_ie_len);
	}

	/*
	 * It is valid for our ieee device to support multiple modes, but
	 * when it comes to associating to a given network we have to choose
	 * just one mode.
	 */
	if (network->mode & priv->ieee->mode & IEEE_A)
		priv->assoc_request.ieee_mode = IPW_A_MODE;
	else if (network->mode & priv->ieee->mode & IEEE_G)
		priv->assoc_request.ieee_mode = IPW_G_MODE;
	else if (network->mode & priv->ieee->mode & IEEE_B)
		priv->assoc_request.ieee_mode = IPW_B_MODE;

	priv->assoc_request.capability = network->capability;
	if ((network->capability & WLAN_CAPABILITY_SHORT_PREAMBLE)
	    && !(priv->config & CFG_PREAMBLE_LONG)) {
		priv->assoc_request.preamble_length = DCT_FLAG_SHORT_PREAMBLE;
	} else {
		priv->assoc_request.preamble_length = DCT_FLAG_LONG_PREAMBLE;

		/* Clear the short preamble if we won't be supporting it */
		priv->assoc_request.capability &=
		    ~WLAN_CAPABILITY_SHORT_PREAMBLE;
	}

	/* Clear capability bits that aren't used in Ad Hoc */
	if (priv->ieee->iw_mode == IW_MODE_ADHOC)
		priv->assoc_request.capability &=
		    ~WLAN_CAPABILITY_SHORT_SLOT_TIME;

	IPW_DEBUG_ASSOC("%sssocation attempt: '%s', channel %d, "
			"802.11%c [%d], %s[:%s], enc=%s%s%s%c%c\n",
			roaming ? "Rea" : "A",
			escape_essid(priv->essid, priv->essid_len),
			network->channel,
			ipw_modes[priv->assoc_request.ieee_mode],
			rates->num_rates,
			(priv->assoc_request.preamble_length ==
			 DCT_FLAG_LONG_PREAMBLE) ? "long" : "short",
			network->capability &
			WLAN_CAPABILITY_SHORT_PREAMBLE ? "short" : "long",
			priv->capability & CAP_PRIVACY_ON ? "on " : "off",
			priv->capability & CAP_PRIVACY_ON ?
			(priv->capability & CAP_SHARED_KEY ? "(shared)" :
			 "(open)") : "",
			priv->capability & CAP_PRIVACY_ON ? " key=" : "",
			priv->capability & CAP_PRIVACY_ON ?
			'1' + priv->ieee->sec.active_key : '.',
			priv->capability & CAP_PRIVACY_ON ? '.' : ' ');

	priv->assoc_request.beacon_interval = network->beacon_interval;
	if ((priv->ieee->iw_mode == IW_MODE_ADHOC) &&
	    (network->time_stamp[0] == 0) && (network->time_stamp[1] == 0)) {
		priv->assoc_request.assoc_type = HC_IBSS_START;
		priv->assoc_request.assoc_tsf_msw = 0;
		priv->assoc_request.assoc_tsf_lsw = 0;
	} else {
		if (unlikely(roaming))
			priv->assoc_request.assoc_type = HC_REASSOCIATE;
		else
			priv->assoc_request.assoc_type = HC_ASSOCIATE;
		priv->assoc_request.assoc_tsf_msw = network->time_stamp[1];
		priv->assoc_request.assoc_tsf_lsw = network->time_stamp[0];
	}

	memcpy(priv->assoc_request.bssid, network->bssid, ETH_ALEN);

	if (priv->ieee->iw_mode == IW_MODE_ADHOC) {
		memset(&priv->assoc_request.dest, 0xFF, ETH_ALEN);
		priv->assoc_request.atim_window = network->atim_window;
	} else {
		memcpy(priv->assoc_request.dest, network->bssid, ETH_ALEN);
		priv->assoc_request.atim_window = 0;
	}

	priv->assoc_request.listen_interval = network->listen_interval;

	err = ipw_send_ssid(priv, priv->essid, priv->essid_len);
	if (err) {
		IPW_DEBUG_HC("Attempt to send SSID command failed.\n");
		return err;
	}

	rates->ieee_mode = priv->assoc_request.ieee_mode;
	rates->purpose = IPW_RATE_CONNECT;
	ipw_send_supported_rates(priv, rates);

	if (priv->assoc_request.ieee_mode == IPW_G_MODE)
		priv->sys_config.dot11g_auto_detection = 1;
	else
		priv->sys_config.dot11g_auto_detection = 0;

	if (priv->ieee->iw_mode == IW_MODE_ADHOC)
		priv->sys_config.answer_broadcast_ssid_probe = 1;
	else
		priv->sys_config.answer_broadcast_ssid_probe = 0;

	err = ipw_send_system_config(priv);
	if (err) {
		IPW_DEBUG_HC("Attempt to send sys config command failed.\n");
		return err;
	}

	IPW_DEBUG_ASSOC("Association sensitivity: %d\n", network->stats.rssi);
	err = ipw_set_sensitivity(priv, network->stats.rssi + IPW_RSSI_TO_DBM);
	if (err) {
		IPW_DEBUG_HC("Attempt to send associate command failed.\n");
		return err;
	}

	/*
	 * If preemption is enabled, it is possible for the association
	 * to complete before we return from ipw_send_associate.  Therefore
	 * we have to be sure and update our priviate data first.
	 */
	priv->channel = network->channel;
	memcpy(priv->bssid, network->bssid, ETH_ALEN);
	priv->status |= STATUS_ASSOCIATING;
	priv->status &= ~STATUS_SECURITY_UPDATED;

	priv->assoc_network = network;

#ifdef CONFIG_IPW2200_QOS
	ipw_qos_association(priv, network);
#endif

	err = ipw_send_associate(priv, &priv->assoc_request);
	if (err) {
		IPW_DEBUG_HC("Attempt to send associate command failed.\n");
		return err;
	}

	IPW_DEBUG(IPW_DL_STATE, "associating: '%s' " MAC_FMT " \n",
		  escape_essid(priv->essid, priv->essid_len),
		  MAC_ARG(priv->bssid));

	return 0;
}

static void ipw_roam(void *data)
{
	struct ipw_priv *priv = data;
	struct ieee80211_network *network = NULL;
	struct ipw_network_match match = {
		.network = priv->assoc_network
	};

	/* The roaming process is as follows:
	 *
	 * 1.  Missed beacon threshold triggers the roaming process by
	 *     setting the status ROAM bit and requesting a scan.
	 * 2.  When the scan completes, it schedules the ROAM work
	 * 3.  The ROAM work looks at all of the known networks for one that
	 *     is a better network than the currently associated.  If none
	 *     found, the ROAM process is over (ROAM bit cleared)
	 * 4.  If a better network is found, a disassociation request is
	 *     sent.
	 * 5.  When the disassociation completes, the roam work is again
	 *     scheduled.  The second time through, the driver is no longer
	 *     associated, and the newly selected network is sent an
	 *     association request.
	 * 6.  At this point ,the roaming process is complete and the ROAM
	 *     status bit is cleared.
	 */

	/* If we are no longer associated, and the roaming bit is no longer
	 * set, then we are not actively roaming, so just return */
	if (!(priv->status & (STATUS_ASSOCIATED | STATUS_ROAMING)))
		return;

	if (priv->status & STATUS_ASSOCIATED) {
		/* First pass through ROAM process -- look for a better
		 * network */
		unsigned long flags;
		u8 rssi = priv->assoc_network->stats.rssi;
		priv->assoc_network->stats.rssi = -128;
		spin_lock_irqsave(&priv->ieee->lock, flags);
		list_for_each_entry(network, &priv->ieee->network_list, list) {
			if (network != priv->assoc_network)
				ipw_best_network(priv, &match, network, 1);
		}
		spin_unlock_irqrestore(&priv->ieee->lock, flags);
		priv->assoc_network->stats.rssi = rssi;

		if (match.network == priv->assoc_network) {
			IPW_DEBUG_ASSOC("No better APs in this network to "
					"roam to.\n");
			priv->status &= ~STATUS_ROAMING;
			ipw_debug_config(priv);
			return;
		}

		ipw_send_disassociate(priv, 1);
		priv->assoc_network = match.network;

		return;
	}

	/* Second pass through ROAM process -- request association */
	ipw_compatible_rates(priv, priv->assoc_network, &match.rates);
	ipw_associate_network(priv, priv->assoc_network, &match.rates, 1);
	priv->status &= ~STATUS_ROAMING;
}

static void ipw_bg_roam(void *data)
{
	struct ipw_priv *priv = data;
	mutex_lock(&priv->mutex);
	ipw_roam(data);
	mutex_unlock(&priv->mutex);
}

static int ipw_associate(void *data)
{
	struct ipw_priv *priv = data;

	struct ieee80211_network *network = NULL;
	struct ipw_network_match match = {
		.network = NULL
	};
	struct ipw_supported_rates *rates;
	struct list_head *element;
	unsigned long flags;

	if (priv->ieee->iw_mode == IW_MODE_MONITOR) {
		IPW_DEBUG_ASSOC("Not attempting association (monitor mode)\n");
		return 0;
	}

	if (priv->status & (STATUS_ASSOCIATED | STATUS_ASSOCIATING)) {
		IPW_DEBUG_ASSOC("Not attempting association (already in "
				"progress)\n");
		return 0;
	}

	if (priv->status & STATUS_DISASSOCIATING) {
		IPW_DEBUG_ASSOC("Not attempting association (in "
				"disassociating)\n ");
		queue_work(priv->workqueue, &priv->associate);
		return 0;
	}

	if (!ipw_is_init(priv) || (priv->status & STATUS_SCANNING)) {
		IPW_DEBUG_ASSOC("Not attempting association (scanning or not "
				"initialized)\n");
		return 0;
	}

	if (!(priv->config & CFG_ASSOCIATE) &&
	    !(priv->config & (CFG_STATIC_ESSID |
			      CFG_STATIC_CHANNEL | CFG_STATIC_BSSID))) {
		IPW_DEBUG_ASSOC("Not attempting association (associate=0)\n");
		return 0;
	}

	/* Protect our use of the network_list */
	spin_lock_irqsave(&priv->ieee->lock, flags);
	list_for_each_entry(network, &priv->ieee->network_list, list)
	    ipw_best_network(priv, &match, network, 0);

	network = match.network;
	rates = &match.rates;

	if (network == NULL &&
	    priv->ieee->iw_mode == IW_MODE_ADHOC &&
	    priv->config & CFG_ADHOC_CREATE &&
	    priv->config & CFG_STATIC_ESSID &&
	    priv->config & CFG_STATIC_CHANNEL &&
	    !list_empty(&priv->ieee->network_free_list)) {
		element = priv->ieee->network_free_list.next;
		network = list_entry(element, struct ieee80211_network, list);
		ipw_adhoc_create(priv, network);
		rates = &priv->rates;
		list_del(element);
		list_add_tail(&network->list, &priv->ieee->network_list);
	}
	spin_unlock_irqrestore(&priv->ieee->lock, flags);

	/* If we reached the end of the list, then we don't have any valid
	 * matching APs */
	if (!network) {
		ipw_debug_config(priv);

		if (!(priv->status & STATUS_SCANNING)) {
			if (!(priv->config & CFG_SPEED_SCAN))
				queue_delayed_work(priv->workqueue,
						   &priv->request_scan,
						   SCAN_INTERVAL);
			else
				queue_work(priv->workqueue,
					   &priv->request_scan);
		}

		return 0;
	}

	ipw_associate_network(priv, network, rates, 0);

	return 1;
}

static void ipw_bg_associate(void *data)
{
	struct ipw_priv *priv = data;
	mutex_lock(&priv->mutex);
	ipw_associate(data);
	mutex_unlock(&priv->mutex);
}

static void ipw_rebuild_decrypted_skb(struct ipw_priv *priv,
				      struct sk_buff *skb)
{
	struct ieee80211_hdr *hdr;
	u16 fc;

	hdr = (struct ieee80211_hdr *)skb->data;
	fc = le16_to_cpu(hdr->frame_ctl);
	if (!(fc & IEEE80211_FCTL_PROTECTED))
		return;

	fc &= ~IEEE80211_FCTL_PROTECTED;
	hdr->frame_ctl = cpu_to_le16(fc);
	switch (priv->ieee->sec.level) {
	case SEC_LEVEL_3:
		/* Remove CCMP HDR */
		memmove(skb->data + IEEE80211_3ADDR_LEN,
			skb->data + IEEE80211_3ADDR_LEN + 8,
			skb->len - IEEE80211_3ADDR_LEN - 8);
		skb_trim(skb, skb->len - 16);	/* CCMP_HDR_LEN + CCMP_MIC_LEN */
		break;
	case SEC_LEVEL_2:
		break;
	case SEC_LEVEL_1:
		/* Remove IV */
		memmove(skb->data + IEEE80211_3ADDR_LEN,
			skb->data + IEEE80211_3ADDR_LEN + 4,
			skb->len - IEEE80211_3ADDR_LEN - 4);
		skb_trim(skb, skb->len - 8);	/* IV + ICV */
		break;
	case SEC_LEVEL_0:
		break;
	default:
		printk(KERN_ERR "Unknow security level %d\n",
		       priv->ieee->sec.level);
		break;
	}
}

static void ipw_handle_data_packet(struct ipw_priv *priv,
				   struct ipw_rx_mem_buffer *rxb,
				   struct ieee80211_rx_stats *stats)
{
	struct ieee80211_hdr_4addr *hdr;
	struct ipw_rx_packet *pkt = (struct ipw_rx_packet *)rxb->skb->data;

	/* We received data from the HW, so stop the watchdog */
	priv->net_dev->trans_start = jiffies;

	/* We only process data packets if the
	 * interface is open */
	if (unlikely((le16_to_cpu(pkt->u.frame.length) + IPW_RX_FRAME_SIZE) >
		     skb_tailroom(rxb->skb))) {
		priv->ieee->stats.rx_errors++;
		priv->wstats.discard.misc++;
		IPW_DEBUG_DROP("Corruption detected! Oh no!\n");
		return;
	} else if (unlikely(!netif_running(priv->net_dev))) {
		priv->ieee->stats.rx_dropped++;
		priv->wstats.discard.misc++;
		IPW_DEBUG_DROP("Dropping packet while interface is not up.\n");
		return;
	}

	/* Advance skb->data to the start of the actual payload */
	skb_reserve(rxb->skb, offsetof(struct ipw_rx_packet, u.frame.data));

	/* Set the size of the skb to the size of the frame */
	skb_put(rxb->skb, le16_to_cpu(pkt->u.frame.length));

	IPW_DEBUG_RX("Rx packet of %d bytes.\n", rxb->skb->len);

	/* HW decrypt will not clear the WEP bit, MIC, PN, etc. */
	hdr = (struct ieee80211_hdr_4addr *)rxb->skb->data;
	if (priv->ieee->iw_mode != IW_MODE_MONITOR &&
	    (is_multicast_ether_addr(hdr->addr1) ?
	     !priv->ieee->host_mc_decrypt : !priv->ieee->host_decrypt))
		ipw_rebuild_decrypted_skb(priv, rxb->skb);

	if (!ieee80211_rx(priv->ieee, rxb->skb, stats))
		priv->ieee->stats.rx_errors++;
	else {			/* ieee80211_rx succeeded, so it now owns the SKB */
		rxb->skb = NULL;
		__ipw_led_activity_on(priv);
	}
}

#ifdef CONFIG_IPW2200_RADIOTAP
static void ipw_handle_data_packet_monitor(struct ipw_priv *priv,
					   struct ipw_rx_mem_buffer *rxb,
					   struct ieee80211_rx_stats *stats)
{
	struct ipw_rx_packet *pkt = (struct ipw_rx_packet *)rxb->skb->data;
	struct ipw_rx_frame *frame = &pkt->u.frame;

	/* initial pull of some data */
	u16 received_channel = frame->received_channel;
	u8 antennaAndPhy = frame->antennaAndPhy;
	s8 antsignal = frame->rssi_dbm - IPW_RSSI_TO_DBM;	/* call it signed anyhow */
	u16 pktrate = frame->rate;

	/* Magic struct that slots into the radiotap header -- no reason
	 * to build this manually element by element, we can write it much
	 * more efficiently than we can parse it. ORDER MATTERS HERE */
	struct ipw_rt_hdr *ipw_rt;

	short len = le16_to_cpu(pkt->u.frame.length);

	/* We received data from the HW, so stop the watchdog */
	priv->net_dev->trans_start = jiffies;

	/* We only process data packets if the
	 * interface is open */
	if (unlikely((le16_to_cpu(pkt->u.frame.length) + IPW_RX_FRAME_SIZE) >
		     skb_tailroom(rxb->skb))) {
		priv->ieee->stats.rx_errors++;
		priv->wstats.discard.misc++;
		IPW_DEBUG_DROP("Corruption detected! Oh no!\n");
		return;
	} else if (unlikely(!netif_running(priv->net_dev))) {
		priv->ieee->stats.rx_dropped++;
		priv->wstats.discard.misc++;
		IPW_DEBUG_DROP("Dropping packet while interface is not up.\n");
		return;
	}

	/* Libpcap 0.9.3+ can handle variable length radiotap, so we'll use
	 * that now */
	if (len > IPW_RX_BUF_SIZE - sizeof(struct ipw_rt_hdr)) {
		/* FIXME: Should alloc bigger skb instead */
		priv->ieee->stats.rx_dropped++;
		priv->wstats.discard.misc++;
		IPW_DEBUG_DROP("Dropping too large packet in monitor\n");
		return;
	}

	/* copy the frame itself */
	memmove(rxb->skb->data + sizeof(struct ipw_rt_hdr),
		rxb->skb->data + IPW_RX_FRAME_SIZE, len);

	/* Zero the radiotap static buffer  ...  We only need to zero the bytes NOT
	 * part of our real header, saves a little time.
	 *
	 * No longer necessary since we fill in all our data.  Purge before merging
	 * patch officially.
	 * memset(rxb->skb->data + sizeof(struct ipw_rt_hdr), 0,
	 *        IEEE80211_RADIOTAP_HDRLEN - sizeof(struct ipw_rt_hdr));
	 */

	ipw_rt = (struct ipw_rt_hdr *)rxb->skb->data;

	ipw_rt->rt_hdr.it_version = PKTHDR_RADIOTAP_VERSION;
	ipw_rt->rt_hdr.it_pad = 0;	/* always good to zero */
	ipw_rt->rt_hdr.it_len = sizeof(struct ipw_rt_hdr);	/* total header+data */

	/* Big bitfield of all the fields we provide in radiotap */
	ipw_rt->rt_hdr.it_present =
	    ((1 << IEEE80211_RADIOTAP_FLAGS) |
	     (1 << IEEE80211_RADIOTAP_TSFT) |
	     (1 << IEEE80211_RADIOTAP_RATE) |
	     (1 << IEEE80211_RADIOTAP_CHANNEL) |
	     (1 << IEEE80211_RADIOTAP_DBM_ANTSIGNAL) |
	     (1 << IEEE80211_RADIOTAP_DBM_ANTNOISE) |
	     (1 << IEEE80211_RADIOTAP_ANTENNA));

	/* Zero the flags, we'll add to them as we go */
	ipw_rt->rt_flags = 0;

	/* Convert signal to DBM */
	ipw_rt->rt_dbmsignal = antsignal;

	/* Convert the channel data and set the flags */
	ipw_rt->rt_channel = cpu_to_le16(ieee80211chan2mhz(received_channel));
	if (received_channel > 14) {	/* 802.11a */
		ipw_rt->rt_chbitmask =
		    cpu_to_le16((IEEE80211_CHAN_OFDM | IEEE80211_CHAN_5GHZ));
	} else if (antennaAndPhy & 32) {	/* 802.11b */
		ipw_rt->rt_chbitmask =
		    cpu_to_le16((IEEE80211_CHAN_CCK | IEEE80211_CHAN_2GHZ));
	} else {		/* 802.11g */
		ipw_rt->rt_chbitmask =
		    (IEEE80211_CHAN_OFDM | IEEE80211_CHAN_2GHZ);
	}

	/* set the rate in multiples of 500k/s */
	switch (pktrate) {
	case IPW_TX_RATE_1MB:
		ipw_rt->rt_rate = 2;
		break;
	case IPW_TX_RATE_2MB:
		ipw_rt->rt_rate = 4;
		break;
	case IPW_TX_RATE_5MB:
		ipw_rt->rt_rate = 10;
		break;
	case IPW_TX_RATE_6MB:
		ipw_rt->rt_rate = 12;
		break;
	case IPW_TX_RATE_9MB:
		ipw_rt->rt_rate = 18;
		break;
	case IPW_TX_RATE_11MB:
		ipw_rt->rt_rate = 22;
		break;
	case IPW_TX_RATE_12MB:
		ipw_rt->rt_rate = 24;
		break;
	case IPW_TX_RATE_18MB:
		ipw_rt->rt_rate = 36;
		break;
	case IPW_TX_RATE_24MB:
		ipw_rt->rt_rate = 48;
		break;
	case IPW_TX_RATE_36MB:
		ipw_rt->rt_rate = 72;
		break;
	case IPW_TX_RATE_48MB:
		ipw_rt->rt_rate = 96;
		break;
	case IPW_TX_RATE_54MB:
		ipw_rt->rt_rate = 108;
		break;
	default:
		ipw_rt->rt_rate = 0;
		break;
	}

	/* antenna number */
	ipw_rt->rt_antenna = (antennaAndPhy & 3);	/* Is this right? */

	/* set the preamble flag if we have it */
	if ((antennaAndPhy & 64))
		ipw_rt->rt_flags |= IEEE80211_RADIOTAP_F_SHORTPRE;

	/* Set the size of the skb to the size of the frame */
	skb_put(rxb->skb, len + sizeof(struct ipw_rt_hdr));

	IPW_DEBUG_RX("Rx packet of %d bytes.\n", rxb->skb->len);

	if (!ieee80211_rx(priv->ieee, rxb->skb, stats))
		priv->ieee->stats.rx_errors++;
	else {			/* ieee80211_rx succeeded, so it now owns the SKB */
		rxb->skb = NULL;
		/* no LED during capture */
	}
}
#endif

#ifdef CONFIG_IPW2200_PROMISCUOUS
#define ieee80211_is_probe_response(fc) \
   ((fc & IEEE80211_FCTL_FTYPE) == IEEE80211_FTYPE_MGMT && \
    (fc & IEEE80211_FCTL_STYPE) == IEEE80211_STYPE_PROBE_RESP )

#define ieee80211_is_management(fc) \
   ((fc & IEEE80211_FCTL_FTYPE) == IEEE80211_FTYPE_MGMT)

#define ieee80211_is_control(fc) \
   ((fc & IEEE80211_FCTL_FTYPE) == IEEE80211_FTYPE_CTL)

#define ieee80211_is_data(fc) \
   ((fc & IEEE80211_FCTL_FTYPE) == IEEE80211_FTYPE_DATA)

#define ieee80211_is_assoc_request(fc) \
   ((fc & IEEE80211_FCTL_STYPE) == IEEE80211_STYPE_ASSOC_REQ)

#define ieee80211_is_reassoc_request(fc) \
   ((fc & IEEE80211_FCTL_STYPE) == IEEE80211_STYPE_REASSOC_REQ)

static void ipw_handle_promiscuous_rx(struct ipw_priv *priv,
				      struct ipw_rx_mem_buffer *rxb,
				      struct ieee80211_rx_stats *stats)
{
	struct ipw_rx_packet *pkt = (struct ipw_rx_packet *)rxb->skb->data;
	struct ipw_rx_frame *frame = &pkt->u.frame;
	struct ipw_rt_hdr *ipw_rt;

	/* First cache any information we need before we overwrite
	 * the information provided in the skb from the hardware */
	struct ieee80211_hdr *hdr;
	u16 channel = frame->received_channel;
	u8 phy_flags = frame->antennaAndPhy;
	s8 signal = frame->rssi_dbm - IPW_RSSI_TO_DBM;
	s8 noise = frame->noise;
	u8 rate = frame->rate;
	short len = le16_to_cpu(pkt->u.frame.length);
	u64 tsf = 0;
	struct sk_buff *skb;
	int hdr_only = 0;
	u16 filter = priv->prom_priv->filter;

	/* If the filter is set to not include Rx frames then return */
	if (filter & IPW_PROM_NO_RX)
		return;

	/* We received data from the HW, so stop the watchdog */
	priv->prom_net_dev->trans_start = jiffies;

	if (unlikely((len + IPW_RX_FRAME_SIZE) > skb_tailroom(rxb->skb))) {
		priv->prom_priv->ieee->stats.rx_errors++;
		IPW_DEBUG_DROP("Corruption detected! Oh no!\n");
		return;
	}

	/* We only process data packets if the interface is open */
	if (unlikely(!netif_running(priv->prom_net_dev))) {
		priv->prom_priv->ieee->stats.rx_dropped++;
		IPW_DEBUG_DROP("Dropping packet while interface is not up.\n");
		return;
	}

	/* Libpcap 0.9.3+ can handle variable length radiotap, so we'll use
	 * that now */
	if (len > IPW_RX_BUF_SIZE - sizeof(struct ipw_rt_hdr)) {
		/* FIXME: Should alloc bigger skb instead */
		priv->prom_priv->ieee->stats.rx_dropped++;
		IPW_DEBUG_DROP("Dropping too large packet in monitor\n");
		return;
	}

	hdr = (void *)rxb->skb->data + IPW_RX_FRAME_SIZE;
	if (ieee80211_is_management(hdr->frame_ctl)) {
		if (filter & IPW_PROM_NO_MGMT)
			return;
		if (filter & IPW_PROM_MGMT_HEADER_ONLY)
			hdr_only = 1;
	} else if (ieee80211_is_control(hdr->frame_ctl)) {
		if (filter & IPW_PROM_NO_CTL)
			return;
		if (filter & IPW_PROM_CTL_HEADER_ONLY)
			hdr_only = 1;
	} else if (ieee80211_is_data(hdr->frame_ctl)) {
		if (filter & IPW_PROM_NO_DATA)
			return;
		if (filter & IPW_PROM_DATA_HEADER_ONLY)
			hdr_only = 1;
	}

	/* Copy the SKB since this is for the promiscuous side */
	skb = skb_copy(rxb->skb, GFP_ATOMIC);
	if (skb == NULL) {
		IPW_ERROR("skb_clone failed for promiscuous copy.\n");
		return;
	}

	/* copy the frame data to write after where the radiotap header goes */
	ipw_rt = (void *)skb->data;

	if (hdr_only)
		len = ieee80211_get_hdrlen(hdr->frame_ctl);

	memcpy(ipw_rt->payload, hdr, len);

	/* Zero the radiotap static buffer  ...  We only need to zero the bytes
	 * NOT part of our real header, saves a little time.
	 *
	 * No longer necessary since we fill in all our data.  Purge before
	 * merging patch officially.
	 * memset(rxb->skb->data + sizeof(struct ipw_rt_hdr), 0,
	 *        IEEE80211_RADIOTAP_HDRLEN - sizeof(struct ipw_rt_hdr));
	 */

	ipw_rt->rt_hdr.it_version = PKTHDR_RADIOTAP_VERSION;
	ipw_rt->rt_hdr.it_pad = 0;	/* always good to zero */
	ipw_rt->rt_hdr.it_len = sizeof(*ipw_rt);	/* total header+data */

	/* Set the size of the skb to the size of the frame */
	skb_put(skb, ipw_rt->rt_hdr.it_len + len);

	/* Big bitfield of all the fields we provide in radiotap */
	ipw_rt->rt_hdr.it_present =
	    ((1 << IEEE80211_RADIOTAP_FLAGS) |
	     (1 << IEEE80211_RADIOTAP_TSFT) |
	     (1 << IEEE80211_RADIOTAP_RATE) |
	     (1 << IEEE80211_RADIOTAP_CHANNEL) |
	     (1 << IEEE80211_RADIOTAP_DBM_ANTSIGNAL) |
	     (1 << IEEE80211_RADIOTAP_DBM_ANTNOISE) |
	     (1 << IEEE80211_RADIOTAP_ANTENNA));

	/* Zero the flags, we'll add to them as we go */
	ipw_rt->rt_flags = 0;

	ipw_rt->rt_tsf = tsf;

	/* Convert to DBM */
	ipw_rt->rt_dbmsignal = signal;
	ipw_rt->rt_dbmnoise = noise;

	/* Convert the channel data and set the flags */
	ipw_rt->rt_channel = cpu_to_le16(ieee80211chan2mhz(channel));
	if (channel > 14) {	/* 802.11a */
		ipw_rt->rt_chbitmask =
		    cpu_to_le16((IEEE80211_CHAN_OFDM | IEEE80211_CHAN_5GHZ));
	} else if (phy_flags & (1 << 5)) {	/* 802.11b */
		ipw_rt->rt_chbitmask =
		    cpu_to_le16((IEEE80211_CHAN_CCK | IEEE80211_CHAN_2GHZ));
	} else {		/* 802.11g */
		ipw_rt->rt_chbitmask =
		    (IEEE80211_CHAN_OFDM | IEEE80211_CHAN_2GHZ);
	}

	/* set the rate in multiples of 500k/s */
	switch (rate) {
	case IPW_TX_RATE_1MB:
		ipw_rt->rt_rate = 2;
		break;
	case IPW_TX_RATE_2MB:
		ipw_rt->rt_rate = 4;
		break;
	case IPW_TX_RATE_5MB:
		ipw_rt->rt_rate = 10;
		break;
	case IPW_TX_RATE_6MB:
		ipw_rt->rt_rate = 12;
		break;
	case IPW_TX_RATE_9MB:
		ipw_rt->rt_rate = 18;
		break;
	case IPW_TX_RATE_11MB:
		ipw_rt->rt_rate = 22;
		break;
	case IPW_TX_RATE_12MB:
		ipw_rt->rt_rate = 24;
		break;
	case IPW_TX_RATE_18MB:
		ipw_rt->rt_rate = 36;
		break;
	case IPW_TX_RATE_24MB:
		ipw_rt->rt_rate = 48;
		break;
	case IPW_TX_RATE_36MB:
		ipw_rt->rt_rate = 72;
		break;
	case IPW_TX_RATE_48MB:
		ipw_rt->rt_rate = 96;
		break;
	case IPW_TX_RATE_54MB:
		ipw_rt->rt_rate = 108;
		break;
	default:
		ipw_rt->rt_rate = 0;
		break;
	}

	/* antenna number */
	ipw_rt->rt_antenna = (phy_flags & 3);

	/* set the preamble flag if we have it */
	if (phy_flags & (1 << 6))
		ipw_rt->rt_flags |= IEEE80211_RADIOTAP_F_SHORTPRE;

	IPW_DEBUG_RX("Rx packet of %d bytes.\n", skb->len);

	if (!ieee80211_rx(priv->prom_priv->ieee, skb, stats)) {
		priv->prom_priv->ieee->stats.rx_errors++;
		dev_kfree_skb_any(skb);
	}
}
#endif

static int is_network_packet(struct ipw_priv *priv,
				    struct ieee80211_hdr_4addr *header)
{
	/* Filter incoming packets to determine if they are targetted toward
	 * this network, discarding packets coming from ourselves */
	switch (priv->ieee->iw_mode) {
	case IW_MODE_ADHOC:	/* Header: Dest. | Source    | BSSID */
		/* packets from our adapter are dropped (echo) */
		if (!memcmp(header->addr2, priv->net_dev->dev_addr, ETH_ALEN))
			return 0;

		/* {broad,multi}cast packets to our BSSID go through */
		if (is_multicast_ether_addr(header->addr1))
			return !memcmp(header->addr3, priv->bssid, ETH_ALEN);

		/* packets to our adapter go through */
		return !memcmp(header->addr1, priv->net_dev->dev_addr,
			       ETH_ALEN);

	case IW_MODE_INFRA:	/* Header: Dest. | BSSID | Source */
		/* packets from our adapter are dropped (echo) */
		if (!memcmp(header->addr3, priv->net_dev->dev_addr, ETH_ALEN))
			return 0;

		/* {broad,multi}cast packets to our BSS go through */
		if (is_multicast_ether_addr(header->addr1))
			return !memcmp(header->addr2, priv->bssid, ETH_ALEN);

		/* packets to our adapter go through */
		return !memcmp(header->addr1, priv->net_dev->dev_addr,
			       ETH_ALEN);
	}

	return 1;
}

#define IPW_PACKET_RETRY_TIME HZ

static  int is_duplicate_packet(struct ipw_priv *priv,
				      struct ieee80211_hdr_4addr *header)
{
	u16 sc = le16_to_cpu(header->seq_ctl);
	u16 seq = WLAN_GET_SEQ_SEQ(sc);
	u16 frag = WLAN_GET_SEQ_FRAG(sc);
	u16 *last_seq, *last_frag;
	unsigned long *last_time;

	switch (priv->ieee->iw_mode) {
	case IW_MODE_ADHOC:
		{
			struct list_head *p;
			struct ipw_ibss_seq *entry = NULL;
			u8 *mac = header->addr2;
			int index = mac[5] % IPW_IBSS_MAC_HASH_SIZE;

			__list_for_each(p, &priv->ibss_mac_hash[index]) {
				entry =
				    list_entry(p, struct ipw_ibss_seq, list);
				if (!memcmp(entry->mac, mac, ETH_ALEN))
					break;
			}
			if (p == &priv->ibss_mac_hash[index]) {
				entry = kmalloc(sizeof(*entry), GFP_ATOMIC);
				if (!entry) {
					IPW_ERROR
					    ("Cannot malloc new mac entry\n");
					return 0;
				}
				memcpy(entry->mac, mac, ETH_ALEN);
				entry->seq_num = seq;
				entry->frag_num = frag;
				entry->packet_time = jiffies;
				list_add(&entry->list,
					 &priv->ibss_mac_hash[index]);
				return 0;
			}
			last_seq = &entry->seq_num;
			last_frag = &entry->frag_num;
			last_time = &entry->packet_time;
			break;
		}
	case IW_MODE_INFRA:
		last_seq = &priv->last_seq_num;
		last_frag = &priv->last_frag_num;
		last_time = &priv->last_packet_time;
		break;
	default:
		return 0;
	}
	if ((*last_seq == seq) &&
	    time_after(*last_time + IPW_PACKET_RETRY_TIME, jiffies)) {
		if (*last_frag == frag)
			goto drop;
		if (*last_frag + 1 != frag)
			/* out-of-order fragment */
			goto drop;
	} else
		*last_seq = seq;

	*last_frag = frag;
	*last_time = jiffies;
	return 0;

      drop:
	/* Comment this line now since we observed the card receives
	 * duplicate packets but the FCTL_RETRY bit is not set in the
	 * IBSS mode with fragmentation enabled.
	 BUG_ON(!(le16_to_cpu(header->frame_ctl) & IEEE80211_FCTL_RETRY)); */
	return 1;
}

static void ipw_handle_mgmt_packet(struct ipw_priv *priv,
				   struct ipw_rx_mem_buffer *rxb,
				   struct ieee80211_rx_stats *stats)
{
	struct sk_buff *skb = rxb->skb;
	struct ipw_rx_packet *pkt = (struct ipw_rx_packet *)skb->data;
	struct ieee80211_hdr_4addr *header = (struct ieee80211_hdr_4addr *)
	    (skb->data + IPW_RX_FRAME_SIZE);

	ieee80211_rx_mgt(priv->ieee, header, stats);

	if (priv->ieee->iw_mode == IW_MODE_ADHOC &&
	    ((WLAN_FC_GET_STYPE(le16_to_cpu(header->frame_ctl)) ==
	      IEEE80211_STYPE_PROBE_RESP) ||
	     (WLAN_FC_GET_STYPE(le16_to_cpu(header->frame_ctl)) ==
	      IEEE80211_STYPE_BEACON))) {
		if (!memcmp(header->addr3, priv->bssid, ETH_ALEN))
			ipw_add_station(priv, header->addr2);
	}

	if (priv->config & CFG_NET_STATS) {
		IPW_DEBUG_HC("sending stat packet\n");

		/* Set the size of the skb to the size of the full
		 * ipw header and 802.11 frame */
		skb_put(skb, le16_to_cpu(pkt->u.frame.length) +
			IPW_RX_FRAME_SIZE);

		/* Advance past the ipw packet header to the 802.11 frame */
		skb_pull(skb, IPW_RX_FRAME_SIZE);

		/* Push the ieee80211_rx_stats before the 802.11 frame */
		memcpy(skb_push(skb, sizeof(*stats)), stats, sizeof(*stats));

		skb->dev = priv->ieee->dev;

		/* Point raw at the ieee80211_stats */
		skb->mac.raw = skb->data;

		skb->pkt_type = PACKET_OTHERHOST;
		skb->protocol = __constant_htons(ETH_P_80211_STATS);
		memset(skb->cb, 0, sizeof(rxb->skb->cb));
		netif_rx(skb);
		rxb->skb = NULL;
	}
}

/*
 * Main entry function for recieving a packet with 80211 headers.  This
 * should be called when ever the FW has notified us that there is a new
 * skb in the recieve queue.
 */
static void ipw_rx(struct ipw_priv *priv)
{
	struct ipw_rx_mem_buffer *rxb;
	struct ipw_rx_packet *pkt;
	struct ieee80211_hdr_4addr *header;
	u32 r, w, i;
	u8 network_packet;

	r = ipw_read32(priv, IPW_RX_READ_INDEX);
	w = ipw_read32(priv, IPW_RX_WRITE_INDEX);
	i = (priv->rxq->processed + 1) % RX_QUEUE_SIZE;

	while (i != r) {
		rxb = priv->rxq->queue[i];
		if (unlikely(rxb == NULL)) {
			printk(KERN_CRIT "Queue not allocated!\n");
			break;
		}
		priv->rxq->queue[i] = NULL;

		pci_dma_sync_single_for_cpu(priv->pci_dev, rxb->dma_addr,
					    IPW_RX_BUF_SIZE,
					    PCI_DMA_FROMDEVICE);

		pkt = (struct ipw_rx_packet *)rxb->skb->data;
		IPW_DEBUG_RX("Packet: type=%02X seq=%02X bits=%02X\n",
			     pkt->header.message_type,
			     pkt->header.rx_seq_num, pkt->header.control_bits);

		switch (pkt->header.message_type) {
		case RX_FRAME_TYPE:	/* 802.11 frame */  {
				struct ieee80211_rx_stats stats = {
					.rssi =
					    le16_to_cpu(pkt->u.frame.rssi_dbm) -
					    IPW_RSSI_TO_DBM,
					.signal =
					    le16_to_cpu(pkt->u.frame.rssi_dbm) -
					    IPW_RSSI_TO_DBM + 0x100,
					.noise =
					    le16_to_cpu(pkt->u.frame.noise),
					.rate = pkt->u.frame.rate,
					.mac_time = jiffies,
					.received_channel =
					    pkt->u.frame.received_channel,
					.freq =
					    (pkt->u.frame.
					     control & (1 << 0)) ?
					    IEEE80211_24GHZ_BAND :
					    IEEE80211_52GHZ_BAND,
					.len = le16_to_cpu(pkt->u.frame.length),
				};

				if (stats.rssi != 0)
					stats.mask |= IEEE80211_STATMASK_RSSI;
				if (stats.signal != 0)
					stats.mask |= IEEE80211_STATMASK_SIGNAL;
				if (stats.noise != 0)
					stats.mask |= IEEE80211_STATMASK_NOISE;
				if (stats.rate != 0)
					stats.mask |= IEEE80211_STATMASK_RATE;

				priv->rx_packets++;

#ifdef CONFIG_IPW2200_PROMISCUOUS
	if (priv->prom_net_dev && netif_running(priv->prom_net_dev))
		ipw_handle_promiscuous_rx(priv, rxb, &stats);
#endif

#ifdef CONFIG_IPW2200_MONITOR
				if (priv->ieee->iw_mode == IW_MODE_MONITOR) {
#ifdef CONFIG_IPW2200_RADIOTAP

                ipw_handle_data_packet_monitor(priv,
					       rxb,
					       &stats);
#else
		ipw_handle_data_packet(priv, rxb,
				       &stats);
#endif
					break;
				}
#endif

				header =
				    (struct ieee80211_hdr_4addr *)(rxb->skb->
								   data +
								   IPW_RX_FRAME_SIZE);
				/* TODO: Check Ad-Hoc dest/source and make sure
				 * that we are actually parsing these packets
				 * correctly -- we should probably use the
				 * frame control of the packet and disregard
				 * the current iw_mode */

				network_packet =
				    is_network_packet(priv, header);
				if (network_packet && priv->assoc_network) {
					priv->assoc_network->stats.rssi =
					    stats.rssi;
					priv->exp_avg_rssi =
					    exponential_average(priv->exp_avg_rssi,
					    stats.rssi, DEPTH_RSSI);
				}

				IPW_DEBUG_RX("Frame: len=%u\n",
					     le16_to_cpu(pkt->u.frame.length));

				if (le16_to_cpu(pkt->u.frame.length) <
				    ieee80211_get_hdrlen(le16_to_cpu(
						    header->frame_ctl))) {
					IPW_DEBUG_DROP
					    ("Received packet is too small. "
					     "Dropping.\n");
					priv->ieee->stats.rx_errors++;
					priv->wstats.discard.misc++;
					break;
				}

				switch (WLAN_FC_GET_TYPE
					(le16_to_cpu(header->frame_ctl))) {

				case IEEE80211_FTYPE_MGMT:
					ipw_handle_mgmt_packet(priv, rxb,
							       &stats);
					break;

				case IEEE80211_FTYPE_CTL:
					break;

				case IEEE80211_FTYPE_DATA:
					if (unlikely(!network_packet ||
						     is_duplicate_packet(priv,
									 header)))
					{
						IPW_DEBUG_DROP("Dropping: "
							       MAC_FMT ", "
							       MAC_FMT ", "
							       MAC_FMT "\n",
							       MAC_ARG(header->
								       addr1),
							       MAC_ARG(header->
								       addr2),
							       MAC_ARG(header->
								       addr3));
						break;
					}

					ipw_handle_data_packet(priv, rxb,
							       &stats);

					break;
				}
				break;
			}

		case RX_HOST_NOTIFICATION_TYPE:{
				IPW_DEBUG_RX
				    ("Notification: subtype=%02X flags=%02X size=%d\n",
				     pkt->u.notification.subtype,
				     pkt->u.notification.flags,
				     pkt->u.notification.size);
				ipw_rx_notification(priv, &pkt->u.notification);
				break;
			}

		default:
			IPW_DEBUG_RX("Bad Rx packet of type %d\n",
				     pkt->header.message_type);
			break;
		}

		/* For now we just don't re-use anything.  We can tweak this
		 * later to try and re-use notification packets and SKBs that
		 * fail to Rx correctly */
		if (rxb->skb != NULL) {
			dev_kfree_skb_any(rxb->skb);
			rxb->skb = NULL;
		}

		pci_unmap_single(priv->pci_dev, rxb->dma_addr,
				 IPW_RX_BUF_SIZE, PCI_DMA_FROMDEVICE);
		list_add_tail(&rxb->list, &priv->rxq->rx_used);

		i = (i + 1) % RX_QUEUE_SIZE;
	}

	/* Backtrack one entry */
	priv->rxq->processed = (i ? i : RX_QUEUE_SIZE) - 1;

	ipw_rx_queue_restock(priv);
}

#define DEFAULT_RTS_THRESHOLD     2304U
#define MIN_RTS_THRESHOLD         1U
#define MAX_RTS_THRESHOLD         2304U
#define DEFAULT_BEACON_INTERVAL   100U
#define	DEFAULT_SHORT_RETRY_LIMIT 7U
#define	DEFAULT_LONG_RETRY_LIMIT  4U

/**
 * ipw_sw_reset
 * @option: options to control different reset behaviour
 * 	    0 = reset everything except the 'disable' module_param
 * 	    1 = reset everything and print out driver info (for probe only)
 * 	    2 = reset everything
 */
static int ipw_sw_reset(struct ipw_priv *priv, int option)
{
	int band, modulation;
	int old_mode = priv->ieee->iw_mode;

	/* Initialize module parameter values here */
	priv->config = 0;

	/* We default to disabling the LED code as right now it causes
	 * too many systems to lock up... */
	if (!led)
		priv->config |= CFG_NO_LED;

	if (associate)
		priv->config |= CFG_ASSOCIATE;
	else
		IPW_DEBUG_INFO("Auto associate disabled.\n");

	if (auto_create)
		priv->config |= CFG_ADHOC_CREATE;
	else
		IPW_DEBUG_INFO("Auto adhoc creation disabled.\n");

	priv->config &= ~CFG_STATIC_ESSID;
	priv->essid_len = 0;
	memset(priv->essid, 0, IW_ESSID_MAX_SIZE);

	if (disable && option) {
		priv->status |= STATUS_RF_KILL_SW;
		IPW_DEBUG_INFO("Radio disabled.\n");
	}

	if (channel != 0) {
		priv->config |= CFG_STATIC_CHANNEL;
		priv->channel = channel;
		IPW_DEBUG_INFO("Bind to static channel %d\n", channel);
		/* TODO: Validate that provided channel is in range */
	}
#ifdef CONFIG_IPW2200_QOS
	ipw_qos_init(priv, qos_enable, qos_burst_enable,
		     burst_duration_CCK, burst_duration_OFDM);
#endif				/* CONFIG_IPW2200_QOS */

	switch (mode) {
	case 1:
		priv->ieee->iw_mode = IW_MODE_ADHOC;
		priv->net_dev->type = ARPHRD_ETHER;

		break;
#ifdef CONFIG_IPW2200_MONITOR
	case 2:
		priv->ieee->iw_mode = IW_MODE_MONITOR;
#ifdef CONFIG_IPW2200_RADIOTAP
		priv->net_dev->type = ARPHRD_IEEE80211_RADIOTAP;
#else
		priv->net_dev->type = ARPHRD_IEEE80211;
#endif
		break;
#endif
	default:
	case 0:
		priv->net_dev->type = ARPHRD_ETHER;
		priv->ieee->iw_mode = IW_MODE_INFRA;
		break;
	}

	if (hwcrypto) {
		priv->ieee->host_encrypt = 0;
		priv->ieee->host_encrypt_msdu = 0;
		priv->ieee->host_decrypt = 0;
		priv->ieee->host_mc_decrypt = 0;
	}
	IPW_DEBUG_INFO("Hardware crypto [%s]\n", hwcrypto ? "on" : "off");

	/* IPW2200/2915 is abled to do hardware fragmentation. */
	priv->ieee->host_open_frag = 0;

	if ((priv->pci_dev->device == 0x4223) ||
	    (priv->pci_dev->device == 0x4224)) {
		if (option == 1)
			printk(KERN_INFO DRV_NAME
			       ": Detected Intel PRO/Wireless 2915ABG Network "
			       "Connection\n");
		priv->ieee->abg_true = 1;
		band = IEEE80211_52GHZ_BAND | IEEE80211_24GHZ_BAND;
		modulation = IEEE80211_OFDM_MODULATION |
		    IEEE80211_CCK_MODULATION;
		priv->adapter = IPW_2915ABG;
		priv->ieee->mode = IEEE_A | IEEE_G | IEEE_B;
	} else {
		if (option == 1)
			printk(KERN_INFO DRV_NAME
			       ": Detected Intel PRO/Wireless 2200BG Network "
			       "Connection\n");

		priv->ieee->abg_true = 0;
		band = IEEE80211_24GHZ_BAND;
		modulation = IEEE80211_OFDM_MODULATION |
		    IEEE80211_CCK_MODULATION;
		priv->adapter = IPW_2200BG;
		priv->ieee->mode = IEEE_G | IEEE_B;
	}

	priv->ieee->freq_band = band;
	priv->ieee->modulation = modulation;

	priv->rates_mask = IEEE80211_DEFAULT_RATES_MASK;

	priv->disassociate_threshold = IPW_MB_DISASSOCIATE_THRESHOLD_DEFAULT;
	priv->roaming_threshold = IPW_MB_ROAMING_THRESHOLD_DEFAULT;

	priv->rts_threshold = DEFAULT_RTS_THRESHOLD;
	priv->short_retry_limit = DEFAULT_SHORT_RETRY_LIMIT;
	priv->long_retry_limit = DEFAULT_LONG_RETRY_LIMIT;

	/* If power management is turned on, default to AC mode */
	priv->power_mode = IPW_POWER_AC;
	priv->tx_power = IPW_TX_POWER_DEFAULT;

	return old_mode == priv->ieee->iw_mode;
}

/*
 * This file defines the Wireless Extension handlers.  It does not
 * define any methods of hardware manipulation and relies on the
 * functions defined in ipw_main to provide the HW interaction.
 *
 * The exception to this is the use of the ipw_get_ordinal()
 * function used to poll the hardware vs. making unecessary calls.
 *
 */

static int ipw_wx_get_name(struct net_device *dev,
			   struct iw_request_info *info,
			   union iwreq_data *wrqu, char *extra)
{
	struct ipw_priv *priv = ieee80211_priv(dev);
	mutex_lock(&priv->mutex);
	if (priv->status & STATUS_RF_KILL_MASK)
		strcpy(wrqu->name, "radio off");
	else if (!(priv->status & STATUS_ASSOCIATED))
		strcpy(wrqu->name, "unassociated");
	else
		snprintf(wrqu->name, IFNAMSIZ, "IEEE 802.11%c",
			 ipw_modes[priv->assoc_request.ieee_mode]);
	IPW_DEBUG_WX("Name: %s\n", wrqu->name);
	mutex_unlock(&priv->mutex);
	return 0;
}

static int ipw_set_channel(struct ipw_priv *priv, u8 channel)
{
	if (channel == 0) {
		IPW_DEBUG_INFO("Setting channel to ANY (0)\n");
		priv->config &= ~CFG_STATIC_CHANNEL;
		IPW_DEBUG_ASSOC("Attempting to associate with new "
				"parameters.\n");
		ipw_associate(priv);
		return 0;
	}

	priv->config |= CFG_STATIC_CHANNEL;

	if (priv->channel == channel) {
		IPW_DEBUG_INFO("Request to set channel to current value (%d)\n",
			       channel);
		return 0;
	}

	IPW_DEBUG_INFO("Setting channel to %i\n", (int)channel);
	priv->channel = channel;

#ifdef CONFIG_IPW2200_MONITOR
	if (priv->ieee->iw_mode == IW_MODE_MONITOR) {
		int i;
		if (priv->status & STATUS_SCANNING) {
			IPW_DEBUG_SCAN("Scan abort triggered due to "
				       "channel change.\n");
			ipw_abort_scan(priv);
		}

		for (i = 1000; i && (priv->status & STATUS_SCANNING); i--)
			udelay(10);

		if (priv->status & STATUS_SCANNING)
			IPW_DEBUG_SCAN("Still scanning...\n");
		else
			IPW_DEBUG_SCAN("Took %dms to abort current scan\n",
				       1000 - i);

		return 0;
	}
#endif				/* CONFIG_IPW2200_MONITOR */

	/* Network configuration changed -- force [re]association */
	IPW_DEBUG_ASSOC("[re]association triggered due to channel change.\n");
	if (!ipw_disassociate(priv))
		ipw_associate(priv);

	return 0;
}

static int ipw_wx_set_freq(struct net_device *dev,
			   struct iw_request_info *info,
			   union iwreq_data *wrqu, char *extra)
{
	struct ipw_priv *priv = ieee80211_priv(dev);
	const struct ieee80211_geo *geo = ieee80211_get_geo(priv->ieee);
	struct iw_freq *fwrq = &wrqu->freq;
	int ret = 0, i;
	u8 channel, flags;
	int band;

	if (fwrq->m == 0) {
		IPW_DEBUG_WX("SET Freq/Channel -> any\n");
		mutex_lock(&priv->mutex);
		ret = ipw_set_channel(priv, 0);
		mutex_unlock(&priv->mutex);
		return ret;
	}
	/* if setting by freq convert to channel */
	if (fwrq->e == 1) {
		channel = ieee80211_freq_to_channel(priv->ieee, fwrq->m);
		if (channel == 0)
			return -EINVAL;
	} else
		channel = fwrq->m;

	if (!(band = ieee80211_is_valid_channel(priv->ieee, channel)))
		return -EINVAL;

	if (priv->ieee->iw_mode == IW_MODE_ADHOC) {
		i = ieee80211_channel_to_index(priv->ieee, channel);
		if (i == -1)
			return -EINVAL;

		flags = (band == IEEE80211_24GHZ_BAND) ?
		    geo->bg[i].flags : geo->a[i].flags;
		if (flags & IEEE80211_CH_PASSIVE_ONLY) {
			IPW_DEBUG_WX("Invalid Ad-Hoc channel for 802.11a\n");
			return -EINVAL;
		}
	}

	IPW_DEBUG_WX("SET Freq/Channel -> %d \n", fwrq->m);
	mutex_lock(&priv->mutex);
	ret = ipw_set_channel(priv, channel);
	mutex_unlock(&priv->mutex);
	return ret;
}

static int ipw_wx_get_freq(struct net_device *dev,
			   struct iw_request_info *info,
			   union iwreq_data *wrqu, char *extra)
{
	struct ipw_priv *priv = ieee80211_priv(dev);

	wrqu->freq.e = 0;

	/* If we are associated, trying to associate, or have a statically
	 * configured CHANNEL then return that; otherwise return ANY */
	mutex_lock(&priv->mutex);
	if (priv->config & CFG_STATIC_CHANNEL ||
	    priv->status & (STATUS_ASSOCIATING | STATUS_ASSOCIATED))
		wrqu->freq.m = priv->channel;
	else
		wrqu->freq.m = 0;

	mutex_unlock(&priv->mutex);
	IPW_DEBUG_WX("GET Freq/Channel -> %d \n", priv->channel);
	return 0;
}

static int ipw_wx_set_mode(struct net_device *dev,
			   struct iw_request_info *info,
			   union iwreq_data *wrqu, char *extra)
{
	struct ipw_priv *priv = ieee80211_priv(dev);
	int err = 0;

	IPW_DEBUG_WX("Set MODE: %d\n", wrqu->mode);

	switch (wrqu->mode) {
#ifdef CONFIG_IPW2200_MONITOR
	case IW_MODE_MONITOR:
#endif
	case IW_MODE_ADHOC:
	case IW_MODE_INFRA:
		break;
	case IW_MODE_AUTO:
		wrqu->mode = IW_MODE_INFRA;
		break;
	default:
		return -EINVAL;
	}
	if (wrqu->mode == priv->ieee->iw_mode)
		return 0;

	mutex_lock(&priv->mutex);

	ipw_sw_reset(priv, 0);

#ifdef CONFIG_IPW2200_MONITOR
	if (priv->ieee->iw_mode == IW_MODE_MONITOR)
		priv->net_dev->type = ARPHRD_ETHER;

	if (wrqu->mode == IW_MODE_MONITOR)
#ifdef CONFIG_IPW2200_RADIOTAP
		priv->net_dev->type = ARPHRD_IEEE80211_RADIOTAP;
#else
		priv->net_dev->type = ARPHRD_IEEE80211;
#endif
#endif				/* CONFIG_IPW2200_MONITOR */

	/* Free the existing firmware and reset the fw_loaded
	 * flag so ipw_load() will bring in the new firmawre */
	free_firmware();

	priv->ieee->iw_mode = wrqu->mode;

	queue_work(priv->workqueue, &priv->adapter_restart);
	mutex_unlock(&priv->mutex);
	return err;
}

static int ipw_wx_get_mode(struct net_device *dev,
			   struct iw_request_info *info,
			   union iwreq_data *wrqu, char *extra)
{
	struct ipw_priv *priv = ieee80211_priv(dev);
	mutex_lock(&priv->mutex);
	wrqu->mode = priv->ieee->iw_mode;
	IPW_DEBUG_WX("Get MODE -> %d\n", wrqu->mode);
	mutex_unlock(&priv->mutex);
	return 0;
}

/* Values are in microsecond */
static const s32 timeout_duration[] = {
	350000,
	250000,
	75000,
	37000,
	25000,
};

static const s32 period_duration[] = {
	400000,
	700000,
	1000000,
	1000000,
	1000000
};

static int ipw_wx_get_range(struct net_device *dev,
			    struct iw_request_info *info,
			    union iwreq_data *wrqu, char *extra)
{
	struct ipw_priv *priv = ieee80211_priv(dev);
	struct iw_range *range = (struct iw_range *)extra;
	const struct ieee80211_geo *geo = ieee80211_get_geo(priv->ieee);
	int i = 0, j;

	wrqu->data.length = sizeof(*range);
	memset(range, 0, sizeof(*range));

	/* 54Mbs == ~27 Mb/s real (802.11g) */
	range->throughput = 27 * 1000 * 1000;

	range->max_qual.qual = 100;
	/* TODO: Find real max RSSI and stick here */
	range->max_qual.level = 0;
	range->max_qual.noise = 0;
	range->max_qual.updated = 7;	/* Updated all three */

	range->avg_qual.qual = 70;
	/* TODO: Find real 'good' to 'bad' threshol value for RSSI */
	range->avg_qual.level = 0;	/* FIXME to real average level */
	range->avg_qual.noise = 0;
	range->avg_qual.updated = 7;	/* Updated all three */
	mutex_lock(&priv->mutex);
	range->num_bitrates = min(priv->rates.num_rates, (u8) IW_MAX_BITRATES);

	for (i = 0; i < range->num_bitrates; i++)
		range->bitrate[i] = (priv->rates.supported_rates[i] & 0x7F) *
		    500000;

	range->max_rts = DEFAULT_RTS_THRESHOLD;
	range->min_frag = MIN_FRAG_THRESHOLD;
	range->max_frag = MAX_FRAG_THRESHOLD;

	range->encoding_size[0] = 5;
	range->encoding_size[1] = 13;
	range->num_encoding_sizes = 2;
	range->max_encoding_tokens = WEP_KEYS;

	/* Set the Wireless Extension versions */
	range->we_version_compiled = WIRELESS_EXT;
	range->we_version_source = 18;

	i = 0;
	if (priv->ieee->mode & (IEEE_B | IEEE_G)) {
		for (j = 0; j < geo->bg_channels && i < IW_MAX_FREQUENCIES; j++) {
			if ((priv->ieee->iw_mode == IW_MODE_ADHOC) &&
			    (geo->bg[j].flags & IEEE80211_CH_PASSIVE_ONLY))
				continue;

			range->freq[i].i = geo->bg[j].channel;
			range->freq[i].m = geo->bg[j].freq * 100000;
			range->freq[i].e = 1;
			i++;
		}
	}

	if (priv->ieee->mode & IEEE_A) {
		for (j = 0; j < geo->a_channels && i < IW_MAX_FREQUENCIES; j++) {
			if ((priv->ieee->iw_mode == IW_MODE_ADHOC) &&
			    (geo->a[j].flags & IEEE80211_CH_PASSIVE_ONLY))
				continue;

			range->freq[i].i = geo->a[j].channel;
			range->freq[i].m = geo->a[j].freq * 100000;
			range->freq[i].e = 1;
			i++;
		}
	}

	range->num_channels = i;
	range->num_frequency = i;

	mutex_unlock(&priv->mutex);

	/* Event capability (kernel + driver) */
	range->event_capa[0] = (IW_EVENT_CAPA_K_0 |
				IW_EVENT_CAPA_MASK(SIOCGIWTHRSPY) |
				IW_EVENT_CAPA_MASK(SIOCGIWAP) |
				IW_EVENT_CAPA_MASK(SIOCGIWSCAN));
	range->event_capa[1] = IW_EVENT_CAPA_K_1;

	range->enc_capa = IW_ENC_CAPA_WPA | IW_ENC_CAPA_WPA2 |
		IW_ENC_CAPA_CIPHER_TKIP | IW_ENC_CAPA_CIPHER_CCMP;

	IPW_DEBUG_WX("GET Range\n");
	return 0;
}

static int ipw_wx_set_wap(struct net_device *dev,
			  struct iw_request_info *info,
			  union iwreq_data *wrqu, char *extra)
{
	struct ipw_priv *priv = ieee80211_priv(dev);

	static const unsigned char any[] = {
		0xff, 0xff, 0xff, 0xff, 0xff, 0xff
	};
	static const unsigned char off[] = {
		0x00, 0x00, 0x00, 0x00, 0x00, 0x00
	};

	if (wrqu->ap_addr.sa_family != ARPHRD_ETHER)
		return -EINVAL;
	mutex_lock(&priv->mutex);
	if (!memcmp(any, wrqu->ap_addr.sa_data, ETH_ALEN) ||
	    !memcmp(off, wrqu->ap_addr.sa_data, ETH_ALEN)) {
		/* we disable mandatory BSSID association */
		IPW_DEBUG_WX("Setting AP BSSID to ANY\n");
		priv->config &= ~CFG_STATIC_BSSID;
		IPW_DEBUG_ASSOC("Attempting to associate with new "
				"parameters.\n");
		ipw_associate(priv);
		mutex_unlock(&priv->mutex);
		return 0;
	}

	priv->config |= CFG_STATIC_BSSID;
	if (!memcmp(priv->bssid, wrqu->ap_addr.sa_data, ETH_ALEN)) {
		IPW_DEBUG_WX("BSSID set to current BSSID.\n");
		mutex_unlock(&priv->mutex);
		return 0;
	}

	IPW_DEBUG_WX("Setting mandatory BSSID to " MAC_FMT "\n",
		     MAC_ARG(wrqu->ap_addr.sa_data));

	memcpy(priv->bssid, wrqu->ap_addr.sa_data, ETH_ALEN);

	/* Network configuration changed -- force [re]association */
	IPW_DEBUG_ASSOC("[re]association triggered due to BSSID change.\n");
	if (!ipw_disassociate(priv))
		ipw_associate(priv);

	mutex_unlock(&priv->mutex);
	return 0;
}

static int ipw_wx_get_wap(struct net_device *dev,
			  struct iw_request_info *info,
			  union iwreq_data *wrqu, char *extra)
{
	struct ipw_priv *priv = ieee80211_priv(dev);
	/* If we are associated, trying to associate, or have a statically
	 * configured BSSID then return that; otherwise return ANY */
	mutex_lock(&priv->mutex);
	if (priv->config & CFG_STATIC_BSSID ||
	    priv->status & (STATUS_ASSOCIATED | STATUS_ASSOCIATING)) {
		wrqu->ap_addr.sa_family = ARPHRD_ETHER;
		memcpy(wrqu->ap_addr.sa_data, priv->bssid, ETH_ALEN);
	} else
		memset(wrqu->ap_addr.sa_data, 0, ETH_ALEN);

	IPW_DEBUG_WX("Getting WAP BSSID: " MAC_FMT "\n",
		     MAC_ARG(wrqu->ap_addr.sa_data));
	mutex_unlock(&priv->mutex);
	return 0;
}

static int ipw_wx_set_essid(struct net_device *dev,
			    struct iw_request_info *info,
			    union iwreq_data *wrqu, char *extra)
{
	struct ipw_priv *priv = ieee80211_priv(dev);
	char *essid = "";	/* ANY */
	int length = 0;
	mutex_lock(&priv->mutex);
	if (wrqu->essid.flags && wrqu->essid.length) {
		length = wrqu->essid.length - 1;
		essid = extra;
	}
	if (length == 0) {
		IPW_DEBUG_WX("Setting ESSID to ANY\n");
		if ((priv->config & CFG_STATIC_ESSID) &&
		    !(priv->status & (STATUS_ASSOCIATED |
				      STATUS_ASSOCIATING))) {
			IPW_DEBUG_ASSOC("Attempting to associate with new "
					"parameters.\n");
			priv->config &= ~CFG_STATIC_ESSID;
			ipw_associate(priv);
		}
		mutex_unlock(&priv->mutex);
		return 0;
	}

	length = min(length, IW_ESSID_MAX_SIZE);

	priv->config |= CFG_STATIC_ESSID;

	if (priv->essid_len == length && !memcmp(priv->essid, extra, length)) {
		IPW_DEBUG_WX("ESSID set to current ESSID.\n");
		mutex_unlock(&priv->mutex);
		return 0;
	}

	IPW_DEBUG_WX("Setting ESSID: '%s' (%d)\n", escape_essid(essid, length),
		     length);

	priv->essid_len = length;
	memcpy(priv->essid, essid, priv->essid_len);

	/* Network configuration changed -- force [re]association */
	IPW_DEBUG_ASSOC("[re]association triggered due to ESSID change.\n");
	if (!ipw_disassociate(priv))
		ipw_associate(priv);

	mutex_unlock(&priv->mutex);
	return 0;
}

static int ipw_wx_get_essid(struct net_device *dev,
			    struct iw_request_info *info,
			    union iwreq_data *wrqu, char *extra)
{
	struct ipw_priv *priv = ieee80211_priv(dev);

	/* If we are associated, trying to associate, or have a statically
	 * configured ESSID then return that; otherwise return ANY */
	mutex_lock(&priv->mutex);
	if (priv->config & CFG_STATIC_ESSID ||
	    priv->status & (STATUS_ASSOCIATED | STATUS_ASSOCIATING)) {
		IPW_DEBUG_WX("Getting essid: '%s'\n",
			     escape_essid(priv->essid, priv->essid_len));
		memcpy(extra, priv->essid, priv->essid_len);
		wrqu->essid.length = priv->essid_len;
		wrqu->essid.flags = 1;	/* active */
	} else {
		IPW_DEBUG_WX("Getting essid: ANY\n");
		wrqu->essid.length = 0;
		wrqu->essid.flags = 0;	/* active */
	}
	mutex_unlock(&priv->mutex);
	return 0;
}

static int ipw_wx_set_nick(struct net_device *dev,
			   struct iw_request_info *info,
			   union iwreq_data *wrqu, char *extra)
{
	struct ipw_priv *priv = ieee80211_priv(dev);

	IPW_DEBUG_WX("Setting nick to '%s'\n", extra);
	if (wrqu->data.length > IW_ESSID_MAX_SIZE)
		return -E2BIG;
	mutex_lock(&priv->mutex);
	wrqu->data.length = min((size_t) wrqu->data.length, sizeof(priv->nick));
	memset(priv->nick, 0, sizeof(priv->nick));
	memcpy(priv->nick, extra, wrqu->data.length);
	IPW_DEBUG_TRACE("<<\n");
	mutex_unlock(&priv->mutex);
	return 0;

}

static int ipw_wx_get_nick(struct net_device *dev,
			   struct iw_request_info *info,
			   union iwreq_data *wrqu, char *extra)
{
	struct ipw_priv *priv = ieee80211_priv(dev);
	IPW_DEBUG_WX("Getting nick\n");
	mutex_lock(&priv->mutex);
	wrqu->data.length = strlen(priv->nick) + 1;
	memcpy(extra, priv->nick, wrqu->data.length);
	wrqu->data.flags = 1;	/* active */
	mutex_unlock(&priv->mutex);
	return 0;
}

static int ipw_wx_set_sens(struct net_device *dev,
			    struct iw_request_info *info,
			    union iwreq_data *wrqu, char *extra)
{
	struct ipw_priv *priv = ieee80211_priv(dev);
	int err = 0;

	IPW_DEBUG_WX("Setting roaming threshold to %d\n", wrqu->sens.value);
	IPW_DEBUG_WX("Setting disassociate threshold to %d\n", 3*wrqu->sens.value);
	mutex_lock(&priv->mutex);

	if (wrqu->sens.fixed == 0)
	{
		priv->roaming_threshold = IPW_MB_ROAMING_THRESHOLD_DEFAULT;
		priv->disassociate_threshold = IPW_MB_DISASSOCIATE_THRESHOLD_DEFAULT;
		goto out;
	}
	if ((wrqu->sens.value > IPW_MB_ROAMING_THRESHOLD_MAX) ||
	    (wrqu->sens.value < IPW_MB_ROAMING_THRESHOLD_MIN)) {
		err = -EINVAL;
		goto out;
	}

	priv->roaming_threshold = wrqu->sens.value;
	priv->disassociate_threshold = 3*wrqu->sens.value;
      out:
	mutex_unlock(&priv->mutex);
	return err;
}

static int ipw_wx_get_sens(struct net_device *dev,
			    struct iw_request_info *info,
			    union iwreq_data *wrqu, char *extra)
{
	struct ipw_priv *priv = ieee80211_priv(dev);
	mutex_lock(&priv->mutex);
	wrqu->sens.fixed = 1;
	wrqu->sens.value = priv->roaming_threshold;
	mutex_unlock(&priv->mutex);

	IPW_DEBUG_WX("GET roaming threshold -> %s %d \n",
		     wrqu->power.disabled ? "OFF" : "ON", wrqu->power.value);

	return 0;
}

static int ipw_wx_set_rate(struct net_device *dev,
			   struct iw_request_info *info,
			   union iwreq_data *wrqu, char *extra)
{
	/* TODO: We should use semaphores or locks for access to priv */
	struct ipw_priv *priv = ieee80211_priv(dev);
	u32 target_rate = wrqu->bitrate.value;
	u32 fixed, mask;

	/* value = -1, fixed = 0 means auto only, so we should use all rates offered by AP */
	/* value = X, fixed = 1 means only rate X */
	/* value = X, fixed = 0 means all rates lower equal X */

	if (target_rate == -1) {
		fixed = 0;
		mask = IEEE80211_DEFAULT_RATES_MASK;
		/* Now we should reassociate */
		goto apply;
	}

	mask = 0;
	fixed = wrqu->bitrate.fixed;

	if (target_rate == 1000000 || !fixed)
		mask |= IEEE80211_CCK_RATE_1MB_MASK;
	if (target_rate == 1000000)
		goto apply;

	if (target_rate == 2000000 || !fixed)
		mask |= IEEE80211_CCK_RATE_2MB_MASK;
	if (target_rate == 2000000)
		goto apply;

	if (target_rate == 5500000 || !fixed)
		mask |= IEEE80211_CCK_RATE_5MB_MASK;
	if (target_rate == 5500000)
		goto apply;

	if (target_rate == 6000000 || !fixed)
		mask |= IEEE80211_OFDM_RATE_6MB_MASK;
	if (target_rate == 6000000)
		goto apply;

	if (target_rate == 9000000 || !fixed)
		mask |= IEEE80211_OFDM_RATE_9MB_MASK;
	if (target_rate == 9000000)
		goto apply;

	if (target_rate == 11000000 || !fixed)
		mask |= IEEE80211_CCK_RATE_11MB_MASK;
	if (target_rate == 11000000)
		goto apply;

	if (target_rate == 12000000 || !fixed)
		mask |= IEEE80211_OFDM_RATE_12MB_MASK;
	if (target_rate == 12000000)
		goto apply;

	if (target_rate == 18000000 || !fixed)
		mask |= IEEE80211_OFDM_RATE_18MB_MASK;
	if (target_rate == 18000000)
		goto apply;

	if (target_rate == 24000000 || !fixed)
		mask |= IEEE80211_OFDM_RATE_24MB_MASK;
	if (target_rate == 24000000)
		goto apply;

	if (target_rate == 36000000 || !fixed)
		mask |= IEEE80211_OFDM_RATE_36MB_MASK;
	if (target_rate == 36000000)
		goto apply;

	if (target_rate == 48000000 || !fixed)
		mask |= IEEE80211_OFDM_RATE_48MB_MASK;
	if (target_rate == 48000000)
		goto apply;

	if (target_rate == 54000000 || !fixed)
		mask |= IEEE80211_OFDM_RATE_54MB_MASK;
	if (target_rate == 54000000)
		goto apply;

	IPW_DEBUG_WX("invalid rate specified, returning error\n");
	return -EINVAL;

      apply:
	IPW_DEBUG_WX("Setting rate mask to 0x%08X [%s]\n",
		     mask, fixed ? "fixed" : "sub-rates");
	mutex_lock(&priv->mutex);
	if (mask == IEEE80211_DEFAULT_RATES_MASK) {
		priv->config &= ~CFG_FIXED_RATE;
		ipw_set_fixed_rate(priv, priv->ieee->mode);
	} else
		priv->config |= CFG_FIXED_RATE;

	if (priv->rates_mask == mask) {
		IPW_DEBUG_WX("Mask set to current mask.\n");
		mutex_unlock(&priv->mutex);
		return 0;
	}

	priv->rates_mask = mask;

	/* Network configuration changed -- force [re]association */
	IPW_DEBUG_ASSOC("[re]association triggered due to rates change.\n");
	if (!ipw_disassociate(priv))
		ipw_associate(priv);

	mutex_unlock(&priv->mutex);
	return 0;
}

static int ipw_wx_get_rate(struct net_device *dev,
			   struct iw_request_info *info,
			   union iwreq_data *wrqu, char *extra)
{
	struct ipw_priv *priv = ieee80211_priv(dev);
	mutex_lock(&priv->mutex);
	wrqu->bitrate.value = priv->last_rate;
	wrqu->bitrate.fixed = (priv->config & CFG_FIXED_RATE) ? 1 : 0;
	mutex_unlock(&priv->mutex);
	IPW_DEBUG_WX("GET Rate -> %d \n", wrqu->bitrate.value);
	return 0;
}

static int ipw_wx_set_rts(struct net_device *dev,
			  struct iw_request_info *info,
			  union iwreq_data *wrqu, char *extra)
{
	struct ipw_priv *priv = ieee80211_priv(dev);
	mutex_lock(&priv->mutex);
	if (wrqu->rts.disabled)
		priv->rts_threshold = DEFAULT_RTS_THRESHOLD;
	else {
		if (wrqu->rts.value < MIN_RTS_THRESHOLD ||
		    wrqu->rts.value > MAX_RTS_THRESHOLD) {
			mutex_unlock(&priv->mutex);
			return -EINVAL;
		}
		priv->rts_threshold = wrqu->rts.value;
	}

	ipw_send_rts_threshold(priv, priv->rts_threshold);
	mutex_unlock(&priv->mutex);
	IPW_DEBUG_WX("SET RTS Threshold -> %d \n", priv->rts_threshold);
	return 0;
}

static int ipw_wx_get_rts(struct net_device *dev,
			  struct iw_request_info *info,
			  union iwreq_data *wrqu, char *extra)
{
	struct ipw_priv *priv = ieee80211_priv(dev);
	mutex_lock(&priv->mutex);
	wrqu->rts.value = priv->rts_threshold;
	wrqu->rts.fixed = 0;	/* no auto select */
	wrqu->rts.disabled = (wrqu->rts.value == DEFAULT_RTS_THRESHOLD);
	mutex_unlock(&priv->mutex);
	IPW_DEBUG_WX("GET RTS Threshold -> %d \n", wrqu->rts.value);
	return 0;
}

static int ipw_wx_set_txpow(struct net_device *dev,
			    struct iw_request_info *info,
			    union iwreq_data *wrqu, char *extra)
{
	struct ipw_priv *priv = ieee80211_priv(dev);
	int err = 0;

	mutex_lock(&priv->mutex);
	if (ipw_radio_kill_sw(priv, wrqu->power.disabled)) {
		err = -EINPROGRESS;
		goto out;
	}

	if (!wrqu->power.fixed)
		wrqu->power.value = IPW_TX_POWER_DEFAULT;

	if (wrqu->power.flags != IW_TXPOW_DBM) {
		err = -EINVAL;
		goto out;
	}

	if ((wrqu->power.value > IPW_TX_POWER_MAX) ||
	    (wrqu->power.value < IPW_TX_POWER_MIN)) {
		err = -EINVAL;
		goto out;
	}

	priv->tx_power = wrqu->power.value;
	err = ipw_set_tx_power(priv);
      out:
	mutex_unlock(&priv->mutex);
	return err;
}

static int ipw_wx_get_txpow(struct net_device *dev,
			    struct iw_request_info *info,
			    union iwreq_data *wrqu, char *extra)
{
	struct ipw_priv *priv = ieee80211_priv(dev);
	mutex_lock(&priv->mutex);
	wrqu->power.value = priv->tx_power;
	wrqu->power.fixed = 1;
	wrqu->power.flags = IW_TXPOW_DBM;
	wrqu->power.disabled = (priv->status & STATUS_RF_KILL_MASK) ? 1 : 0;
	mutex_unlock(&priv->mutex);

	IPW_DEBUG_WX("GET TX Power -> %s %d \n",
		     wrqu->power.disabled ? "OFF" : "ON", wrqu->power.value);

	return 0;
}

static int ipw_wx_set_frag(struct net_device *dev,
			   struct iw_request_info *info,
			   union iwreq_data *wrqu, char *extra)
{
	struct ipw_priv *priv = ieee80211_priv(dev);
	mutex_lock(&priv->mutex);
	if (wrqu->frag.disabled)
		priv->ieee->fts = DEFAULT_FTS;
	else {
		if (wrqu->frag.value < MIN_FRAG_THRESHOLD ||
		    wrqu->frag.value > MAX_FRAG_THRESHOLD) {
			mutex_unlock(&priv->mutex);
			return -EINVAL;
		}

		priv->ieee->fts = wrqu->frag.value & ~0x1;
	}

	ipw_send_frag_threshold(priv, wrqu->frag.value);
	mutex_unlock(&priv->mutex);
	IPW_DEBUG_WX("SET Frag Threshold -> %d \n", wrqu->frag.value);
	return 0;
}

static int ipw_wx_get_frag(struct net_device *dev,
			   struct iw_request_info *info,
			   union iwreq_data *wrqu, char *extra)
{
	struct ipw_priv *priv = ieee80211_priv(dev);
	mutex_lock(&priv->mutex);
	wrqu->frag.value = priv->ieee->fts;
	wrqu->frag.fixed = 0;	/* no auto select */
	wrqu->frag.disabled = (wrqu->frag.value == DEFAULT_FTS);
	mutex_unlock(&priv->mutex);
	IPW_DEBUG_WX("GET Frag Threshold -> %d \n", wrqu->frag.value);

	return 0;
}

static int ipw_wx_set_retry(struct net_device *dev,
			    struct iw_request_info *info,
			    union iwreq_data *wrqu, char *extra)
{
	struct ipw_priv *priv = ieee80211_priv(dev);

	if (wrqu->retry.flags & IW_RETRY_LIFETIME || wrqu->retry.disabled)
		return -EINVAL;

	if (!(wrqu->retry.flags & IW_RETRY_LIMIT))
		return 0;

	if (wrqu->retry.value < 0 || wrqu->retry.value > 255)
		return -EINVAL;

	mutex_lock(&priv->mutex);
	if (wrqu->retry.flags & IW_RETRY_MIN)
		priv->short_retry_limit = (u8) wrqu->retry.value;
	else if (wrqu->retry.flags & IW_RETRY_MAX)
		priv->long_retry_limit = (u8) wrqu->retry.value;
	else {
		priv->short_retry_limit = (u8) wrqu->retry.value;
		priv->long_retry_limit = (u8) wrqu->retry.value;
	}

	ipw_send_retry_limit(priv, priv->short_retry_limit,
			     priv->long_retry_limit);
	mutex_unlock(&priv->mutex);
	IPW_DEBUG_WX("SET retry limit -> short:%d long:%d\n",
		     priv->short_retry_limit, priv->long_retry_limit);
	return 0;
}

static int ipw_wx_get_retry(struct net_device *dev,
			    struct iw_request_info *info,
			    union iwreq_data *wrqu, char *extra)
{
	struct ipw_priv *priv = ieee80211_priv(dev);

	mutex_lock(&priv->mutex);
	wrqu->retry.disabled = 0;

	if ((wrqu->retry.flags & IW_RETRY_TYPE) == IW_RETRY_LIFETIME) {
		mutex_unlock(&priv->mutex);
		return -EINVAL;
	}

	if (wrqu->retry.flags & IW_RETRY_MAX) {
		wrqu->retry.flags = IW_RETRY_LIMIT | IW_RETRY_MAX;
		wrqu->retry.value = priv->long_retry_limit;
	} else if (wrqu->retry.flags & IW_RETRY_MIN) {
		wrqu->retry.flags = IW_RETRY_LIMIT | IW_RETRY_MIN;
		wrqu->retry.value = priv->short_retry_limit;
	} else {
		wrqu->retry.flags = IW_RETRY_LIMIT;
		wrqu->retry.value = priv->short_retry_limit;
	}
	mutex_unlock(&priv->mutex);

	IPW_DEBUG_WX("GET retry -> %d \n", wrqu->retry.value);

	return 0;
}

static int ipw_request_direct_scan(struct ipw_priv *priv, char *essid,
				   int essid_len)
{
	struct ipw_scan_request_ext scan;
	int err = 0, scan_type;

	if (!(priv->status & STATUS_INIT) ||
	    (priv->status & STATUS_EXIT_PENDING))
		return 0;

	mutex_lock(&priv->mutex);

	if (priv->status & STATUS_RF_KILL_MASK) {
		IPW_DEBUG_HC("Aborting scan due to RF kill activation\n");
		priv->status |= STATUS_SCAN_PENDING;
		goto done;
	}

	IPW_DEBUG_HC("starting request direct scan!\n");

	if (priv->status & (STATUS_SCANNING | STATUS_SCAN_ABORTING)) {
		/* We should not sleep here; otherwise we will block most
		 * of the system (for instance, we hold rtnl_lock when we
		 * get here).
		 */
		err = -EAGAIN;
		goto done;
	}
	memset(&scan, 0, sizeof(scan));

	if (priv->config & CFG_SPEED_SCAN)
		scan.dwell_time[IPW_SCAN_ACTIVE_BROADCAST_SCAN] =
		    cpu_to_le16(30);
	else
		scan.dwell_time[IPW_SCAN_ACTIVE_BROADCAST_SCAN] =
		    cpu_to_le16(20);

	scan.dwell_time[IPW_SCAN_ACTIVE_BROADCAST_AND_DIRECT_SCAN] =
	    cpu_to_le16(20);
	scan.dwell_time[IPW_SCAN_PASSIVE_FULL_DWELL_SCAN] = cpu_to_le16(120);
	scan.dwell_time[IPW_SCAN_ACTIVE_DIRECT_SCAN] = cpu_to_le16(20);

	scan.full_scan_index = cpu_to_le32(ieee80211_get_scans(priv->ieee));

	err = ipw_send_ssid(priv, essid, essid_len);
	if (err) {
		IPW_DEBUG_HC("Attempt to send SSID command failed\n");
		goto done;
	}
	scan_type = IPW_SCAN_ACTIVE_BROADCAST_AND_DIRECT_SCAN;

	ipw_add_scan_channels(priv, &scan, scan_type);

	err = ipw_send_scan_request_ext(priv, &scan);
	if (err) {
		IPW_DEBUG_HC("Sending scan command failed: %08X\n", err);
		goto done;
	}

	priv->status |= STATUS_SCANNING;

      done:
	mutex_unlock(&priv->mutex);
	return err;
}

static int ipw_wx_set_scan(struct net_device *dev,
			   struct iw_request_info *info,
			   union iwreq_data *wrqu, char *extra)
{
	struct ipw_priv *priv = ieee80211_priv(dev);
	struct iw_scan_req *req = NULL;
	if (wrqu->data.length
	    && wrqu->data.length == sizeof(struct iw_scan_req)) {
		req = (struct iw_scan_req *)extra;
		if (wrqu->data.flags & IW_SCAN_THIS_ESSID) {
			ipw_request_direct_scan(priv, req->essid,
						req->essid_len);
			return 0;
		}
	}

	IPW_DEBUG_WX("Start scan\n");

	queue_work(priv->workqueue, &priv->request_scan);

	return 0;
}

static int ipw_wx_get_scan(struct net_device *dev,
			   struct iw_request_info *info,
			   union iwreq_data *wrqu, char *extra)
{
	struct ipw_priv *priv = ieee80211_priv(dev);
	return ieee80211_wx_get_scan(priv->ieee, info, wrqu, extra);
}

static int ipw_wx_set_encode(struct net_device *dev,
			     struct iw_request_info *info,
			     union iwreq_data *wrqu, char *key)
{
	struct ipw_priv *priv = ieee80211_priv(dev);
	int ret;
	u32 cap = priv->capability;

	mutex_lock(&priv->mutex);
	ret = ieee80211_wx_set_encode(priv->ieee, info, wrqu, key);

	/* In IBSS mode, we need to notify the firmware to update
	 * the beacon info after we changed the capability. */
	if (cap != priv->capability &&
	    priv->ieee->iw_mode == IW_MODE_ADHOC &&
	    priv->status & STATUS_ASSOCIATED)
		ipw_disassociate(priv);

	mutex_unlock(&priv->mutex);
	return ret;
}

static int ipw_wx_get_encode(struct net_device *dev,
			     struct iw_request_info *info,
			     union iwreq_data *wrqu, char *key)
{
	struct ipw_priv *priv = ieee80211_priv(dev);
	return ieee80211_wx_get_encode(priv->ieee, info, wrqu, key);
}

static int ipw_wx_set_power(struct net_device *dev,
			    struct iw_request_info *info,
			    union iwreq_data *wrqu, char *extra)
{
	struct ipw_priv *priv = ieee80211_priv(dev);
	int err;
	mutex_lock(&priv->mutex);
	if (wrqu->power.disabled) {
		priv->power_mode = IPW_POWER_LEVEL(priv->power_mode);
		err = ipw_send_power_mode(priv, IPW_POWER_MODE_CAM);
		if (err) {
			IPW_DEBUG_WX("failed setting power mode.\n");
			mutex_unlock(&priv->mutex);
			return err;
		}
		IPW_DEBUG_WX("SET Power Management Mode -> off\n");
		mutex_unlock(&priv->mutex);
		return 0;
	}

	switch (wrqu->power.flags & IW_POWER_MODE) {
	case IW_POWER_ON:	/* If not specified */
	case IW_POWER_MODE:	/* If set all mask */
	case IW_POWER_ALL_R:	/* If explicitely state all */
		break;
	default:		/* Otherwise we don't support it */
		IPW_DEBUG_WX("SET PM Mode: %X not supported.\n",
			     wrqu->power.flags);
		mutex_unlock(&priv->mutex);
		return -EOPNOTSUPP;
	}

	/* If the user hasn't specified a power management mode yet, default
	 * to BATTERY */
	if (IPW_POWER_LEVEL(priv->power_mode) == IPW_POWER_AC)
		priv->power_mode = IPW_POWER_ENABLED | IPW_POWER_BATTERY;
	else
		priv->power_mode = IPW_POWER_ENABLED | priv->power_mode;
	err = ipw_send_power_mode(priv, IPW_POWER_LEVEL(priv->power_mode));
	if (err) {
		IPW_DEBUG_WX("failed setting power mode.\n");
		mutex_unlock(&priv->mutex);
		return err;
	}

	IPW_DEBUG_WX("SET Power Management Mode -> 0x%02X\n", priv->power_mode);
	mutex_unlock(&priv->mutex);
	return 0;
}

static int ipw_wx_get_power(struct net_device *dev,
			    struct iw_request_info *info,
			    union iwreq_data *wrqu, char *extra)
{
	struct ipw_priv *priv = ieee80211_priv(dev);
	mutex_lock(&priv->mutex);
	if (!(priv->power_mode & IPW_POWER_ENABLED))
		wrqu->power.disabled = 1;
	else
		wrqu->power.disabled = 0;

	mutex_unlock(&priv->mutex);
	IPW_DEBUG_WX("GET Power Management Mode -> %02X\n", priv->power_mode);

	return 0;
}

static int ipw_wx_set_powermode(struct net_device *dev,
				struct iw_request_info *info,
				union iwreq_data *wrqu, char *extra)
{
	struct ipw_priv *priv = ieee80211_priv(dev);
	int mode = *(int *)extra;
	int err;
	mutex_lock(&priv->mutex);
	if ((mode < 1) || (mode > IPW_POWER_LIMIT)) {
		mode = IPW_POWER_AC;
		priv->power_mode = mode;
	} else {
		priv->power_mode = IPW_POWER_ENABLED | mode;
	}

	if (priv->power_mode != mode) {
		err = ipw_send_power_mode(priv, mode);

		if (err) {
			IPW_DEBUG_WX("failed setting power mode.\n");
			mutex_unlock(&priv->mutex);
			return err;
		}
	}
	mutex_unlock(&priv->mutex);
	return 0;
}

#define MAX_WX_STRING 80
static int ipw_wx_get_powermode(struct net_device *dev,
				struct iw_request_info *info,
				union iwreq_data *wrqu, char *extra)
{
	struct ipw_priv *priv = ieee80211_priv(dev);
	int level = IPW_POWER_LEVEL(priv->power_mode);
	char *p = extra;

	p += snprintf(p, MAX_WX_STRING, "Power save level: %d ", level);

	switch (level) {
	case IPW_POWER_AC:
		p += snprintf(p, MAX_WX_STRING - (p - extra), "(AC)");
		break;
	case IPW_POWER_BATTERY:
		p += snprintf(p, MAX_WX_STRING - (p - extra), "(BATTERY)");
		break;
	default:
		p += snprintf(p, MAX_WX_STRING - (p - extra),
			      "(Timeout %dms, Period %dms)",
			      timeout_duration[level - 1] / 1000,
			      period_duration[level - 1] / 1000);
	}

	if (!(priv->power_mode & IPW_POWER_ENABLED))
		p += snprintf(p, MAX_WX_STRING - (p - extra), " OFF");

	wrqu->data.length = p - extra + 1;

	return 0;
}

static int ipw_wx_set_wireless_mode(struct net_device *dev,
				    struct iw_request_info *info,
				    union iwreq_data *wrqu, char *extra)
{
	struct ipw_priv *priv = ieee80211_priv(dev);
	int mode = *(int *)extra;
	u8 band = 0, modulation = 0;

	if (mode == 0 || mode & ~IEEE_MODE_MASK) {
		IPW_WARNING("Attempt to set invalid wireless mode: %d\n", mode);
		return -EINVAL;
	}
	mutex_lock(&priv->mutex);
	if (priv->adapter == IPW_2915ABG) {
		priv->ieee->abg_true = 1;
		if (mode & IEEE_A) {
			band |= IEEE80211_52GHZ_BAND;
			modulation |= IEEE80211_OFDM_MODULATION;
		} else
			priv->ieee->abg_true = 0;
	} else {
		if (mode & IEEE_A) {
			IPW_WARNING("Attempt to set 2200BG into "
				    "802.11a mode\n");
			mutex_unlock(&priv->mutex);
			return -EINVAL;
		}

		priv->ieee->abg_true = 0;
	}

	if (mode & IEEE_B) {
		band |= IEEE80211_24GHZ_BAND;
		modulation |= IEEE80211_CCK_MODULATION;
	} else
		priv->ieee->abg_true = 0;

	if (mode & IEEE_G) {
		band |= IEEE80211_24GHZ_BAND;
		modulation |= IEEE80211_OFDM_MODULATION;
	} else
		priv->ieee->abg_true = 0;

	priv->ieee->mode = mode;
	priv->ieee->freq_band = band;
	priv->ieee->modulation = modulation;
	init_supported_rates(priv, &priv->rates);

	/* Network configuration changed -- force [re]association */
	IPW_DEBUG_ASSOC("[re]association triggered due to mode change.\n");
	if (!ipw_disassociate(priv)) {
		ipw_send_supported_rates(priv, &priv->rates);
		ipw_associate(priv);
	}

	/* Update the band LEDs */
	ipw_led_band_on(priv);

	IPW_DEBUG_WX("PRIV SET MODE: %c%c%c\n",
		     mode & IEEE_A ? 'a' : '.',
		     mode & IEEE_B ? 'b' : '.', mode & IEEE_G ? 'g' : '.');
	mutex_unlock(&priv->mutex);
	return 0;
}

static int ipw_wx_get_wireless_mode(struct net_device *dev,
				    struct iw_request_info *info,
				    union iwreq_data *wrqu, char *extra)
{
	struct ipw_priv *priv = ieee80211_priv(dev);
	mutex_lock(&priv->mutex);
	switch (priv->ieee->mode) {
	case IEEE_A:
		strncpy(extra, "802.11a (1)", MAX_WX_STRING);
		break;
	case IEEE_B:
		strncpy(extra, "802.11b (2)", MAX_WX_STRING);
		break;
	case IEEE_A | IEEE_B:
		strncpy(extra, "802.11ab (3)", MAX_WX_STRING);
		break;
	case IEEE_G:
		strncpy(extra, "802.11g (4)", MAX_WX_STRING);
		break;
	case IEEE_A | IEEE_G:
		strncpy(extra, "802.11ag (5)", MAX_WX_STRING);
		break;
	case IEEE_B | IEEE_G:
		strncpy(extra, "802.11bg (6)", MAX_WX_STRING);
		break;
	case IEEE_A | IEEE_B | IEEE_G:
		strncpy(extra, "802.11abg (7)", MAX_WX_STRING);
		break;
	default:
		strncpy(extra, "unknown", MAX_WX_STRING);
		break;
	}

	IPW_DEBUG_WX("PRIV GET MODE: %s\n", extra);

	wrqu->data.length = strlen(extra) + 1;
	mutex_unlock(&priv->mutex);

	return 0;
}

static int ipw_wx_set_preamble(struct net_device *dev,
			       struct iw_request_info *info,
			       union iwreq_data *wrqu, char *extra)
{
	struct ipw_priv *priv = ieee80211_priv(dev);
	int mode = *(int *)extra;
	mutex_lock(&priv->mutex);
	/* Switching from SHORT -> LONG requires a disassociation */
	if (mode == 1) {
		if (!(priv->config & CFG_PREAMBLE_LONG)) {
			priv->config |= CFG_PREAMBLE_LONG;

			/* Network configuration changed -- force [re]association */
			IPW_DEBUG_ASSOC
			    ("[re]association triggered due to preamble change.\n");
			if (!ipw_disassociate(priv))
				ipw_associate(priv);
		}
		goto done;
	}

	if (mode == 0) {
		priv->config &= ~CFG_PREAMBLE_LONG;
		goto done;
	}
	mutex_unlock(&priv->mutex);
	return -EINVAL;

      done:
	mutex_unlock(&priv->mutex);
	return 0;
}

static int ipw_wx_get_preamble(struct net_device *dev,
			       struct iw_request_info *info,
			       union iwreq_data *wrqu, char *extra)
{
	struct ipw_priv *priv = ieee80211_priv(dev);
	mutex_lock(&priv->mutex);
	if (priv->config & CFG_PREAMBLE_LONG)
		snprintf(wrqu->name, IFNAMSIZ, "long (1)");
	else
		snprintf(wrqu->name, IFNAMSIZ, "auto (0)");
	mutex_unlock(&priv->mutex);
	return 0;
}

#ifdef CONFIG_IPW2200_MONITOR
static int ipw_wx_set_monitor(struct net_device *dev,
			      struct iw_request_info *info,
			      union iwreq_data *wrqu, char *extra)
{
	struct ipw_priv *priv = ieee80211_priv(dev);
	int *parms = (int *)extra;
	int enable = (parms[0] > 0);
	mutex_lock(&priv->mutex);
	IPW_DEBUG_WX("SET MONITOR: %d %d\n", enable, parms[1]);
	if (enable) {
		if (priv->ieee->iw_mode != IW_MODE_MONITOR) {
#ifdef CONFIG_IPW2200_RADIOTAP
			priv->net_dev->type = ARPHRD_IEEE80211_RADIOTAP;
#else
			priv->net_dev->type = ARPHRD_IEEE80211;
#endif
			queue_work(priv->workqueue, &priv->adapter_restart);
		}

		ipw_set_channel(priv, parms[1]);
	} else {
		if (priv->ieee->iw_mode != IW_MODE_MONITOR) {
			mutex_unlock(&priv->mutex);
			return 0;
		}
		priv->net_dev->type = ARPHRD_ETHER;
		queue_work(priv->workqueue, &priv->adapter_restart);
	}
	mutex_unlock(&priv->mutex);
	return 0;
}

#endif				// CONFIG_IPW2200_MONITOR

static int ipw_wx_reset(struct net_device *dev,
			struct iw_request_info *info,
			union iwreq_data *wrqu, char *extra)
{
	struct ipw_priv *priv = ieee80211_priv(dev);
	IPW_DEBUG_WX("RESET\n");
	queue_work(priv->workqueue, &priv->adapter_restart);
	return 0;
}

static int ipw_wx_sw_reset(struct net_device *dev,
			   struct iw_request_info *info,
			   union iwreq_data *wrqu, char *extra)
{
	struct ipw_priv *priv = ieee80211_priv(dev);
	union iwreq_data wrqu_sec = {
		.encoding = {
			     .flags = IW_ENCODE_DISABLED,
			     },
	};
	int ret;

	IPW_DEBUG_WX("SW_RESET\n");

	mutex_lock(&priv->mutex);

	ret = ipw_sw_reset(priv, 2);
	if (!ret) {
		free_firmware();
		ipw_adapter_restart(priv);
	}

	/* The SW reset bit might have been toggled on by the 'disable'
	 * module parameter, so take appropriate action */
	ipw_radio_kill_sw(priv, priv->status & STATUS_RF_KILL_SW);

	mutex_unlock(&priv->mutex);
	ieee80211_wx_set_encode(priv->ieee, info, &wrqu_sec, NULL);
	mutex_lock(&priv->mutex);

	if (!(priv->status & STATUS_RF_KILL_MASK)) {
		/* Configuration likely changed -- force [re]association */
		IPW_DEBUG_ASSOC("[re]association triggered due to sw "
				"reset.\n");
		if (!ipw_disassociate(priv))
			ipw_associate(priv);
	}

	mutex_unlock(&priv->mutex);

	return 0;
}

/* Rebase the WE IOCTLs to zero for the handler array */
#define IW_IOCTL(x) [(x)-SIOCSIWCOMMIT]
static iw_handler ipw_wx_handlers[] = {
	IW_IOCTL(SIOCGIWNAME) = ipw_wx_get_name,
	IW_IOCTL(SIOCSIWFREQ) = ipw_wx_set_freq,
	IW_IOCTL(SIOCGIWFREQ) = ipw_wx_get_freq,
	IW_IOCTL(SIOCSIWMODE) = ipw_wx_set_mode,
	IW_IOCTL(SIOCGIWMODE) = ipw_wx_get_mode,
	IW_IOCTL(SIOCSIWSENS) = ipw_wx_set_sens,
	IW_IOCTL(SIOCGIWSENS) = ipw_wx_get_sens,
	IW_IOCTL(SIOCGIWRANGE) = ipw_wx_get_range,
	IW_IOCTL(SIOCSIWAP) = ipw_wx_set_wap,
	IW_IOCTL(SIOCGIWAP) = ipw_wx_get_wap,
	IW_IOCTL(SIOCSIWSCAN) = ipw_wx_set_scan,
	IW_IOCTL(SIOCGIWSCAN) = ipw_wx_get_scan,
	IW_IOCTL(SIOCSIWESSID) = ipw_wx_set_essid,
	IW_IOCTL(SIOCGIWESSID) = ipw_wx_get_essid,
	IW_IOCTL(SIOCSIWNICKN) = ipw_wx_set_nick,
	IW_IOCTL(SIOCGIWNICKN) = ipw_wx_get_nick,
	IW_IOCTL(SIOCSIWRATE) = ipw_wx_set_rate,
	IW_IOCTL(SIOCGIWRATE) = ipw_wx_get_rate,
	IW_IOCTL(SIOCSIWRTS) = ipw_wx_set_rts,
	IW_IOCTL(SIOCGIWRTS) = ipw_wx_get_rts,
	IW_IOCTL(SIOCSIWFRAG) = ipw_wx_set_frag,
	IW_IOCTL(SIOCGIWFRAG) = ipw_wx_get_frag,
	IW_IOCTL(SIOCSIWTXPOW) = ipw_wx_set_txpow,
	IW_IOCTL(SIOCGIWTXPOW) = ipw_wx_get_txpow,
	IW_IOCTL(SIOCSIWRETRY) = ipw_wx_set_retry,
	IW_IOCTL(SIOCGIWRETRY) = ipw_wx_get_retry,
	IW_IOCTL(SIOCSIWENCODE) = ipw_wx_set_encode,
	IW_IOCTL(SIOCGIWENCODE) = ipw_wx_get_encode,
	IW_IOCTL(SIOCSIWPOWER) = ipw_wx_set_power,
	IW_IOCTL(SIOCGIWPOWER) = ipw_wx_get_power,
	IW_IOCTL(SIOCSIWSPY) = iw_handler_set_spy,
	IW_IOCTL(SIOCGIWSPY) = iw_handler_get_spy,
	IW_IOCTL(SIOCSIWTHRSPY) = iw_handler_set_thrspy,
	IW_IOCTL(SIOCGIWTHRSPY) = iw_handler_get_thrspy,
	IW_IOCTL(SIOCSIWGENIE) = ipw_wx_set_genie,
	IW_IOCTL(SIOCGIWGENIE) = ipw_wx_get_genie,
	IW_IOCTL(SIOCSIWMLME) = ipw_wx_set_mlme,
	IW_IOCTL(SIOCSIWAUTH) = ipw_wx_set_auth,
	IW_IOCTL(SIOCGIWAUTH) = ipw_wx_get_auth,
	IW_IOCTL(SIOCSIWENCODEEXT) = ipw_wx_set_encodeext,
	IW_IOCTL(SIOCGIWENCODEEXT) = ipw_wx_get_encodeext,
};

enum {
	IPW_PRIV_SET_POWER = SIOCIWFIRSTPRIV,
	IPW_PRIV_GET_POWER,
	IPW_PRIV_SET_MODE,
	IPW_PRIV_GET_MODE,
	IPW_PRIV_SET_PREAMBLE,
	IPW_PRIV_GET_PREAMBLE,
	IPW_PRIV_RESET,
	IPW_PRIV_SW_RESET,
#ifdef CONFIG_IPW2200_MONITOR
	IPW_PRIV_SET_MONITOR,
#endif
};

static struct iw_priv_args ipw_priv_args[] = {
	{
	 .cmd = IPW_PRIV_SET_POWER,
	 .set_args = IW_PRIV_TYPE_INT | IW_PRIV_SIZE_FIXED | 1,
	 .name = "set_power"},
	{
	 .cmd = IPW_PRIV_GET_POWER,
	 .get_args = IW_PRIV_TYPE_CHAR | IW_PRIV_SIZE_FIXED | MAX_WX_STRING,
	 .name = "get_power"},
	{
	 .cmd = IPW_PRIV_SET_MODE,
	 .set_args = IW_PRIV_TYPE_INT | IW_PRIV_SIZE_FIXED | 1,
	 .name = "set_mode"},
	{
	 .cmd = IPW_PRIV_GET_MODE,
	 .get_args = IW_PRIV_TYPE_CHAR | IW_PRIV_SIZE_FIXED | MAX_WX_STRING,
	 .name = "get_mode"},
	{
	 .cmd = IPW_PRIV_SET_PREAMBLE,
	 .set_args = IW_PRIV_TYPE_INT | IW_PRIV_SIZE_FIXED | 1,
	 .name = "set_preamble"},
	{
	 .cmd = IPW_PRIV_GET_PREAMBLE,
	 .get_args = IW_PRIV_TYPE_CHAR | IW_PRIV_SIZE_FIXED | IFNAMSIZ,
	 .name = "get_preamble"},
	{
	 IPW_PRIV_RESET,
	 IW_PRIV_TYPE_INT | IW_PRIV_SIZE_FIXED | 0, 0, "reset"},
	{
	 IPW_PRIV_SW_RESET,
	 IW_PRIV_TYPE_INT | IW_PRIV_SIZE_FIXED | 0, 0, "sw_reset"},
#ifdef CONFIG_IPW2200_MONITOR
	{
	 IPW_PRIV_SET_MONITOR,
	 IW_PRIV_TYPE_INT | IW_PRIV_SIZE_FIXED | 2, 0, "monitor"},
#endif				/* CONFIG_IPW2200_MONITOR */
};

static iw_handler ipw_priv_handler[] = {
	ipw_wx_set_powermode,
	ipw_wx_get_powermode,
	ipw_wx_set_wireless_mode,
	ipw_wx_get_wireless_mode,
	ipw_wx_set_preamble,
	ipw_wx_get_preamble,
	ipw_wx_reset,
	ipw_wx_sw_reset,
#ifdef CONFIG_IPW2200_MONITOR
	ipw_wx_set_monitor,
#endif
};

static struct iw_handler_def ipw_wx_handler_def = {
	.standard = ipw_wx_handlers,
	.num_standard = ARRAY_SIZE(ipw_wx_handlers),
	.num_private = ARRAY_SIZE(ipw_priv_handler),
	.num_private_args = ARRAY_SIZE(ipw_priv_args),
	.private = ipw_priv_handler,
	.private_args = ipw_priv_args,
	.get_wireless_stats = ipw_get_wireless_stats,
};

/*
 * Get wireless statistics.
 * Called by /proc/net/wireless
 * Also called by SIOCGIWSTATS
 */
static struct iw_statistics *ipw_get_wireless_stats(struct net_device *dev)
{
	struct ipw_priv *priv = ieee80211_priv(dev);
	struct iw_statistics *wstats;

	wstats = &priv->wstats;

	/* if hw is disabled, then ipw_get_ordinal() can't be called.
	 * netdev->get_wireless_stats seems to be called before fw is
	 * initialized.  STATUS_ASSOCIATED will only be set if the hw is up
	 * and associated; if not associcated, the values are all meaningless
	 * anyway, so set them all to NULL and INVALID */
	if (!(priv->status & STATUS_ASSOCIATED)) {
		wstats->miss.beacon = 0;
		wstats->discard.retries = 0;
		wstats->qual.qual = 0;
		wstats->qual.level = 0;
		wstats->qual.noise = 0;
		wstats->qual.updated = 7;
		wstats->qual.updated |= IW_QUAL_NOISE_INVALID |
		    IW_QUAL_QUAL_INVALID | IW_QUAL_LEVEL_INVALID;
		return wstats;
	}

	wstats->qual.qual = priv->quality;
	wstats->qual.level = priv->exp_avg_rssi;
	wstats->qual.noise = priv->exp_avg_noise;
	wstats->qual.updated = IW_QUAL_QUAL_UPDATED | IW_QUAL_LEVEL_UPDATED |
	    IW_QUAL_NOISE_UPDATED | IW_QUAL_DBM;

	wstats->miss.beacon = average_value(&priv->average_missed_beacons);
	wstats->discard.retries = priv->last_tx_failures;
	wstats->discard.code = priv->ieee->ieee_stats.rx_discards_undecryptable;

/*	if (ipw_get_ordinal(priv, IPW_ORD_STAT_TX_RETRY, &tx_retry, &len))
	goto fail_get_ordinal;
	wstats->discard.retries += tx_retry; */

	return wstats;
}

/* net device stuff */

static  void init_sys_config(struct ipw_sys_config *sys_config)
{
	memset(sys_config, 0, sizeof(struct ipw_sys_config));
	sys_config->bt_coexistence = 0;
	sys_config->answer_broadcast_ssid_probe = 0;
	sys_config->accept_all_data_frames = 0;
	sys_config->accept_non_directed_frames = 1;
	sys_config->exclude_unicast_unencrypted = 0;
	sys_config->disable_unicast_decryption = 1;
	sys_config->exclude_multicast_unencrypted = 0;
	sys_config->disable_multicast_decryption = 1;
	if (antenna < CFG_SYS_ANTENNA_BOTH || antenna > CFG_SYS_ANTENNA_B)
		antenna = CFG_SYS_ANTENNA_BOTH;
	sys_config->antenna_diversity = antenna;
	sys_config->pass_crc_to_host = 0;	/* TODO: See if 1 gives us FCS */
	sys_config->dot11g_auto_detection = 0;
	sys_config->enable_cts_to_self = 0;
	sys_config->bt_coexist_collision_thr = 0;
	sys_config->pass_noise_stats_to_host = 1;	//1 -- fix for 256
	sys_config->silence_threshold = 0x1e;
}

static int ipw_net_open(struct net_device *dev)
{
	struct ipw_priv *priv = ieee80211_priv(dev);
	IPW_DEBUG_INFO("dev->open\n");
	/* we should be verifying the device is ready to be opened */
	mutex_lock(&priv->mutex);
	if (!(priv->status & STATUS_RF_KILL_MASK) &&
	    (priv->status & STATUS_ASSOCIATED))
		netif_start_queue(dev);
	mutex_unlock(&priv->mutex);
	return 0;
}

static int ipw_net_stop(struct net_device *dev)
{
	IPW_DEBUG_INFO("dev->close\n");
	netif_stop_queue(dev);
	return 0;
}

/*
todo:

modify to send one tfd per fragment instead of using chunking.  otherwise
we need to heavily modify the ieee80211_skb_to_txb.
*/

static int ipw_tx_skb(struct ipw_priv *priv, struct ieee80211_txb *txb,
			     int pri)
{
	struct ieee80211_hdr_3addrqos *hdr = (struct ieee80211_hdr_3addrqos *)
	    txb->fragments[0]->data;
	int i = 0;
	struct tfd_frame *tfd;
#ifdef CONFIG_IPW2200_QOS
	int tx_id = ipw_get_tx_queue_number(priv, pri);
	struct clx2_tx_queue *txq = &priv->txq[tx_id];
#else
	struct clx2_tx_queue *txq = &priv->txq[0];
#endif
	struct clx2_queue *q = &txq->q;
	u8 id, hdr_len, unicast;
	u16 remaining_bytes;
	int fc;

	hdr_len = ieee80211_get_hdrlen(le16_to_cpu(hdr->frame_ctl));
	switch (priv->ieee->iw_mode) {
	case IW_MODE_ADHOC:
		unicast = !is_multicast_ether_addr(hdr->addr1);
		id = ipw_find_station(priv, hdr->addr1);
		if (id == IPW_INVALID_STATION) {
			id = ipw_add_station(priv, hdr->addr1);
			if (id == IPW_INVALID_STATION) {
				IPW_WARNING("Attempt to send data to "
					    "invalid cell: " MAC_FMT "\n",
					    MAC_ARG(hdr->addr1));
				goto drop;
			}
		}
		break;

	case IW_MODE_INFRA:
	default:
		unicast = !is_multicast_ether_addr(hdr->addr3);
		id = 0;
		break;
	}

	tfd = &txq->bd[q->first_empty];
	txq->txb[q->first_empty] = txb;
	memset(tfd, 0, sizeof(*tfd));
	tfd->u.data.station_number = id;

	tfd->control_flags.message_type = TX_FRAME_TYPE;
	tfd->control_flags.control_bits = TFD_NEED_IRQ_MASK;

	tfd->u.data.cmd_id = DINO_CMD_TX;
	tfd->u.data.len = cpu_to_le16(txb->payload_size);
	remaining_bytes = txb->payload_size;

	if (priv->assoc_request.ieee_mode == IPW_B_MODE)
		tfd->u.data.tx_flags_ext |= DCT_FLAG_EXT_MODE_CCK;
	else
		tfd->u.data.tx_flags_ext |= DCT_FLAG_EXT_MODE_OFDM;

	if (priv->assoc_request.preamble_length == DCT_FLAG_SHORT_PREAMBLE)
		tfd->u.data.tx_flags |= DCT_FLAG_SHORT_PREAMBLE;

	fc = le16_to_cpu(hdr->frame_ctl);
	hdr->frame_ctl = cpu_to_le16(fc & ~IEEE80211_FCTL_MOREFRAGS);

	memcpy(&tfd->u.data.tfd.tfd_24.mchdr, hdr, hdr_len);

	if (likely(unicast))
		tfd->u.data.tx_flags |= DCT_FLAG_ACK_REQD;

	if (txb->encrypted && !priv->ieee->host_encrypt) {
		switch (priv->ieee->sec.level) {
		case SEC_LEVEL_3:
			tfd->u.data.tfd.tfd_24.mchdr.frame_ctl |=
			    IEEE80211_FCTL_PROTECTED;
			/* XXX: ACK flag must be set for CCMP even if it
			 * is a multicast/broadcast packet, because CCMP
			 * group communication encrypted by GTK is
			 * actually done by the AP. */
			if (!unicast)
				tfd->u.data.tx_flags |= DCT_FLAG_ACK_REQD;

			tfd->u.data.tx_flags &= ~DCT_FLAG_NO_WEP;
			tfd->u.data.tx_flags_ext |= DCT_FLAG_EXT_SECURITY_CCM;
			tfd->u.data.key_index = 0;
			tfd->u.data.key_index |= DCT_WEP_INDEX_USE_IMMEDIATE;
			break;
		case SEC_LEVEL_2:
			tfd->u.data.tfd.tfd_24.mchdr.frame_ctl |=
			    IEEE80211_FCTL_PROTECTED;
			tfd->u.data.tx_flags &= ~DCT_FLAG_NO_WEP;
			tfd->u.data.tx_flags_ext |= DCT_FLAG_EXT_SECURITY_TKIP;
			tfd->u.data.key_index = DCT_WEP_INDEX_USE_IMMEDIATE;
			break;
		case SEC_LEVEL_1:
			tfd->u.data.tfd.tfd_24.mchdr.frame_ctl |=
			    IEEE80211_FCTL_PROTECTED;
			tfd->u.data.key_index = priv->ieee->tx_keyidx;
			if (priv->ieee->sec.key_sizes[priv->ieee->tx_keyidx] <=
			    40)
				tfd->u.data.key_index |= DCT_WEP_KEY_64Bit;
			else
				tfd->u.data.key_index |= DCT_WEP_KEY_128Bit;
			break;
		case SEC_LEVEL_0:
			break;
		default:
			printk(KERN_ERR "Unknow security level %d\n",
			       priv->ieee->sec.level);
			break;
		}
	} else
		/* No hardware encryption */
		tfd->u.data.tx_flags |= DCT_FLAG_NO_WEP;

#ifdef CONFIG_IPW2200_QOS
	if (fc & IEEE80211_STYPE_QOS_DATA)
		ipw_qos_set_tx_queue_command(priv, pri, &(tfd->u.data));
#endif				/* CONFIG_IPW2200_QOS */

	/* payload */
	tfd->u.data.num_chunks = cpu_to_le32(min((u8) (NUM_TFD_CHUNKS - 2),
						 txb->nr_frags));
	IPW_DEBUG_FRAG("%i fragments being sent as %i chunks.\n",
		       txb->nr_frags, le32_to_cpu(tfd->u.data.num_chunks));
	for (i = 0; i < le32_to_cpu(tfd->u.data.num_chunks); i++) {
		IPW_DEBUG_FRAG("Adding fragment %i of %i (%d bytes).\n",
			       i, le32_to_cpu(tfd->u.data.num_chunks),
			       txb->fragments[i]->len - hdr_len);
		IPW_DEBUG_TX("Dumping TX packet frag %i of %i (%d bytes):\n",
			     i, tfd->u.data.num_chunks,
			     txb->fragments[i]->len - hdr_len);
		printk_buf(IPW_DL_TX, txb->fragments[i]->data + hdr_len,
			   txb->fragments[i]->len - hdr_len);

		tfd->u.data.chunk_ptr[i] =
		    cpu_to_le32(pci_map_single
				(priv->pci_dev,
				 txb->fragments[i]->data + hdr_len,
				 txb->fragments[i]->len - hdr_len,
				 PCI_DMA_TODEVICE));
		tfd->u.data.chunk_len[i] =
		    cpu_to_le16(txb->fragments[i]->len - hdr_len);
	}

	if (i != txb->nr_frags) {
		struct sk_buff *skb;
		u16 remaining_bytes = 0;
		int j;

		for (j = i; j < txb->nr_frags; j++)
			remaining_bytes += txb->fragments[j]->len - hdr_len;

		printk(KERN_INFO "Trying to reallocate for %d bytes\n",
		       remaining_bytes);
		skb = alloc_skb(remaining_bytes, GFP_ATOMIC);
		if (skb != NULL) {
			tfd->u.data.chunk_len[i] = cpu_to_le16(remaining_bytes);
			for (j = i; j < txb->nr_frags; j++) {
				int size = txb->fragments[j]->len - hdr_len;

				printk(KERN_INFO "Adding frag %d %d...\n",
				       j, size);
				memcpy(skb_put(skb, size),
				       txb->fragments[j]->data + hdr_len, size);
			}
			dev_kfree_skb_any(txb->fragments[i]);
			txb->fragments[i] = skb;
			tfd->u.data.chunk_ptr[i] =
			    cpu_to_le32(pci_map_single
					(priv->pci_dev, skb->data,
					 tfd->u.data.chunk_len[i],
					 PCI_DMA_TODEVICE));

			tfd->u.data.num_chunks =
			    cpu_to_le32(le32_to_cpu(tfd->u.data.num_chunks) +
					1);
		}
	}

	/* kick DMA */
	q->first_empty = ipw_queue_inc_wrap(q->first_empty, q->n_bd);
	ipw_write32(priv, q->reg_w, q->first_empty);

	if (ipw_queue_space(q) < q->high_mark)
		netif_stop_queue(priv->net_dev);

	return NETDEV_TX_OK;

      drop:
	IPW_DEBUG_DROP("Silently dropping Tx packet.\n");
	ieee80211_txb_free(txb);
	return NETDEV_TX_OK;
}

static int ipw_net_is_queue_full(struct net_device *dev, int pri)
{
	struct ipw_priv *priv = ieee80211_priv(dev);
#ifdef CONFIG_IPW2200_QOS
	int tx_id = ipw_get_tx_queue_number(priv, pri);
	struct clx2_tx_queue *txq = &priv->txq[tx_id];
#else
	struct clx2_tx_queue *txq = &priv->txq[0];
#endif				/* CONFIG_IPW2200_QOS */

	if (ipw_queue_space(&txq->q) < txq->q.high_mark)
		return 1;

	return 0;
}

#ifdef CONFIG_IPW2200_PROMISCUOUS
static void ipw_handle_promiscuous_tx(struct ipw_priv *priv,
				      struct ieee80211_txb *txb)
{
	struct ieee80211_rx_stats dummystats;
	struct ieee80211_hdr *hdr;
	u8 n;
	u16 filter = priv->prom_priv->filter;
	int hdr_only = 0;

	if (filter & IPW_PROM_NO_TX)
		return;

	memset(&dummystats, 0, sizeof(dummystats));

	/* Filtering of fragment chains is done agains the first fragment */
	hdr = (void *)txb->fragments[0]->data;
	if (ieee80211_is_management(hdr->frame_ctl)) {
		if (filter & IPW_PROM_NO_MGMT)
			return;
		if (filter & IPW_PROM_MGMT_HEADER_ONLY)
			hdr_only = 1;
	} else if (ieee80211_is_control(hdr->frame_ctl)) {
		if (filter & IPW_PROM_NO_CTL)
			return;
		if (filter & IPW_PROM_CTL_HEADER_ONLY)
			hdr_only = 1;
	} else if (ieee80211_is_data(hdr->frame_ctl)) {
		if (filter & IPW_PROM_NO_DATA)
			return;
		if (filter & IPW_PROM_DATA_HEADER_ONLY)
			hdr_only = 1;
	}

	for(n=0; n<txb->nr_frags; ++n) {
		struct sk_buff *src = txb->fragments[n];
		struct sk_buff *dst;
		struct ieee80211_radiotap_header *rt_hdr;
		int len;

		if (hdr_only) {
			hdr = (void *)src->data;
			len = ieee80211_get_hdrlen(hdr->frame_ctl);
		} else
			len = src->len;

		dst = alloc_skb(
			len + IEEE80211_RADIOTAP_HDRLEN, GFP_ATOMIC);
		if (!dst) continue;

		rt_hdr = (void *)skb_put(dst, sizeof(*rt_hdr));

		rt_hdr->it_version = PKTHDR_RADIOTAP_VERSION;
		rt_hdr->it_pad = 0;
		rt_hdr->it_present = 0; /* after all, it's just an idea */
		rt_hdr->it_present |=  (1 << IEEE80211_RADIOTAP_CHANNEL);

		*(u16*)skb_put(dst, sizeof(u16)) = cpu_to_le16(
			ieee80211chan2mhz(priv->channel));
		if (priv->channel > 14) 	/* 802.11a */
			*(u16*)skb_put(dst, sizeof(u16)) =
				cpu_to_le16(IEEE80211_CHAN_OFDM |
					     IEEE80211_CHAN_5GHZ);
		else if (priv->ieee->mode == IEEE_B) /* 802.11b */
			*(u16*)skb_put(dst, sizeof(u16)) =
				cpu_to_le16(IEEE80211_CHAN_CCK |
					     IEEE80211_CHAN_2GHZ);
		else 		/* 802.11g */
			*(u16*)skb_put(dst, sizeof(u16)) =
				cpu_to_le16(IEEE80211_CHAN_OFDM |
				 IEEE80211_CHAN_2GHZ);

		rt_hdr->it_len = dst->len;

		memcpy(skb_put(dst, len), src->data, len);

		if (!ieee80211_rx(priv->prom_priv->ieee, dst, &dummystats))
			dev_kfree_skb_any(dst);
	}
}
#endif

static int ipw_net_hard_start_xmit(struct ieee80211_txb *txb,
				   struct net_device *dev, int pri)
{
	struct ipw_priv *priv = ieee80211_priv(dev);
	unsigned long flags;
	int ret;

	IPW_DEBUG_TX("dev->xmit(%d bytes)\n", txb->payload_size);
	spin_lock_irqsave(&priv->lock, flags);

	if (!(priv->status & STATUS_ASSOCIATED)) {
		IPW_DEBUG_INFO("Tx attempt while not associated.\n");
		priv->ieee->stats.tx_carrier_errors++;
		netif_stop_queue(dev);
		goto fail_unlock;
	}

#ifdef CONFIG_IPW2200_PROMISCUOUS
	if (rtap_iface && netif_running(priv->prom_net_dev))
		ipw_handle_promiscuous_tx(priv, txb);
#endif

	ret = ipw_tx_skb(priv, txb, pri);
	if (ret == NETDEV_TX_OK)
		__ipw_led_activity_on(priv);
	spin_unlock_irqrestore(&priv->lock, flags);

	return ret;

      fail_unlock:
	spin_unlock_irqrestore(&priv->lock, flags);
	return 1;
}

static struct net_device_stats *ipw_net_get_stats(struct net_device *dev)
{
	struct ipw_priv *priv = ieee80211_priv(dev);

	priv->ieee->stats.tx_packets = priv->tx_packets;
	priv->ieee->stats.rx_packets = priv->rx_packets;
	return &priv->ieee->stats;
}

static void ipw_net_set_multicast_list(struct net_device *dev)
{

}

static int ipw_net_set_mac_address(struct net_device *dev, void *p)
{
	struct ipw_priv *priv = ieee80211_priv(dev);
	struct sockaddr *addr = p;
	if (!is_valid_ether_addr(addr->sa_data))
		return -EADDRNOTAVAIL;
	mutex_lock(&priv->mutex);
	priv->config |= CFG_CUSTOM_MAC;
	memcpy(priv->mac_addr, addr->sa_data, ETH_ALEN);
	printk(KERN_INFO "%s: Setting MAC to " MAC_FMT "\n",
	       priv->net_dev->name, MAC_ARG(priv->mac_addr));
	queue_work(priv->workqueue, &priv->adapter_restart);
	mutex_unlock(&priv->mutex);
	return 0;
}

static void ipw_ethtool_get_drvinfo(struct net_device *dev,
				    struct ethtool_drvinfo *info)
{
	struct ipw_priv *p = ieee80211_priv(dev);
	char vers[64];
	char date[32];
	u32 len;

	strcpy(info->driver, DRV_NAME);
	strcpy(info->version, DRV_VERSION);

	len = sizeof(vers);
	ipw_get_ordinal(p, IPW_ORD_STAT_FW_VERSION, vers, &len);
	len = sizeof(date);
	ipw_get_ordinal(p, IPW_ORD_STAT_FW_DATE, date, &len);

	snprintf(info->fw_version, sizeof(info->fw_version), "%s (%s)",
		 vers, date);
	strcpy(info->bus_info, pci_name(p->pci_dev));
	info->eedump_len = IPW_EEPROM_IMAGE_SIZE;
}

static u32 ipw_ethtool_get_link(struct net_device *dev)
{
	struct ipw_priv *priv = ieee80211_priv(dev);
	return (priv->status & STATUS_ASSOCIATED) != 0;
}

static int ipw_ethtool_get_eeprom_len(struct net_device *dev)
{
	return IPW_EEPROM_IMAGE_SIZE;
}

static int ipw_ethtool_get_eeprom(struct net_device *dev,
				  struct ethtool_eeprom *eeprom, u8 * bytes)
{
	struct ipw_priv *p = ieee80211_priv(dev);

	if (eeprom->offset + eeprom->len > IPW_EEPROM_IMAGE_SIZE)
		return -EINVAL;
	mutex_lock(&p->mutex);
	memcpy(bytes, &p->eeprom[eeprom->offset], eeprom->len);
	mutex_unlock(&p->mutex);
	return 0;
}

static int ipw_ethtool_set_eeprom(struct net_device *dev,
				  struct ethtool_eeprom *eeprom, u8 * bytes)
{
	struct ipw_priv *p = ieee80211_priv(dev);
	int i;

	if (eeprom->offset + eeprom->len > IPW_EEPROM_IMAGE_SIZE)
		return -EINVAL;
	mutex_lock(&p->mutex);
	memcpy(&p->eeprom[eeprom->offset], bytes, eeprom->len);
	for (i = 0; i < IPW_EEPROM_IMAGE_SIZE; i++)
		ipw_write8(p, i + IPW_EEPROM_DATA, p->eeprom[i]);
	mutex_unlock(&p->mutex);
	return 0;
}

static struct ethtool_ops ipw_ethtool_ops = {
	.get_link = ipw_ethtool_get_link,
	.get_drvinfo = ipw_ethtool_get_drvinfo,
	.get_eeprom_len = ipw_ethtool_get_eeprom_len,
	.get_eeprom = ipw_ethtool_get_eeprom,
	.set_eeprom = ipw_ethtool_set_eeprom,
};

static irqreturn_t ipw_isr(int irq, void *data, struct pt_regs *regs)
{
	struct ipw_priv *priv = data;
	u32 inta, inta_mask;

	if (!priv)
		return IRQ_NONE;

	spin_lock(&priv->irq_lock);

	if (!(priv->status & STATUS_INT_ENABLED)) {
		/* Shared IRQ */
		goto none;
	}

	inta = ipw_read32(priv, IPW_INTA_RW);
	inta_mask = ipw_read32(priv, IPW_INTA_MASK_R);

	if (inta == 0xFFFFFFFF) {
		/* Hardware disappeared */
		IPW_WARNING("IRQ INTA == 0xFFFFFFFF\n");
		goto none;
	}

	if (!(inta & (IPW_INTA_MASK_ALL & inta_mask))) {
		/* Shared interrupt */
		goto none;
	}

	/* tell the device to stop sending interrupts */
	__ipw_disable_interrupts(priv);

	/* ack current interrupts */
	inta &= (IPW_INTA_MASK_ALL & inta_mask);
	ipw_write32(priv, IPW_INTA_RW, inta);

	/* Cache INTA value for our tasklet */
	priv->isr_inta = inta;

	tasklet_schedule(&priv->irq_tasklet);

	spin_unlock(&priv->irq_lock);

	return IRQ_HANDLED;
      none:
	spin_unlock(&priv->irq_lock);
	return IRQ_NONE;
}

static void ipw_rf_kill(void *adapter)
{
	struct ipw_priv *priv = adapter;
	unsigned long flags;

	spin_lock_irqsave(&priv->lock, flags);

	if (rf_kill_active(priv)) {
		IPW_DEBUG_RF_KILL("RF Kill active, rescheduling GPIO check\n");
		if (priv->workqueue)
			queue_delayed_work(priv->workqueue,
					   &priv->rf_kill, 2 * HZ);
		goto exit_unlock;
	}

	/* RF Kill is now disabled, so bring the device back up */

	if (!(priv->status & STATUS_RF_KILL_MASK)) {
		IPW_DEBUG_RF_KILL("HW RF Kill no longer active, restarting "
				  "device\n");

		/* we can not do an adapter restart while inside an irq lock */
		queue_work(priv->workqueue, &priv->adapter_restart);
	} else
		IPW_DEBUG_RF_KILL("HW RF Kill deactivated.  SW RF Kill still "
				  "enabled\n");

      exit_unlock:
	spin_unlock_irqrestore(&priv->lock, flags);
}

static void ipw_bg_rf_kill(void *data)
{
	struct ipw_priv *priv = data;
	mutex_lock(&priv->mutex);
	ipw_rf_kill(data);
	mutex_unlock(&priv->mutex);
}

static void ipw_link_up(struct ipw_priv *priv)
{
	priv->last_seq_num = -1;
	priv->last_frag_num = -1;
	priv->last_packet_time = 0;

	netif_carrier_on(priv->net_dev);
	if (netif_queue_stopped(priv->net_dev)) {
		IPW_DEBUG_NOTIF("waking queue\n");
		netif_wake_queue(priv->net_dev);
	} else {
		IPW_DEBUG_NOTIF("starting queue\n");
		netif_start_queue(priv->net_dev);
	}

	cancel_delayed_work(&priv->request_scan);
	ipw_reset_stats(priv);
	/* Ensure the rate is updated immediately */
	priv->last_rate = ipw_get_current_rate(priv);
	ipw_gather_stats(priv);
	ipw_led_link_up(priv);
	notify_wx_assoc_event(priv);

	if (priv->config & CFG_BACKGROUND_SCAN)
		queue_delayed_work(priv->workqueue, &priv->request_scan, HZ);
}

static void ipw_bg_link_up(void *data)
{
	struct ipw_priv *priv = data;
	mutex_lock(&priv->mutex);
	ipw_link_up(data);
	mutex_unlock(&priv->mutex);
}

static void ipw_link_down(struct ipw_priv *priv)
{
	ipw_led_link_down(priv);
	netif_carrier_off(priv->net_dev);
	netif_stop_queue(priv->net_dev);
	notify_wx_assoc_event(priv);

	/* Cancel any queued work ... */
	cancel_delayed_work(&priv->request_scan);
	cancel_delayed_work(&priv->adhoc_check);
	cancel_delayed_work(&priv->gather_stats);

	ipw_reset_stats(priv);

	if (!(priv->status & STATUS_EXIT_PENDING)) {
		/* Queue up another scan... */
		queue_work(priv->workqueue, &priv->request_scan);
	}
}

static void ipw_bg_link_down(void *data)
{
	struct ipw_priv *priv = data;
	mutex_lock(&priv->mutex);
	ipw_link_down(data);
	mutex_unlock(&priv->mutex);
}

static int ipw_setup_deferred_work(struct ipw_priv *priv)
{
	int ret = 0;

	priv->workqueue = create_workqueue(DRV_NAME);
	init_waitqueue_head(&priv->wait_command_queue);
	init_waitqueue_head(&priv->wait_state);

	INIT_WORK(&priv->adhoc_check, ipw_bg_adhoc_check, priv);
	INIT_WORK(&priv->associate, ipw_bg_associate, priv);
	INIT_WORK(&priv->disassociate, ipw_bg_disassociate, priv);
	INIT_WORK(&priv->system_config, ipw_system_config, priv);
	INIT_WORK(&priv->rx_replenish, ipw_bg_rx_queue_replenish, priv);
	INIT_WORK(&priv->adapter_restart, ipw_bg_adapter_restart, priv);
	INIT_WORK(&priv->rf_kill, ipw_bg_rf_kill, priv);
	INIT_WORK(&priv->up, (void (*)(void *))ipw_bg_up, priv);
	INIT_WORK(&priv->down, (void (*)(void *))ipw_bg_down, priv);
	INIT_WORK(&priv->request_scan,
		  (void (*)(void *))ipw_request_scan, priv);
	INIT_WORK(&priv->gather_stats,
		  (void (*)(void *))ipw_bg_gather_stats, priv);
	INIT_WORK(&priv->abort_scan, (void (*)(void *))ipw_bg_abort_scan, priv);
	INIT_WORK(&priv->roam, ipw_bg_roam, priv);
	INIT_WORK(&priv->scan_check, ipw_bg_scan_check, priv);
	INIT_WORK(&priv->link_up, (void (*)(void *))ipw_bg_link_up, priv);
	INIT_WORK(&priv->link_down, (void (*)(void *))ipw_bg_link_down, priv);
	INIT_WORK(&priv->led_link_on, (void (*)(void *))ipw_bg_led_link_on,
		  priv);
	INIT_WORK(&priv->led_link_off, (void (*)(void *))ipw_bg_led_link_off,
		  priv);
	INIT_WORK(&priv->led_act_off, (void (*)(void *))ipw_bg_led_activity_off,
		  priv);
	INIT_WORK(&priv->merge_networks,
		  (void (*)(void *))ipw_merge_adhoc_network, priv);

#ifdef CONFIG_IPW2200_QOS
	INIT_WORK(&priv->qos_activate, (void (*)(void *))ipw_bg_qos_activate,
		  priv);
#endif				/* CONFIG_IPW2200_QOS */

	tasklet_init(&priv->irq_tasklet, (void (*)(unsigned long))
		     ipw_irq_tasklet, (unsigned long)priv);

	return ret;
}

static void shim__set_security(struct net_device *dev,
			       struct ieee80211_security *sec)
{
	struct ipw_priv *priv = ieee80211_priv(dev);
	int i;
	for (i = 0; i < 4; i++) {
		if (sec->flags & (1 << i)) {
			priv->ieee->sec.encode_alg[i] = sec->encode_alg[i];
			priv->ieee->sec.key_sizes[i] = sec->key_sizes[i];
			if (sec->key_sizes[i] == 0)
				priv->ieee->sec.flags &= ~(1 << i);
			else {
				memcpy(priv->ieee->sec.keys[i], sec->keys[i],
				       sec->key_sizes[i]);
				priv->ieee->sec.flags |= (1 << i);
			}
			priv->status |= STATUS_SECURITY_UPDATED;
		} else if (sec->level != SEC_LEVEL_1)
			priv->ieee->sec.flags &= ~(1 << i);
	}

	if (sec->flags & SEC_ACTIVE_KEY) {
		if (sec->active_key <= 3) {
			priv->ieee->sec.active_key = sec->active_key;
			priv->ieee->sec.flags |= SEC_ACTIVE_KEY;
		} else
			priv->ieee->sec.flags &= ~SEC_ACTIVE_KEY;
		priv->status |= STATUS_SECURITY_UPDATED;
	} else
		priv->ieee->sec.flags &= ~SEC_ACTIVE_KEY;

	if ((sec->flags & SEC_AUTH_MODE) &&
	    (priv->ieee->sec.auth_mode != sec->auth_mode)) {
		priv->ieee->sec.auth_mode = sec->auth_mode;
		priv->ieee->sec.flags |= SEC_AUTH_MODE;
		if (sec->auth_mode == WLAN_AUTH_SHARED_KEY)
			priv->capability |= CAP_SHARED_KEY;
		else
			priv->capability &= ~CAP_SHARED_KEY;
		priv->status |= STATUS_SECURITY_UPDATED;
	}

	if (sec->flags & SEC_ENABLED && priv->ieee->sec.enabled != sec->enabled) {
		priv->ieee->sec.flags |= SEC_ENABLED;
		priv->ieee->sec.enabled = sec->enabled;
		priv->status |= STATUS_SECURITY_UPDATED;
		if (sec->enabled)
			priv->capability |= CAP_PRIVACY_ON;
		else
			priv->capability &= ~CAP_PRIVACY_ON;
	}

	if (sec->flags & SEC_ENCRYPT)
		priv->ieee->sec.encrypt = sec->encrypt;

	if (sec->flags & SEC_LEVEL && priv->ieee->sec.level != sec->level) {
		priv->ieee->sec.level = sec->level;
		priv->ieee->sec.flags |= SEC_LEVEL;
		priv->status |= STATUS_SECURITY_UPDATED;
	}

	if (!priv->ieee->host_encrypt && (sec->flags & SEC_ENCRYPT))
		ipw_set_hwcrypto_keys(priv);

	/* To match current functionality of ipw2100 (which works well w/
	 * various supplicants, we don't force a disassociate if the
	 * privacy capability changes ... */
#if 0
	if ((priv->status & (STATUS_ASSOCIATED | STATUS_ASSOCIATING)) &&
	    (((priv->assoc_request.capability &
	       WLAN_CAPABILITY_PRIVACY) && !sec->enabled) ||
	     (!(priv->assoc_request.capability &
		WLAN_CAPABILITY_PRIVACY) && sec->enabled))) {
		IPW_DEBUG_ASSOC("Disassociating due to capability "
				"change.\n");
		ipw_disassociate(priv);
	}
#endif
}

static int init_supported_rates(struct ipw_priv *priv,
				struct ipw_supported_rates *rates)
{
	/* TODO: Mask out rates based on priv->rates_mask */

	memset(rates, 0, sizeof(*rates));
	/* configure supported rates */
	switch (priv->ieee->freq_band) {
	case IEEE80211_52GHZ_BAND:
		rates->ieee_mode = IPW_A_MODE;
		rates->purpose = IPW_RATE_CAPABILITIES;
		ipw_add_ofdm_scan_rates(rates, IEEE80211_CCK_MODULATION,
					IEEE80211_OFDM_DEFAULT_RATES_MASK);
		break;

	default:		/* Mixed or 2.4Ghz */
		rates->ieee_mode = IPW_G_MODE;
		rates->purpose = IPW_RATE_CAPABILITIES;
		ipw_add_cck_scan_rates(rates, IEEE80211_CCK_MODULATION,
				       IEEE80211_CCK_DEFAULT_RATES_MASK);
		if (priv->ieee->modulation & IEEE80211_OFDM_MODULATION) {
			ipw_add_ofdm_scan_rates(rates, IEEE80211_CCK_MODULATION,
						IEEE80211_OFDM_DEFAULT_RATES_MASK);
		}
		break;
	}

	return 0;
}

static int ipw_config(struct ipw_priv *priv)
{
	/* This is only called from ipw_up, which resets/reloads the firmware
	   so, we don't need to first disable the card before we configure
	   it */
	if (ipw_set_tx_power(priv))
		goto error;

	/* initialize adapter address */
	if (ipw_send_adapter_address(priv, priv->net_dev->dev_addr))
		goto error;

	/* set basic system config settings */
	init_sys_config(&priv->sys_config);

	/* Support Bluetooth if we have BT h/w on board, and user wants to.
	 * Does not support BT priority yet (don't abort or defer our Tx) */
	if (bt_coexist) {
		unsigned char bt_caps = priv->eeprom[EEPROM_SKU_CAPABILITY];

		if (bt_caps & EEPROM_SKU_CAP_BT_CHANNEL_SIG)
			priv->sys_config.bt_coexistence
			    |= CFG_BT_COEXISTENCE_SIGNAL_CHNL;
		if (bt_caps & EEPROM_SKU_CAP_BT_OOB)
			priv->sys_config.bt_coexistence
			    |= CFG_BT_COEXISTENCE_OOB;
	}

#ifdef CONFIG_IPW2200_PROMISCUOUS
	if (priv->prom_net_dev && netif_running(priv->prom_net_dev)) {
		priv->sys_config.accept_all_data_frames = 1;
		priv->sys_config.accept_non_directed_frames = 1;
		priv->sys_config.accept_all_mgmt_bcpr = 1;
		priv->sys_config.accept_all_mgmt_frames = 1;
	}
#endif

	if (priv->ieee->iw_mode == IW_MODE_ADHOC)
		priv->sys_config.answer_broadcast_ssid_probe = 1;
	else
		priv->sys_config.answer_broadcast_ssid_probe = 0;

	if (ipw_send_system_config(priv))
		goto error;

	init_supported_rates(priv, &priv->rates);
	if (ipw_send_supported_rates(priv, &priv->rates))
		goto error;

	/* Set request-to-send threshold */
	if (priv->rts_threshold) {
		if (ipw_send_rts_threshold(priv, priv->rts_threshold))
			goto error;
	}
#ifdef CONFIG_IPW2200_QOS
	IPW_DEBUG_QOS("QoS: call ipw_qos_activate\n");
	ipw_qos_activate(priv, NULL);
#endif				/* CONFIG_IPW2200_QOS */

	if (ipw_set_random_seed(priv))
		goto error;

	/* final state transition to the RUN state */
	if (ipw_send_host_complete(priv))
		goto error;

	priv->status |= STATUS_INIT;

	ipw_led_init(priv);
	ipw_led_radio_on(priv);
	priv->notif_missed_beacons = 0;

	/* Set hardware WEP key if it is configured. */
	if ((priv->capability & CAP_PRIVACY_ON) &&
	    (priv->ieee->sec.level == SEC_LEVEL_1) &&
	    !(priv->ieee->host_encrypt || priv->ieee->host_decrypt))
		ipw_set_hwcrypto_keys(priv);

	return 0;

      error:
	return -EIO;
}

/*
 * NOTE:
 *
 * These tables have been tested in conjunction with the
 * Intel PRO/Wireless 2200BG and 2915ABG Network Connection Adapters.
 *
 * Altering this values, using it on other hardware, or in geographies
 * not intended for resale of the above mentioned Intel adapters has
 * not been tested.
 *
 * Remember to update the table in README.ipw2200 when changing this
 * table.
 *
 */
static const struct ieee80211_geo ipw_geos[] = {
	{			/* Restricted */
	 "---",
	 .bg_channels = 11,
	 .bg = {{2412, 1}, {2417, 2}, {2422, 3},
		{2427, 4}, {2432, 5}, {2437, 6},
		{2442, 7}, {2447, 8}, {2452, 9},
		{2457, 10}, {2462, 11}},
	 },

	{			/* Custom US/Canada */
	 "ZZF",
	 .bg_channels = 11,
	 .bg = {{2412, 1}, {2417, 2}, {2422, 3},
		{2427, 4}, {2432, 5}, {2437, 6},
		{2442, 7}, {2447, 8}, {2452, 9},
		{2457, 10}, {2462, 11}},
	 .a_channels = 8,
	 .a = {{5180, 36},
	       {5200, 40},
	       {5220, 44},
	       {5240, 48},
	       {5260, 52, IEEE80211_CH_PASSIVE_ONLY},
	       {5280, 56, IEEE80211_CH_PASSIVE_ONLY},
	       {5300, 60, IEEE80211_CH_PASSIVE_ONLY},
	       {5320, 64, IEEE80211_CH_PASSIVE_ONLY}},
	 },

	{			/* Rest of World */
	 "ZZD",
	 .bg_channels = 13,
	 .bg = {{2412, 1}, {2417, 2}, {2422, 3},
		{2427, 4}, {2432, 5}, {2437, 6},
		{2442, 7}, {2447, 8}, {2452, 9},
		{2457, 10}, {2462, 11}, {2467, 12},
		{2472, 13}},
	 },

	{			/* Custom USA & Europe & High */
	 "ZZA",
	 .bg_channels = 11,
	 .bg = {{2412, 1}, {2417, 2}, {2422, 3},
		{2427, 4}, {2432, 5}, {2437, 6},
		{2442, 7}, {2447, 8}, {2452, 9},
		{2457, 10}, {2462, 11}},
	 .a_channels = 13,
	 .a = {{5180, 36},
	       {5200, 40},
	       {5220, 44},
	       {5240, 48},
	       {5260, 52, IEEE80211_CH_PASSIVE_ONLY},
	       {5280, 56, IEEE80211_CH_PASSIVE_ONLY},
	       {5300, 60, IEEE80211_CH_PASSIVE_ONLY},
	       {5320, 64, IEEE80211_CH_PASSIVE_ONLY},
	       {5745, 149},
	       {5765, 153},
	       {5785, 157},
	       {5805, 161},
	       {5825, 165}},
	 },

	{			/* Custom NA & Europe */
	 "ZZB",
	 .bg_channels = 11,
	 .bg = {{2412, 1}, {2417, 2}, {2422, 3},
		{2427, 4}, {2432, 5}, {2437, 6},
		{2442, 7}, {2447, 8}, {2452, 9},
		{2457, 10}, {2462, 11}},
	 .a_channels = 13,
	 .a = {{5180, 36},
	       {5200, 40},
	       {5220, 44},
	       {5240, 48},
	       {5260, 52, IEEE80211_CH_PASSIVE_ONLY},
	       {5280, 56, IEEE80211_CH_PASSIVE_ONLY},
	       {5300, 60, IEEE80211_CH_PASSIVE_ONLY},
	       {5320, 64, IEEE80211_CH_PASSIVE_ONLY},
	       {5745, 149, IEEE80211_CH_PASSIVE_ONLY},
	       {5765, 153, IEEE80211_CH_PASSIVE_ONLY},
	       {5785, 157, IEEE80211_CH_PASSIVE_ONLY},
	       {5805, 161, IEEE80211_CH_PASSIVE_ONLY},
	       {5825, 165, IEEE80211_CH_PASSIVE_ONLY}},
	 },

	{			/* Custom Japan */
	 "ZZC",
	 .bg_channels = 11,
	 .bg = {{2412, 1}, {2417, 2}, {2422, 3},
		{2427, 4}, {2432, 5}, {2437, 6},
		{2442, 7}, {2447, 8}, {2452, 9},
		{2457, 10}, {2462, 11}},
	 .a_channels = 4,
	 .a = {{5170, 34}, {5190, 38},
	       {5210, 42}, {5230, 46}},
	 },

	{			/* Custom */
	 "ZZM",
	 .bg_channels = 11,
	 .bg = {{2412, 1}, {2417, 2}, {2422, 3},
		{2427, 4}, {2432, 5}, {2437, 6},
		{2442, 7}, {2447, 8}, {2452, 9},
		{2457, 10}, {2462, 11}},
	 },

	{			/* Europe */
	 "ZZE",
	 .bg_channels = 13,
	 .bg = {{2412, 1}, {2417, 2}, {2422, 3},
		{2427, 4}, {2432, 5}, {2437, 6},
		{2442, 7}, {2447, 8}, {2452, 9},
		{2457, 10}, {2462, 11}, {2467, 12},
		{2472, 13}},
	 .a_channels = 19,
	 .a = {{5180, 36},
	       {5200, 40},
	       {5220, 44},
	       {5240, 48},
	       {5260, 52, IEEE80211_CH_PASSIVE_ONLY},
	       {5280, 56, IEEE80211_CH_PASSIVE_ONLY},
	       {5300, 60, IEEE80211_CH_PASSIVE_ONLY},
	       {5320, 64, IEEE80211_CH_PASSIVE_ONLY},
	       {5500, 100, IEEE80211_CH_PASSIVE_ONLY},
	       {5520, 104, IEEE80211_CH_PASSIVE_ONLY},
	       {5540, 108, IEEE80211_CH_PASSIVE_ONLY},
	       {5560, 112, IEEE80211_CH_PASSIVE_ONLY},
	       {5580, 116, IEEE80211_CH_PASSIVE_ONLY},
	       {5600, 120, IEEE80211_CH_PASSIVE_ONLY},
	       {5620, 124, IEEE80211_CH_PASSIVE_ONLY},
	       {5640, 128, IEEE80211_CH_PASSIVE_ONLY},
	       {5660, 132, IEEE80211_CH_PASSIVE_ONLY},
	       {5680, 136, IEEE80211_CH_PASSIVE_ONLY},
	       {5700, 140, IEEE80211_CH_PASSIVE_ONLY}},
	 },

	{			/* Custom Japan */
	 "ZZJ",
	 .bg_channels = 14,
	 .bg = {{2412, 1}, {2417, 2}, {2422, 3},
		{2427, 4}, {2432, 5}, {2437, 6},
		{2442, 7}, {2447, 8}, {2452, 9},
		{2457, 10}, {2462, 11}, {2467, 12},
		{2472, 13}, {2484, 14, IEEE80211_CH_B_ONLY}},
	 .a_channels = 4,
	 .a = {{5170, 34}, {5190, 38},
	       {5210, 42}, {5230, 46}},
	 },

	{			/* Rest of World */
	 "ZZR",
	 .bg_channels = 14,
	 .bg = {{2412, 1}, {2417, 2}, {2422, 3},
		{2427, 4}, {2432, 5}, {2437, 6},
		{2442, 7}, {2447, 8}, {2452, 9},
		{2457, 10}, {2462, 11}, {2467, 12},
		{2472, 13}, {2484, 14, IEEE80211_CH_B_ONLY |
			     IEEE80211_CH_PASSIVE_ONLY}},
	 },

	{			/* High Band */
	 "ZZH",
	 .bg_channels = 13,
	 .bg = {{2412, 1}, {2417, 2}, {2422, 3},
		{2427, 4}, {2432, 5}, {2437, 6},
		{2442, 7}, {2447, 8}, {2452, 9},
		{2457, 10}, {2462, 11},
		{2467, 12, IEEE80211_CH_PASSIVE_ONLY},
		{2472, 13, IEEE80211_CH_PASSIVE_ONLY}},
	 .a_channels = 4,
	 .a = {{5745, 149}, {5765, 153},
	       {5785, 157}, {5805, 161}},
	 },

	{			/* Custom Europe */
	 "ZZG",
	 .bg_channels = 13,
	 .bg = {{2412, 1}, {2417, 2}, {2422, 3},
		{2427, 4}, {2432, 5}, {2437, 6},
		{2442, 7}, {2447, 8}, {2452, 9},
		{2457, 10}, {2462, 11},
		{2467, 12}, {2472, 13}},
	 .a_channels = 4,
	 .a = {{5180, 36}, {5200, 40},
	       {5220, 44}, {5240, 48}},
	 },

	{			/* Europe */
	 "ZZK",
	 .bg_channels = 13,
	 .bg = {{2412, 1}, {2417, 2}, {2422, 3},
		{2427, 4}, {2432, 5}, {2437, 6},
		{2442, 7}, {2447, 8}, {2452, 9},
		{2457, 10}, {2462, 11},
		{2467, 12, IEEE80211_CH_PASSIVE_ONLY},
		{2472, 13, IEEE80211_CH_PASSIVE_ONLY}},
	 .a_channels = 24,
	 .a = {{5180, 36, IEEE80211_CH_PASSIVE_ONLY},
	       {5200, 40, IEEE80211_CH_PASSIVE_ONLY},
	       {5220, 44, IEEE80211_CH_PASSIVE_ONLY},
	       {5240, 48, IEEE80211_CH_PASSIVE_ONLY},
	       {5260, 52, IEEE80211_CH_PASSIVE_ONLY},
	       {5280, 56, IEEE80211_CH_PASSIVE_ONLY},
	       {5300, 60, IEEE80211_CH_PASSIVE_ONLY},
	       {5320, 64, IEEE80211_CH_PASSIVE_ONLY},
	       {5500, 100, IEEE80211_CH_PASSIVE_ONLY},
	       {5520, 104, IEEE80211_CH_PASSIVE_ONLY},
	       {5540, 108, IEEE80211_CH_PASSIVE_ONLY},
	       {5560, 112, IEEE80211_CH_PASSIVE_ONLY},
	       {5580, 116, IEEE80211_CH_PASSIVE_ONLY},
	       {5600, 120, IEEE80211_CH_PASSIVE_ONLY},
	       {5620, 124, IEEE80211_CH_PASSIVE_ONLY},
	       {5640, 128, IEEE80211_CH_PASSIVE_ONLY},
	       {5660, 132, IEEE80211_CH_PASSIVE_ONLY},
	       {5680, 136, IEEE80211_CH_PASSIVE_ONLY},
	       {5700, 140, IEEE80211_CH_PASSIVE_ONLY},
	       {5745, 149, IEEE80211_CH_PASSIVE_ONLY},
	       {5765, 153, IEEE80211_CH_PASSIVE_ONLY},
	       {5785, 157, IEEE80211_CH_PASSIVE_ONLY},
	       {5805, 161, IEEE80211_CH_PASSIVE_ONLY},
	       {5825, 165, IEEE80211_CH_PASSIVE_ONLY}},
	 },

	{			/* Europe */
	 "ZZL",
	 .bg_channels = 11,
	 .bg = {{2412, 1}, {2417, 2}, {2422, 3},
		{2427, 4}, {2432, 5}, {2437, 6},
		{2442, 7}, {2447, 8}, {2452, 9},
		{2457, 10}, {2462, 11}},
	 .a_channels = 13,
	 .a = {{5180, 36, IEEE80211_CH_PASSIVE_ONLY},
	       {5200, 40, IEEE80211_CH_PASSIVE_ONLY},
	       {5220, 44, IEEE80211_CH_PASSIVE_ONLY},
	       {5240, 48, IEEE80211_CH_PASSIVE_ONLY},
	       {5260, 52, IEEE80211_CH_PASSIVE_ONLY},
	       {5280, 56, IEEE80211_CH_PASSIVE_ONLY},
	       {5300, 60, IEEE80211_CH_PASSIVE_ONLY},
	       {5320, 64, IEEE80211_CH_PASSIVE_ONLY},
	       {5745, 149, IEEE80211_CH_PASSIVE_ONLY},
	       {5765, 153, IEEE80211_CH_PASSIVE_ONLY},
	       {5785, 157, IEEE80211_CH_PASSIVE_ONLY},
	       {5805, 161, IEEE80211_CH_PASSIVE_ONLY},
	       {5825, 165, IEEE80211_CH_PASSIVE_ONLY}},
	 }
};

#define MAX_HW_RESTARTS 5
static int ipw_up(struct ipw_priv *priv)
{
	int rc, i, j;

	if (priv->status & STATUS_EXIT_PENDING)
		return -EIO;

	if (cmdlog && !priv->cmdlog) {
		priv->cmdlog = kmalloc(sizeof(*priv->cmdlog) * cmdlog,
				       GFP_KERNEL);
		if (priv->cmdlog == NULL) {
			IPW_ERROR("Error allocating %d command log entries.\n",
				  cmdlog);
			return -ENOMEM;
		} else {
			memset(priv->cmdlog, 0, sizeof(*priv->cmdlog) * cmdlog);
			priv->cmdlog_len = cmdlog;
		}
	}

	for (i = 0; i < MAX_HW_RESTARTS; i++) {
		/* Load the microcode, firmware, and eeprom.
		 * Also start the clocks. */
		rc = ipw_load(priv);
		if (rc) {
			IPW_ERROR("Unable to load firmware: %d\n", rc);
			return rc;
		}

		ipw_init_ordinals(priv);
		if (!(priv->config & CFG_CUSTOM_MAC))
			eeprom_parse_mac(priv, priv->mac_addr);
		memcpy(priv->net_dev->dev_addr, priv->mac_addr, ETH_ALEN);

		for (j = 0; j < ARRAY_SIZE(ipw_geos); j++) {
			if (!memcmp(&priv->eeprom[EEPROM_COUNTRY_CODE],
				    ipw_geos[j].name, 3))
				break;
		}
		if (j == ARRAY_SIZE(ipw_geos)) {
			IPW_WARNING("SKU [%c%c%c] not recognized.\n",
				    priv->eeprom[EEPROM_COUNTRY_CODE + 0],
				    priv->eeprom[EEPROM_COUNTRY_CODE + 1],
				    priv->eeprom[EEPROM_COUNTRY_CODE + 2]);
			j = 0;
		}
		if (ieee80211_set_geo(priv->ieee, &ipw_geos[j])) {
			IPW_WARNING("Could not set geography.");
			return 0;
		}

		if (priv->status & STATUS_RF_KILL_SW) {
			IPW_WARNING("Radio disabled by module parameter.\n");
			return 0;
		} else if (rf_kill_active(priv)) {
			IPW_WARNING("Radio Frequency Kill Switch is On:\n"
				    "Kill switch must be turned off for "
				    "wireless networking to work.\n");
			queue_delayed_work(priv->workqueue, &priv->rf_kill,
					   2 * HZ);
			return 0;
		}

		rc = ipw_config(priv);
		if (!rc) {
			IPW_DEBUG_INFO("Configured device on count %i\n", i);

			/* If configure to try and auto-associate, kick
			 * off a scan. */
			queue_work(priv->workqueue, &priv->request_scan);

			return 0;
		}

		IPW_DEBUG_INFO("Device configuration failed: 0x%08X\n", rc);
		IPW_DEBUG_INFO("Failed to config device on retry %d of %d\n",
			       i, MAX_HW_RESTARTS);

		/* We had an error bringing up the hardware, so take it
		 * all the way back down so we can try again */
		ipw_down(priv);
	}

	/* tried to restart and config the device for as long as our
	 * patience could withstand */
	IPW_ERROR("Unable to initialize device after %d attempts.\n", i);

	return -EIO;
}

static void ipw_bg_up(void *data)
{
	struct ipw_priv *priv = data;
	mutex_lock(&priv->mutex);
	ipw_up(data);
	mutex_unlock(&priv->mutex);
}

static void ipw_deinit(struct ipw_priv *priv)
{
	int i;

	if (priv->status & STATUS_SCANNING) {
		IPW_DEBUG_INFO("Aborting scan during shutdown.\n");
		ipw_abort_scan(priv);
	}

	if (priv->status & STATUS_ASSOCIATED) {
		IPW_DEBUG_INFO("Disassociating during shutdown.\n");
		ipw_disassociate(priv);
	}

	ipw_led_shutdown(priv);

	/* Wait up to 1s for status to change to not scanning and not
	 * associated (disassociation can take a while for a ful 802.11
	 * exchange */
	for (i = 1000; i && (priv->status &
			     (STATUS_DISASSOCIATING |
			      STATUS_ASSOCIATED | STATUS_SCANNING)); i--)
		udelay(10);

	if (priv->status & (STATUS_DISASSOCIATING |
			    STATUS_ASSOCIATED | STATUS_SCANNING))
		IPW_DEBUG_INFO("Still associated or scanning...\n");
	else
		IPW_DEBUG_INFO("Took %dms to de-init\n", 1000 - i);

	/* Attempt to disable the card */
	ipw_send_card_disable(priv, 0);

	priv->status &= ~STATUS_INIT;
}

static void ipw_down(struct ipw_priv *priv)
{
	int exit_pending = priv->status & STATUS_EXIT_PENDING;

	priv->status |= STATUS_EXIT_PENDING;

	if (ipw_is_init(priv))
		ipw_deinit(priv);

	/* Wipe out the EXIT_PENDING status bit if we are not actually
	 * exiting the module */
	if (!exit_pending)
		priv->status &= ~STATUS_EXIT_PENDING;

	/* tell the device to stop sending interrupts */
	ipw_disable_interrupts(priv);

	/* Clear all bits but the RF Kill */
	priv->status &= STATUS_RF_KILL_MASK | STATUS_EXIT_PENDING;
	netif_carrier_off(priv->net_dev);
	netif_stop_queue(priv->net_dev);

	ipw_stop_nic(priv);

	ipw_led_radio_off(priv);
}

static void ipw_bg_down(void *data)
{
	struct ipw_priv *priv = data;
	mutex_lock(&priv->mutex);
	ipw_down(data);
	mutex_unlock(&priv->mutex);
}

/* Called by register_netdev() */
static int ipw_net_init(struct net_device *dev)
{
	struct ipw_priv *priv = ieee80211_priv(dev);
	mutex_lock(&priv->mutex);

	if (ipw_up(priv)) {
		mutex_unlock(&priv->mutex);
		return -EIO;
	}

	mutex_unlock(&priv->mutex);
	return 0;
}

/* PCI driver stuff */
static struct pci_device_id card_ids[] = {
	{PCI_VENDOR_ID_INTEL, 0x1043, 0x8086, 0x2701, 0, 0, 0},
	{PCI_VENDOR_ID_INTEL, 0x1043, 0x8086, 0x2702, 0, 0, 0},
	{PCI_VENDOR_ID_INTEL, 0x1043, 0x8086, 0x2711, 0, 0, 0},
	{PCI_VENDOR_ID_INTEL, 0x1043, 0x8086, 0x2712, 0, 0, 0},
	{PCI_VENDOR_ID_INTEL, 0x1043, 0x8086, 0x2721, 0, 0, 0},
	{PCI_VENDOR_ID_INTEL, 0x1043, 0x8086, 0x2722, 0, 0, 0},
	{PCI_VENDOR_ID_INTEL, 0x1043, 0x8086, 0x2731, 0, 0, 0},
	{PCI_VENDOR_ID_INTEL, 0x1043, 0x8086, 0x2732, 0, 0, 0},
	{PCI_VENDOR_ID_INTEL, 0x1043, 0x8086, 0x2741, 0, 0, 0},
	{PCI_VENDOR_ID_INTEL, 0x1043, 0x103c, 0x2741, 0, 0, 0},
	{PCI_VENDOR_ID_INTEL, 0x1043, 0x8086, 0x2742, 0, 0, 0},
	{PCI_VENDOR_ID_INTEL, 0x1043, 0x8086, 0x2751, 0, 0, 0},
	{PCI_VENDOR_ID_INTEL, 0x1043, 0x8086, 0x2752, 0, 0, 0},
	{PCI_VENDOR_ID_INTEL, 0x1043, 0x8086, 0x2753, 0, 0, 0},
	{PCI_VENDOR_ID_INTEL, 0x1043, 0x8086, 0x2754, 0, 0, 0},
	{PCI_VENDOR_ID_INTEL, 0x1043, 0x8086, 0x2761, 0, 0, 0},
	{PCI_VENDOR_ID_INTEL, 0x1043, 0x8086, 0x2762, 0, 0, 0},
	{PCI_VENDOR_ID_INTEL, 0x104f, PCI_ANY_ID, PCI_ANY_ID, 0, 0, 0},
	{PCI_VENDOR_ID_INTEL, 0x4220, PCI_ANY_ID, PCI_ANY_ID, 0, 0, 0},	/* BG */
	{PCI_VENDOR_ID_INTEL, 0x4221, PCI_ANY_ID, PCI_ANY_ID, 0, 0, 0},	/* BG */
	{PCI_VENDOR_ID_INTEL, 0x4223, PCI_ANY_ID, PCI_ANY_ID, 0, 0, 0},	/* ABG */
	{PCI_VENDOR_ID_INTEL, 0x4224, PCI_ANY_ID, PCI_ANY_ID, 0, 0, 0},	/* ABG */

	/* required last entry */
	{0,}
};

MODULE_DEVICE_TABLE(pci, card_ids);

static struct attribute *ipw_sysfs_entries[] = {
	&dev_attr_rf_kill.attr,
	&dev_attr_direct_dword.attr,
	&dev_attr_indirect_byte.attr,
	&dev_attr_indirect_dword.attr,
	&dev_attr_mem_gpio_reg.attr,
	&dev_attr_command_event_reg.attr,
	&dev_attr_nic_type.attr,
	&dev_attr_status.attr,
	&dev_attr_cfg.attr,
	&dev_attr_error.attr,
	&dev_attr_event_log.attr,
	&dev_attr_cmd_log.attr,
	&dev_attr_eeprom_delay.attr,
	&dev_attr_ucode_version.attr,
	&dev_attr_rtc.attr,
	&dev_attr_scan_age.attr,
	&dev_attr_led.attr,
	&dev_attr_speed_scan.attr,
	&dev_attr_net_stats.attr,
#ifdef CONFIG_IPW2200_PROMISCUOUS
	&dev_attr_rtap_iface.attr,
	&dev_attr_rtap_filter.attr,
#endif
	NULL
};

static struct attribute_group ipw_attribute_group = {
	.name = NULL,		/* put in device directory */
	.attrs = ipw_sysfs_entries,
};

#ifdef CONFIG_IPW2200_PROMISCUOUS
static int ipw_prom_open(struct net_device *dev)
{
	struct ipw_prom_priv *prom_priv = ieee80211_priv(dev);
	struct ipw_priv *priv = prom_priv->priv;

	IPW_DEBUG_INFO("prom dev->open\n");
	netif_carrier_off(dev);
	netif_stop_queue(dev);

	if (priv->ieee->iw_mode != IW_MODE_MONITOR) {
		priv->sys_config.accept_all_data_frames = 1;
		priv->sys_config.accept_non_directed_frames = 1;
		priv->sys_config.accept_all_mgmt_bcpr = 1;
		priv->sys_config.accept_all_mgmt_frames = 1;

		ipw_send_system_config(priv);
	}

	return 0;
}

static int ipw_prom_stop(struct net_device *dev)
{
	struct ipw_prom_priv *prom_priv = ieee80211_priv(dev);
	struct ipw_priv *priv = prom_priv->priv;

	IPW_DEBUG_INFO("prom dev->stop\n");

	if (priv->ieee->iw_mode != IW_MODE_MONITOR) {
		priv->sys_config.accept_all_data_frames = 0;
		priv->sys_config.accept_non_directed_frames = 0;
		priv->sys_config.accept_all_mgmt_bcpr = 0;
		priv->sys_config.accept_all_mgmt_frames = 0;

		ipw_send_system_config(priv);
	}

	return 0;
}

static int ipw_prom_hard_start_xmit(struct sk_buff *skb, struct net_device *dev)
{
	IPW_DEBUG_INFO("prom dev->xmit\n");
	netif_stop_queue(dev);
	return -EOPNOTSUPP;
}

static struct net_device_stats *ipw_prom_get_stats(struct net_device *dev)
{
	struct ipw_prom_priv *prom_priv = ieee80211_priv(dev);
	return &prom_priv->ieee->stats;
}

static int ipw_prom_alloc(struct ipw_priv *priv)
{
	int rc = 0;

	if (priv->prom_net_dev)
		return -EPERM;

	priv->prom_net_dev = alloc_ieee80211(sizeof(struct ipw_prom_priv));
	if (priv->prom_net_dev == NULL)
		return -ENOMEM;

	priv->prom_priv = ieee80211_priv(priv->prom_net_dev);
	priv->prom_priv->ieee = netdev_priv(priv->prom_net_dev);
	priv->prom_priv->priv = priv;

	strcpy(priv->prom_net_dev->name, "rtap%d");

	priv->prom_net_dev->type = ARPHRD_IEEE80211_RADIOTAP;
	priv->prom_net_dev->open = ipw_prom_open;
	priv->prom_net_dev->stop = ipw_prom_stop;
	priv->prom_net_dev->get_stats = ipw_prom_get_stats;
	priv->prom_net_dev->hard_start_xmit = ipw_prom_hard_start_xmit;

	priv->prom_priv->ieee->iw_mode = IW_MODE_MONITOR;

	rc = register_netdev(priv->prom_net_dev);
	if (rc) {
		free_ieee80211(priv->prom_net_dev);
		priv->prom_net_dev = NULL;
		return rc;
	}

	return 0;
}

static void ipw_prom_free(struct ipw_priv *priv)
{
	if (!priv->prom_net_dev)
		return;

	unregister_netdev(priv->prom_net_dev);
	free_ieee80211(priv->prom_net_dev);

	priv->prom_net_dev = NULL;
}

#endif


static int ipw_pci_probe(struct pci_dev *pdev, const struct pci_device_id *ent)
{
	int err = 0;
	struct net_device *net_dev;
	void __iomem *base;
	u32 length, val;
	struct ipw_priv *priv;
	int i;

	net_dev = alloc_ieee80211(sizeof(struct ipw_priv));
	if (net_dev == NULL) {
		err = -ENOMEM;
		goto out;
	}

	priv = ieee80211_priv(net_dev);
	priv->ieee = netdev_priv(net_dev);

	priv->net_dev = net_dev;
	priv->pci_dev = pdev;
#ifdef CONFIG_IPW2200_DEBUG
	ipw_debug_level = debug;
#endif
	spin_lock_init(&priv->irq_lock);
	spin_lock_init(&priv->lock);
	for (i = 0; i < IPW_IBSS_MAC_HASH_SIZE; i++)
		INIT_LIST_HEAD(&priv->ibss_mac_hash[i]);

	mutex_init(&priv->mutex);
	if (pci_enable_device(pdev)) {
		err = -ENODEV;
		goto out_free_ieee80211;
	}

	pci_set_master(pdev);

	err = pci_set_dma_mask(pdev, DMA_32BIT_MASK);
	if (!err)
		err = pci_set_consistent_dma_mask(pdev, DMA_32BIT_MASK);
	if (err) {
		printk(KERN_WARNING DRV_NAME ": No suitable DMA available.\n");
		goto out_pci_disable_device;
	}

	pci_set_drvdata(pdev, priv);

	err = pci_request_regions(pdev, DRV_NAME);
	if (err)
		goto out_pci_disable_device;

	/* We disable the RETRY_TIMEOUT register (0x41) to keep
	 * PCI Tx retries from interfering with C3 CPU state */
	pci_read_config_dword(pdev, 0x40, &val);
	if ((val & 0x0000ff00) != 0)
		pci_write_config_dword(pdev, 0x40, val & 0xffff00ff);

	length = pci_resource_len(pdev, 0);
	priv->hw_len = length;

	base = ioremap_nocache(pci_resource_start(pdev, 0), length);
	if (!base) {
		err = -ENODEV;
		goto out_pci_release_regions;
	}

	priv->hw_base = base;
	IPW_DEBUG_INFO("pci_resource_len = 0x%08x\n", length);
	IPW_DEBUG_INFO("pci_resource_base = %p\n", base);

	err = ipw_setup_deferred_work(priv);
	if (err) {
		IPW_ERROR("Unable to setup deferred work\n");
		goto out_iounmap;
	}

	ipw_sw_reset(priv, 1);

	err = request_irq(pdev->irq, ipw_isr, SA_SHIRQ, DRV_NAME, priv);
	if (err) {
		IPW_ERROR("Error allocating IRQ %d\n", pdev->irq);
		goto out_destroy_workqueue;
	}

	SET_MODULE_OWNER(net_dev);
	SET_NETDEV_DEV(net_dev, &pdev->dev);

	mutex_lock(&priv->mutex);

	priv->ieee->hard_start_xmit = ipw_net_hard_start_xmit;
	priv->ieee->set_security = shim__set_security;
	priv->ieee->is_queue_full = ipw_net_is_queue_full;

#ifdef CONFIG_IPW2200_QOS
	priv->ieee->is_qos_active = ipw_is_qos_active;
	priv->ieee->handle_probe_response = ipw_handle_beacon;
	priv->ieee->handle_beacon = ipw_handle_probe_response;
	priv->ieee->handle_assoc_response = ipw_handle_assoc_response;
#endif				/* CONFIG_IPW2200_QOS */

	priv->ieee->perfect_rssi = -20;
	priv->ieee->worst_rssi = -85;

	net_dev->open = ipw_net_open;
	net_dev->stop = ipw_net_stop;
	net_dev->init = ipw_net_init;
	net_dev->get_stats = ipw_net_get_stats;
	net_dev->set_multicast_list = ipw_net_set_multicast_list;
	net_dev->set_mac_address = ipw_net_set_mac_address;
	priv->wireless_data.spy_data = &priv->ieee->spy_data;
	net_dev->wireless_data = &priv->wireless_data;
	net_dev->wireless_handlers = &ipw_wx_handler_def;
	net_dev->ethtool_ops = &ipw_ethtool_ops;
	net_dev->irq = pdev->irq;
	net_dev->base_addr = (unsigned long)priv->hw_base;
	net_dev->mem_start = pci_resource_start(pdev, 0);
	net_dev->mem_end = net_dev->mem_start + pci_resource_len(pdev, 0) - 1;

	err = sysfs_create_group(&pdev->dev.kobj, &ipw_attribute_group);
	if (err) {
		IPW_ERROR("failed to create sysfs device attributes\n");
		mutex_unlock(&priv->mutex);
		goto out_release_irq;
	}

	mutex_unlock(&priv->mutex);
	err = register_netdev(net_dev);
	if (err) {
		IPW_ERROR("failed to register network device\n");
		goto out_remove_sysfs;
	}

#ifdef CONFIG_IPW2200_PROMISCUOUS
	if (rtap_iface) {
	        err = ipw_prom_alloc(priv);
		if (err) {
			IPW_ERROR("Failed to register promiscuous network "
				  "device (error %d).\n", err);
			unregister_netdev(priv->net_dev);
			goto out_remove_sysfs;
		}
	}
#endif

	printk(KERN_INFO DRV_NAME ": Detected geography %s (%d 802.11bg "
	       "channels, %d 802.11a channels)\n",
	       priv->ieee->geo.name, priv->ieee->geo.bg_channels,
	       priv->ieee->geo.a_channels);

	return 0;

      out_remove_sysfs:
	sysfs_remove_group(&pdev->dev.kobj, &ipw_attribute_group);
      out_release_irq:
	free_irq(pdev->irq, priv);
      out_destroy_workqueue:
	destroy_workqueue(priv->workqueue);
	priv->workqueue = NULL;
      out_iounmap:
	iounmap(priv->hw_base);
      out_pci_release_regions:
	pci_release_regions(pdev);
      out_pci_disable_device:
	pci_disable_device(pdev);
	pci_set_drvdata(pdev, NULL);
      out_free_ieee80211:
	free_ieee80211(priv->net_dev);
      out:
	return err;
}

static void ipw_pci_remove(struct pci_dev *pdev)
{
	struct ipw_priv *priv = pci_get_drvdata(pdev);
	struct list_head *p, *q;
	int i;

	if (!priv)
		return;

	mutex_lock(&priv->mutex);

	priv->status |= STATUS_EXIT_PENDING;
	ipw_down(priv);
	sysfs_remove_group(&pdev->dev.kobj, &ipw_attribute_group);

	mutex_unlock(&priv->mutex);

	unregister_netdev(priv->net_dev);

	if (priv->rxq) {
		ipw_rx_queue_free(priv, priv->rxq);
		priv->rxq = NULL;
	}
	ipw_tx_queue_free(priv);

	if (priv->cmdlog) {
		kfree(priv->cmdlog);
		priv->cmdlog = NULL;
	}
	/* ipw_down will ensure that there is no more pending work
	 * in the workqueue's, so we can safely remove them now. */
	cancel_delayed_work(&priv->adhoc_check);
	cancel_delayed_work(&priv->gather_stats);
	cancel_delayed_work(&priv->request_scan);
	cancel_delayed_work(&priv->rf_kill);
	cancel_delayed_work(&priv->scan_check);
	destroy_workqueue(priv->workqueue);
	priv->workqueue = NULL;

	/* Free MAC hash list for ADHOC */
	for (i = 0; i < IPW_IBSS_MAC_HASH_SIZE; i++) {
		list_for_each_safe(p, q, &priv->ibss_mac_hash[i]) {
			list_del(p);
			kfree(list_entry(p, struct ipw_ibss_seq, list));
		}
	}

	if (priv->error) {
		ipw_free_error_log(priv->error);
		priv->error = NULL;
	}

#ifdef CONFIG_IPW2200_PROMISCUOUS
	ipw_prom_free(priv);
#endif

	free_irq(pdev->irq, priv);
	iounmap(priv->hw_base);
	pci_release_regions(pdev);
	pci_disable_device(pdev);
	pci_set_drvdata(pdev, NULL);
	free_ieee80211(priv->net_dev);
	free_firmware();
}

#ifdef CONFIG_PM
static int ipw_pci_suspend(struct pci_dev *pdev, pm_message_t state)
{
	struct ipw_priv *priv = pci_get_drvdata(pdev);
	struct net_device *dev = priv->net_dev;

	printk(KERN_INFO "%s: Going into suspend...\n", dev->name);

	/* Take down the device; powers it off, etc. */
	ipw_down(priv);

	/* Remove the PRESENT state of the device */
	netif_device_detach(dev);

	pci_save_state(pdev);
	pci_disable_device(pdev);
	pci_set_power_state(pdev, pci_choose_state(pdev, state));

	return 0;
}

static int ipw_pci_resume(struct pci_dev *pdev)
{
	struct ipw_priv *priv = pci_get_drvdata(pdev);
	struct net_device *dev = priv->net_dev;
	u32 val;

	printk(KERN_INFO "%s: Coming out of suspend...\n", dev->name);

	pci_set_power_state(pdev, PCI_D0);
	pci_enable_device(pdev);
	pci_restore_state(pdev);

	/*
	 * Suspend/Resume resets the PCI configuration space, so we have to
	 * re-disable the RETRY_TIMEOUT register (0x41) to keep PCI Tx retries
	 * from interfering with C3 CPU state. pci_restore_state won't help
	 * here since it only restores the first 64 bytes pci config header.
	 */
	pci_read_config_dword(pdev, 0x40, &val);
	if ((val & 0x0000ff00) != 0)
		pci_write_config_dword(pdev, 0x40, val & 0xffff00ff);

	/* Set the device back into the PRESENT state; this will also wake
	 * the queue of needed */
	netif_device_attach(dev);

	/* Bring the device back up */
	queue_work(priv->workqueue, &priv->up);

	return 0;
}
#endif

/* driver initialization stuff */
static struct pci_driver ipw_driver = {
	.name = DRV_NAME,
	.id_table = card_ids,
	.probe = ipw_pci_probe,
	.remove = __devexit_p(ipw_pci_remove),
#ifdef CONFIG_PM
	.suspend = ipw_pci_suspend,
	.resume = ipw_pci_resume,
#endif
};

static int __init ipw_init(void)
{
	int ret;

	printk(KERN_INFO DRV_NAME ": " DRV_DESCRIPTION ", " DRV_VERSION "\n");
	printk(KERN_INFO DRV_NAME ": " DRV_COPYRIGHT "\n");

	ret = pci_module_init(&ipw_driver);
	if (ret) {
		IPW_ERROR("Unable to initialize PCI module\n");
		return ret;
	}

	ret = driver_create_file(&ipw_driver.driver, &driver_attr_debug_level);
	if (ret) {
		IPW_ERROR("Unable to create driver sysfs file\n");
		pci_unregister_driver(&ipw_driver);
		return ret;
	}

	return ret;
}

static void __exit ipw_exit(void)
{
	driver_remove_file(&ipw_driver.driver, &driver_attr_debug_level);
	pci_unregister_driver(&ipw_driver);
}

module_param(disable, int, 0444);
MODULE_PARM_DESC(disable, "manually disable the radio (default 0 [radio on])");

module_param(associate, int, 0444);
MODULE_PARM_DESC(associate, "auto associate when scanning (default on)");

module_param(auto_create, int, 0444);
MODULE_PARM_DESC(auto_create, "auto create adhoc network (default on)");

module_param(led, int, 0444);
MODULE_PARM_DESC(led, "enable led control on some systems (default 0 off)\n");

#ifdef CONFIG_IPW2200_DEBUG
module_param(debug, int, 0444);
MODULE_PARM_DESC(debug, "debug output mask");
#endif

module_param(channel, int, 0444);
MODULE_PARM_DESC(channel, "channel to limit associate to (default 0 [ANY])");

#ifdef CONFIG_IPW2200_PROMISCUOUS
module_param(rtap_iface, int, 0444);
MODULE_PARM_DESC(rtap_iface, "create the rtap interface (1 - create, default 0)");
#endif

#ifdef CONFIG_IPW2200_QOS
module_param(qos_enable, int, 0444);
MODULE_PARM_DESC(qos_enable, "enable all QoS functionalitis");

module_param(qos_burst_enable, int, 0444);
MODULE_PARM_DESC(qos_burst_enable, "enable QoS burst mode");

module_param(qos_no_ack_mask, int, 0444);
MODULE_PARM_DESC(qos_no_ack_mask, "mask Tx_Queue to no ack");

module_param(burst_duration_CCK, int, 0444);
MODULE_PARM_DESC(burst_duration_CCK, "set CCK burst value");

module_param(burst_duration_OFDM, int, 0444);
MODULE_PARM_DESC(burst_duration_OFDM, "set OFDM burst value");
#endif				/* CONFIG_IPW2200_QOS */

#ifdef CONFIG_IPW2200_MONITOR
module_param(mode, int, 0444);
MODULE_PARM_DESC(mode, "network mode (0=BSS,1=IBSS,2=Monitor)");
#else
module_param(mode, int, 0444);
MODULE_PARM_DESC(mode, "network mode (0=BSS,1=IBSS)");
#endif

module_param(bt_coexist, int, 0444);
MODULE_PARM_DESC(bt_coexist, "enable bluetooth coexistence (default off)");

module_param(hwcrypto, int, 0444);
MODULE_PARM_DESC(hwcrypto, "enable hardware crypto (default off)");

module_param(cmdlog, int, 0444);
MODULE_PARM_DESC(cmdlog,
		 "allocate a ring buffer for logging firmware commands");

module_param(roaming, int, 0444);
MODULE_PARM_DESC(roaming, "enable roaming support (default on)");

module_param(antenna, int, 0444);
MODULE_PARM_DESC(antenna, "select antenna 1=Main, 3=Aux, default 0 [both], 2=slow_diversity (choose the one with lower background noise)");

module_exit(ipw_exit);
module_init(ipw_init);<|MERGE_RESOLUTION|>--- conflicted
+++ resolved
@@ -101,21 +101,12 @@
 	'a', 'b', 'g', '?'
 };
 static int antenna = CFG_SYS_ANTENNA_BOTH;
-<<<<<<< HEAD
 
 #ifdef CONFIG_IPW2200_PROMISCUOUS
 static int rtap_iface = 0;     /* def: 0 -- do not create rtap interface */
 #endif
 
 
-=======
-
-#ifdef CONFIG_IPW2200_PROMISCUOUS
-static int rtap_iface = 0;     /* def: 0 -- do not create rtap interface */
-#endif
-
-
->>>>>>> 89c318ed
 #ifdef CONFIG_IPW2200_QOS
 static int qos_enable = 0;
 static int qos_burst_enable = 0;
