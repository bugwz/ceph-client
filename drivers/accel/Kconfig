# SPDX-License-Identifier: GPL-2.0-only
#
# Compute Acceleration device configuration
#
# This framework provides support for compute acceleration devices, such
# as, but not limited to, Machine-Learning and Deep-Learning acceleration
# devices
#
if DRM

menuconfig DRM_ACCEL
	bool "Compute Acceleration Framework"
	help
	  Framework for device drivers of compute acceleration devices, such
	  as, but not limited to, Machine-Learning and Deep-Learning
	  acceleration devices.
	  If you say Y here, you need to select the module that's right for
	  your acceleration device from the list below.
	  This framework is integrated with the DRM subsystem as compute
	  accelerators and GPUs share a lot in common and can use almost the
	  same infrastructure code.
	  Having said that, acceleration devices will have a different
	  major number than GPUs, and will be exposed to user-space using
	  different device files, called accel/accel* (in /dev, sysfs
	  and debugfs).

<<<<<<< HEAD
source "drivers/accel/ivpu/Kconfig"

endif
=======
source "drivers/accel/habanalabs/Kconfig"
source "drivers/accel/ivpu/Kconfig"
>>>>>>> aebd8f0c
<|MERGE_RESOLUTION|>--- conflicted
+++ resolved
@@ -24,11 +24,7 @@
 	  different device files, called accel/accel* (in /dev, sysfs
 	  and debugfs).
 
-<<<<<<< HEAD
+source "drivers/accel/habanalabs/Kconfig"
 source "drivers/accel/ivpu/Kconfig"
 
-endif
-=======
-source "drivers/accel/habanalabs/Kconfig"
-source "drivers/accel/ivpu/Kconfig"
->>>>>>> aebd8f0c
+endif