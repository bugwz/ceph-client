// SPDX-License-Identifier: GPL-2.0-or-later
/*
 *  linux/drivers/mmc/host/sdhci.c - Secure Digital Host Controller Interface driver
 *
 *  Copyright (C) 2005-2008 Pierre Ossman, All Rights Reserved.
 *
 * Thanks to the following companies for their support:
 *
 *     - JMicron (hardware and technical support)
 */

#include <linux/delay.h>
#include <linux/ktime.h>
#include <linux/highmem.h>
#include <linux/io.h>
#include <linux/module.h>
#include <linux/dma-mapping.h>
#include <linux/slab.h>
#include <linux/scatterlist.h>
#include <linux/sizes.h>
#include <linux/swiotlb.h>
#include <linux/regulator/consumer.h>
#include <linux/pm_runtime.h>
#include <linux/of.h>

#include <linux/leds.h>

#include <linux/mmc/mmc.h>
#include <linux/mmc/host.h>
#include <linux/mmc/card.h>
#include <linux/mmc/sdio.h>
#include <linux/mmc/slot-gpio.h>

#include "sdhci.h"

#define DRIVER_NAME "sdhci"

#define DBG(f, x...) \
	pr_debug("%s: " DRIVER_NAME ": " f, mmc_hostname(host->mmc), ## x)

#define SDHCI_DUMP(f, x...) \
	pr_err("%s: " DRIVER_NAME ": " f, mmc_hostname(host->mmc), ## x)

#define MAX_TUNING_LOOP 40

static unsigned int debug_quirks = 0;
static unsigned int debug_quirks2;

static void sdhci_finish_data(struct sdhci_host *);

static void sdhci_enable_preset_value(struct sdhci_host *host, bool enable);

void sdhci_dumpregs(struct sdhci_host *host)
{
	SDHCI_DUMP("============ SDHCI REGISTER DUMP ===========\n");

	SDHCI_DUMP("Sys addr:  0x%08x | Version:  0x%08x\n",
		   sdhci_readl(host, SDHCI_DMA_ADDRESS),
		   sdhci_readw(host, SDHCI_HOST_VERSION));
	SDHCI_DUMP("Blk size:  0x%08x | Blk cnt:  0x%08x\n",
		   sdhci_readw(host, SDHCI_BLOCK_SIZE),
		   sdhci_readw(host, SDHCI_BLOCK_COUNT));
	SDHCI_DUMP("Argument:  0x%08x | Trn mode: 0x%08x\n",
		   sdhci_readl(host, SDHCI_ARGUMENT),
		   sdhci_readw(host, SDHCI_TRANSFER_MODE));
	SDHCI_DUMP("Present:   0x%08x | Host ctl: 0x%08x\n",
		   sdhci_readl(host, SDHCI_PRESENT_STATE),
		   sdhci_readb(host, SDHCI_HOST_CONTROL));
	SDHCI_DUMP("Power:     0x%08x | Blk gap:  0x%08x\n",
		   sdhci_readb(host, SDHCI_POWER_CONTROL),
		   sdhci_readb(host, SDHCI_BLOCK_GAP_CONTROL));
	SDHCI_DUMP("Wake-up:   0x%08x | Clock:    0x%08x\n",
		   sdhci_readb(host, SDHCI_WAKE_UP_CONTROL),
		   sdhci_readw(host, SDHCI_CLOCK_CONTROL));
	SDHCI_DUMP("Timeout:   0x%08x | Int stat: 0x%08x\n",
		   sdhci_readb(host, SDHCI_TIMEOUT_CONTROL),
		   sdhci_readl(host, SDHCI_INT_STATUS));
	SDHCI_DUMP("Int enab:  0x%08x | Sig enab: 0x%08x\n",
		   sdhci_readl(host, SDHCI_INT_ENABLE),
		   sdhci_readl(host, SDHCI_SIGNAL_ENABLE));
	SDHCI_DUMP("ACmd stat: 0x%08x | Slot int: 0x%08x\n",
		   sdhci_readw(host, SDHCI_AUTO_CMD_STATUS),
		   sdhci_readw(host, SDHCI_SLOT_INT_STATUS));
	SDHCI_DUMP("Caps:      0x%08x | Caps_1:   0x%08x\n",
		   sdhci_readl(host, SDHCI_CAPABILITIES),
		   sdhci_readl(host, SDHCI_CAPABILITIES_1));
	SDHCI_DUMP("Cmd:       0x%08x | Max curr: 0x%08x\n",
		   sdhci_readw(host, SDHCI_COMMAND),
		   sdhci_readl(host, SDHCI_MAX_CURRENT));
	SDHCI_DUMP("Resp[0]:   0x%08x | Resp[1]:  0x%08x\n",
		   sdhci_readl(host, SDHCI_RESPONSE),
		   sdhci_readl(host, SDHCI_RESPONSE + 4));
	SDHCI_DUMP("Resp[2]:   0x%08x | Resp[3]:  0x%08x\n",
		   sdhci_readl(host, SDHCI_RESPONSE + 8),
		   sdhci_readl(host, SDHCI_RESPONSE + 12));
	SDHCI_DUMP("Host ctl2: 0x%08x\n",
		   sdhci_readw(host, SDHCI_HOST_CONTROL2));

	if (host->flags & SDHCI_USE_ADMA) {
		if (host->flags & SDHCI_USE_64_BIT_DMA) {
			SDHCI_DUMP("ADMA Err:  0x%08x | ADMA Ptr: 0x%08x%08x\n",
				   sdhci_readl(host, SDHCI_ADMA_ERROR),
				   sdhci_readl(host, SDHCI_ADMA_ADDRESS_HI),
				   sdhci_readl(host, SDHCI_ADMA_ADDRESS));
		} else {
			SDHCI_DUMP("ADMA Err:  0x%08x | ADMA Ptr: 0x%08x\n",
				   sdhci_readl(host, SDHCI_ADMA_ERROR),
				   sdhci_readl(host, SDHCI_ADMA_ADDRESS));
		}
	}

	SDHCI_DUMP("============================================\n");
}
EXPORT_SYMBOL_GPL(sdhci_dumpregs);

/*****************************************************************************\
 *                                                                           *
 * Low level functions                                                       *
 *                                                                           *
\*****************************************************************************/

static void sdhci_do_enable_v4_mode(struct sdhci_host *host)
{
	u16 ctrl2;

	ctrl2 = sdhci_readw(host, SDHCI_HOST_CONTROL2);
	if (ctrl2 & SDHCI_CTRL_V4_MODE)
		return;

	ctrl2 |= SDHCI_CTRL_V4_MODE;
	sdhci_writew(host, ctrl2, SDHCI_HOST_CONTROL2);
}

/*
 * This can be called before sdhci_add_host() by Vendor's host controller
 * driver to enable v4 mode if supported.
 */
void sdhci_enable_v4_mode(struct sdhci_host *host)
{
	host->v4_mode = true;
	sdhci_do_enable_v4_mode(host);
}
EXPORT_SYMBOL_GPL(sdhci_enable_v4_mode);

static inline bool sdhci_data_line_cmd(struct mmc_command *cmd)
{
	return cmd->data || cmd->flags & MMC_RSP_BUSY;
}

static void sdhci_set_card_detection(struct sdhci_host *host, bool enable)
{
	u32 present;

	if ((host->quirks & SDHCI_QUIRK_BROKEN_CARD_DETECTION) ||
	    !mmc_card_is_removable(host->mmc))
		return;

	if (enable) {
		present = sdhci_readl(host, SDHCI_PRESENT_STATE) &
				      SDHCI_CARD_PRESENT;

		host->ier |= present ? SDHCI_INT_CARD_REMOVE :
				       SDHCI_INT_CARD_INSERT;
	} else {
		host->ier &= ~(SDHCI_INT_CARD_REMOVE | SDHCI_INT_CARD_INSERT);
	}

	sdhci_writel(host, host->ier, SDHCI_INT_ENABLE);
	sdhci_writel(host, host->ier, SDHCI_SIGNAL_ENABLE);
}

static void sdhci_enable_card_detection(struct sdhci_host *host)
{
	sdhci_set_card_detection(host, true);
}

static void sdhci_disable_card_detection(struct sdhci_host *host)
{
	sdhci_set_card_detection(host, false);
}

static void sdhci_runtime_pm_bus_on(struct sdhci_host *host)
{
	if (host->bus_on)
		return;
	host->bus_on = true;
	pm_runtime_get_noresume(host->mmc->parent);
}

static void sdhci_runtime_pm_bus_off(struct sdhci_host *host)
{
	if (!host->bus_on)
		return;
	host->bus_on = false;
	pm_runtime_put_noidle(host->mmc->parent);
}

void sdhci_reset(struct sdhci_host *host, u8 mask)
{
	ktime_t timeout;

	sdhci_writeb(host, mask, SDHCI_SOFTWARE_RESET);

	if (mask & SDHCI_RESET_ALL) {
		host->clock = 0;
		/* Reset-all turns off SD Bus Power */
		if (host->quirks2 & SDHCI_QUIRK2_CARD_ON_NEEDS_BUS_ON)
			sdhci_runtime_pm_bus_off(host);
	}

	/* Wait max 100 ms */
	timeout = ktime_add_ms(ktime_get(), 100);

	/* hw clears the bit when it's done */
	while (1) {
		bool timedout = ktime_after(ktime_get(), timeout);

		if (!(sdhci_readb(host, SDHCI_SOFTWARE_RESET) & mask))
			break;
		if (timedout) {
			pr_err("%s: Reset 0x%x never completed.\n",
				mmc_hostname(host->mmc), (int)mask);
			sdhci_dumpregs(host);
			return;
		}
		udelay(10);
	}
}
EXPORT_SYMBOL_GPL(sdhci_reset);

static void sdhci_do_reset(struct sdhci_host *host, u8 mask)
{
	if (host->quirks & SDHCI_QUIRK_NO_CARD_NO_RESET) {
		struct mmc_host *mmc = host->mmc;

		if (!mmc->ops->get_cd(mmc))
			return;
	}

	host->ops->reset(host, mask);

	if (mask & SDHCI_RESET_ALL) {
		if (host->flags & (SDHCI_USE_SDMA | SDHCI_USE_ADMA)) {
			if (host->ops->enable_dma)
				host->ops->enable_dma(host);
		}

		/* Resetting the controller clears many */
		host->preset_enabled = false;
	}
}

static void sdhci_set_default_irqs(struct sdhci_host *host)
{
	host->ier = SDHCI_INT_BUS_POWER | SDHCI_INT_DATA_END_BIT |
		    SDHCI_INT_DATA_CRC | SDHCI_INT_DATA_TIMEOUT |
		    SDHCI_INT_INDEX | SDHCI_INT_END_BIT | SDHCI_INT_CRC |
		    SDHCI_INT_TIMEOUT | SDHCI_INT_DATA_END |
		    SDHCI_INT_RESPONSE;

	if (host->tuning_mode == SDHCI_TUNING_MODE_2 ||
	    host->tuning_mode == SDHCI_TUNING_MODE_3)
		host->ier |= SDHCI_INT_RETUNE;

	sdhci_writel(host, host->ier, SDHCI_INT_ENABLE);
	sdhci_writel(host, host->ier, SDHCI_SIGNAL_ENABLE);
}

static void sdhci_config_dma(struct sdhci_host *host)
{
	u8 ctrl;
	u16 ctrl2;

	if (host->version < SDHCI_SPEC_200)
		return;

	ctrl = sdhci_readb(host, SDHCI_HOST_CONTROL);

	/*
	 * Always adjust the DMA selection as some controllers
	 * (e.g. JMicron) can't do PIO properly when the selection
	 * is ADMA.
	 */
	ctrl &= ~SDHCI_CTRL_DMA_MASK;
	if (!(host->flags & SDHCI_REQ_USE_DMA))
		goto out;

	/* Note if DMA Select is zero then SDMA is selected */
	if (host->flags & SDHCI_USE_ADMA)
		ctrl |= SDHCI_CTRL_ADMA32;

	if (host->flags & SDHCI_USE_64_BIT_DMA) {
		/*
		 * If v4 mode, all supported DMA can be 64-bit addressing if
		 * controller supports 64-bit system address, otherwise only
		 * ADMA can support 64-bit addressing.
		 */
		if (host->v4_mode) {
			ctrl2 = sdhci_readw(host, SDHCI_HOST_CONTROL2);
			ctrl2 |= SDHCI_CTRL_64BIT_ADDR;
			sdhci_writew(host, ctrl2, SDHCI_HOST_CONTROL2);
		} else if (host->flags & SDHCI_USE_ADMA) {
			/*
			 * Don't need to undo SDHCI_CTRL_ADMA32 in order to
			 * set SDHCI_CTRL_ADMA64.
			 */
			ctrl |= SDHCI_CTRL_ADMA64;
		}
	}

out:
	sdhci_writeb(host, ctrl, SDHCI_HOST_CONTROL);
}

static void sdhci_init(struct sdhci_host *host, int soft)
{
	struct mmc_host *mmc = host->mmc;

	if (soft)
		sdhci_do_reset(host, SDHCI_RESET_CMD | SDHCI_RESET_DATA);
	else
		sdhci_do_reset(host, SDHCI_RESET_ALL);

	if (host->v4_mode)
		sdhci_do_enable_v4_mode(host);

	sdhci_set_default_irqs(host);

	host->cqe_on = false;

	if (soft) {
		/* force clock reconfiguration */
		host->clock = 0;
		mmc->ops->set_ios(mmc, &mmc->ios);
	}
}

static void sdhci_reinit(struct sdhci_host *host)
{
	sdhci_init(host, 0);
	sdhci_enable_card_detection(host);
}

static void __sdhci_led_activate(struct sdhci_host *host)
{
	u8 ctrl;

	if (host->quirks & SDHCI_QUIRK_NO_LED)
		return;

	ctrl = sdhci_readb(host, SDHCI_HOST_CONTROL);
	ctrl |= SDHCI_CTRL_LED;
	sdhci_writeb(host, ctrl, SDHCI_HOST_CONTROL);
}

static void __sdhci_led_deactivate(struct sdhci_host *host)
{
	u8 ctrl;

	if (host->quirks & SDHCI_QUIRK_NO_LED)
		return;

	ctrl = sdhci_readb(host, SDHCI_HOST_CONTROL);
	ctrl &= ~SDHCI_CTRL_LED;
	sdhci_writeb(host, ctrl, SDHCI_HOST_CONTROL);
}

#if IS_REACHABLE(CONFIG_LEDS_CLASS)
static void sdhci_led_control(struct led_classdev *led,
			      enum led_brightness brightness)
{
	struct sdhci_host *host = container_of(led, struct sdhci_host, led);
	unsigned long flags;

	spin_lock_irqsave(&host->lock, flags);

	if (host->runtime_suspended)
		goto out;

	if (brightness == LED_OFF)
		__sdhci_led_deactivate(host);
	else
		__sdhci_led_activate(host);
out:
	spin_unlock_irqrestore(&host->lock, flags);
}

static int sdhci_led_register(struct sdhci_host *host)
{
	struct mmc_host *mmc = host->mmc;

	if (host->quirks & SDHCI_QUIRK_NO_LED)
		return 0;

	snprintf(host->led_name, sizeof(host->led_name),
		 "%s::", mmc_hostname(mmc));

	host->led.name = host->led_name;
	host->led.brightness = LED_OFF;
	host->led.default_trigger = mmc_hostname(mmc);
	host->led.brightness_set = sdhci_led_control;

	return led_classdev_register(mmc_dev(mmc), &host->led);
}

static void sdhci_led_unregister(struct sdhci_host *host)
{
	if (host->quirks & SDHCI_QUIRK_NO_LED)
		return;

	led_classdev_unregister(&host->led);
}

static inline void sdhci_led_activate(struct sdhci_host *host)
{
}

static inline void sdhci_led_deactivate(struct sdhci_host *host)
{
}

#else

static inline int sdhci_led_register(struct sdhci_host *host)
{
	return 0;
}

static inline void sdhci_led_unregister(struct sdhci_host *host)
{
}

static inline void sdhci_led_activate(struct sdhci_host *host)
{
	__sdhci_led_activate(host);
}

static inline void sdhci_led_deactivate(struct sdhci_host *host)
{
	__sdhci_led_deactivate(host);
}

#endif

static void sdhci_mod_timer(struct sdhci_host *host, struct mmc_request *mrq,
			    unsigned long timeout)
{
	if (sdhci_data_line_cmd(mrq->cmd))
		mod_timer(&host->data_timer, timeout);
	else
		mod_timer(&host->timer, timeout);
}

static void sdhci_del_timer(struct sdhci_host *host, struct mmc_request *mrq)
{
	if (sdhci_data_line_cmd(mrq->cmd))
		del_timer(&host->data_timer);
	else
		del_timer(&host->timer);
}

static inline bool sdhci_has_requests(struct sdhci_host *host)
{
	return host->cmd || host->data_cmd;
}

/*****************************************************************************\
 *                                                                           *
 * Core functions                                                            *
 *                                                                           *
\*****************************************************************************/

static void sdhci_read_block_pio(struct sdhci_host *host)
{
	unsigned long flags;
	size_t blksize, len, chunk;
	u32 uninitialized_var(scratch);
	u8 *buf;

	DBG("PIO reading\n");

	blksize = host->data->blksz;
	chunk = 0;

	local_irq_save(flags);

	while (blksize) {
		BUG_ON(!sg_miter_next(&host->sg_miter));

		len = min(host->sg_miter.length, blksize);

		blksize -= len;
		host->sg_miter.consumed = len;

		buf = host->sg_miter.addr;

		while (len) {
			if (chunk == 0) {
				scratch = sdhci_readl(host, SDHCI_BUFFER);
				chunk = 4;
			}

			*buf = scratch & 0xFF;

			buf++;
			scratch >>= 8;
			chunk--;
			len--;
		}
	}

	sg_miter_stop(&host->sg_miter);

	local_irq_restore(flags);
}

static void sdhci_write_block_pio(struct sdhci_host *host)
{
	unsigned long flags;
	size_t blksize, len, chunk;
	u32 scratch;
	u8 *buf;

	DBG("PIO writing\n");

	blksize = host->data->blksz;
	chunk = 0;
	scratch = 0;

	local_irq_save(flags);

	while (blksize) {
		BUG_ON(!sg_miter_next(&host->sg_miter));

		len = min(host->sg_miter.length, blksize);

		blksize -= len;
		host->sg_miter.consumed = len;

		buf = host->sg_miter.addr;

		while (len) {
			scratch |= (u32)*buf << (chunk * 8);

			buf++;
			chunk++;
			len--;

			if ((chunk == 4) || ((len == 0) && (blksize == 0))) {
				sdhci_writel(host, scratch, SDHCI_BUFFER);
				chunk = 0;
				scratch = 0;
			}
		}
	}

	sg_miter_stop(&host->sg_miter);

	local_irq_restore(flags);
}

static void sdhci_transfer_pio(struct sdhci_host *host)
{
	u32 mask;

	if (host->blocks == 0)
		return;

	if (host->data->flags & MMC_DATA_READ)
		mask = SDHCI_DATA_AVAILABLE;
	else
		mask = SDHCI_SPACE_AVAILABLE;

	/*
	 * Some controllers (JMicron JMB38x) mess up the buffer bits
	 * for transfers < 4 bytes. As long as it is just one block,
	 * we can ignore the bits.
	 */
	if ((host->quirks & SDHCI_QUIRK_BROKEN_SMALL_PIO) &&
		(host->data->blocks == 1))
		mask = ~0;

	while (sdhci_readl(host, SDHCI_PRESENT_STATE) & mask) {
		if (host->quirks & SDHCI_QUIRK_PIO_NEEDS_DELAY)
			udelay(100);

		if (host->data->flags & MMC_DATA_READ)
			sdhci_read_block_pio(host);
		else
			sdhci_write_block_pio(host);

		host->blocks--;
		if (host->blocks == 0)
			break;
	}

	DBG("PIO transfer complete.\n");
}

static int sdhci_pre_dma_transfer(struct sdhci_host *host,
				  struct mmc_data *data, int cookie)
{
	int sg_count;

	/*
	 * If the data buffers are already mapped, return the previous
	 * dma_map_sg() result.
	 */
	if (data->host_cookie == COOKIE_PRE_MAPPED)
		return data->sg_count;

	/* Bounce write requests to the bounce buffer */
	if (host->bounce_buffer) {
		unsigned int length = data->blksz * data->blocks;

		if (length > host->bounce_buffer_size) {
			pr_err("%s: asked for transfer of %u bytes exceeds bounce buffer %u bytes\n",
			       mmc_hostname(host->mmc), length,
			       host->bounce_buffer_size);
			return -EIO;
		}
		if (mmc_get_dma_dir(data) == DMA_TO_DEVICE) {
			/* Copy the data to the bounce buffer */
			sg_copy_to_buffer(data->sg, data->sg_len,
					  host->bounce_buffer,
					  length);
		}
		/* Switch ownership to the DMA */
		dma_sync_single_for_device(host->mmc->parent,
					   host->bounce_addr,
					   host->bounce_buffer_size,
					   mmc_get_dma_dir(data));
		/* Just a dummy value */
		sg_count = 1;
	} else {
		/* Just access the data directly from memory */
		sg_count = dma_map_sg(mmc_dev(host->mmc),
				      data->sg, data->sg_len,
				      mmc_get_dma_dir(data));
	}

	if (sg_count == 0)
		return -ENOSPC;

	data->sg_count = sg_count;
	data->host_cookie = cookie;

	return sg_count;
}

static char *sdhci_kmap_atomic(struct scatterlist *sg, unsigned long *flags)
{
	local_irq_save(*flags);
	return kmap_atomic(sg_page(sg)) + sg->offset;
}

static void sdhci_kunmap_atomic(void *buffer, unsigned long *flags)
{
	kunmap_atomic(buffer);
	local_irq_restore(*flags);
}

void sdhci_adma_write_desc(struct sdhci_host *host, void **desc,
			   dma_addr_t addr, int len, unsigned int cmd)
{
	struct sdhci_adma2_64_desc *dma_desc = *desc;

	/* 32-bit and 64-bit descriptors have these members in same position */
	dma_desc->cmd = cpu_to_le16(cmd);
	dma_desc->len = cpu_to_le16(len);
	dma_desc->addr_lo = cpu_to_le32((u32)addr);

	if (host->flags & SDHCI_USE_64_BIT_DMA)
		dma_desc->addr_hi = cpu_to_le32((u64)addr >> 32);

	*desc += host->desc_sz;
}
EXPORT_SYMBOL_GPL(sdhci_adma_write_desc);

static inline void __sdhci_adma_write_desc(struct sdhci_host *host,
					   void **desc, dma_addr_t addr,
					   int len, unsigned int cmd)
{
	if (host->ops->adma_write_desc)
		host->ops->adma_write_desc(host, desc, addr, len, cmd);
	else
		sdhci_adma_write_desc(host, desc, addr, len, cmd);
}

static void sdhci_adma_mark_end(void *desc)
{
	struct sdhci_adma2_64_desc *dma_desc = desc;

	/* 32-bit and 64-bit descriptors have 'cmd' in same position */
	dma_desc->cmd |= cpu_to_le16(ADMA2_END);
}

static void sdhci_adma_table_pre(struct sdhci_host *host,
	struct mmc_data *data, int sg_count)
{
	struct scatterlist *sg;
	unsigned long flags;
	dma_addr_t addr, align_addr;
	void *desc, *align;
	char *buffer;
	int len, offset, i;

	/*
	 * The spec does not specify endianness of descriptor table.
	 * We currently guess that it is LE.
	 */

	host->sg_count = sg_count;

	desc = host->adma_table;
	align = host->align_buffer;

	align_addr = host->align_addr;

	for_each_sg(data->sg, sg, host->sg_count, i) {
		addr = sg_dma_address(sg);
		len = sg_dma_len(sg);

		/*
		 * The SDHCI specification states that ADMA addresses must
		 * be 32-bit aligned. If they aren't, then we use a bounce
		 * buffer for the (up to three) bytes that screw up the
		 * alignment.
		 */
		offset = (SDHCI_ADMA2_ALIGN - (addr & SDHCI_ADMA2_MASK)) &
			 SDHCI_ADMA2_MASK;
		if (offset) {
			if (data->flags & MMC_DATA_WRITE) {
				buffer = sdhci_kmap_atomic(sg, &flags);
				memcpy(align, buffer, offset);
				sdhci_kunmap_atomic(buffer, &flags);
			}

			/* tran, valid */
			__sdhci_adma_write_desc(host, &desc, align_addr,
						offset, ADMA2_TRAN_VALID);

			BUG_ON(offset > 65536);

			align += SDHCI_ADMA2_ALIGN;
			align_addr += SDHCI_ADMA2_ALIGN;

			addr += offset;
			len -= offset;
		}

		BUG_ON(len > 65536);

		/* tran, valid */
		if (len)
			__sdhci_adma_write_desc(host, &desc, addr, len,
						ADMA2_TRAN_VALID);

		/*
		 * If this triggers then we have a calculation bug
		 * somewhere. :/
		 */
		WARN_ON((desc - host->adma_table) >= host->adma_table_sz);
	}

	if (host->quirks & SDHCI_QUIRK_NO_ENDATTR_IN_NOPDESC) {
		/* Mark the last descriptor as the terminating descriptor */
		if (desc != host->adma_table) {
			desc -= host->desc_sz;
			sdhci_adma_mark_end(desc);
		}
	} else {
		/* Add a terminating entry - nop, end, valid */
		__sdhci_adma_write_desc(host, &desc, 0, 0, ADMA2_NOP_END_VALID);
	}
}

static void sdhci_adma_table_post(struct sdhci_host *host,
	struct mmc_data *data)
{
	struct scatterlist *sg;
	int i, size;
	void *align;
	char *buffer;
	unsigned long flags;

	if (data->flags & MMC_DATA_READ) {
		bool has_unaligned = false;

		/* Do a quick scan of the SG list for any unaligned mappings */
		for_each_sg(data->sg, sg, host->sg_count, i)
			if (sg_dma_address(sg) & SDHCI_ADMA2_MASK) {
				has_unaligned = true;
				break;
			}

		if (has_unaligned) {
			dma_sync_sg_for_cpu(mmc_dev(host->mmc), data->sg,
					    data->sg_len, DMA_FROM_DEVICE);

			align = host->align_buffer;

			for_each_sg(data->sg, sg, host->sg_count, i) {
				if (sg_dma_address(sg) & SDHCI_ADMA2_MASK) {
					size = SDHCI_ADMA2_ALIGN -
					       (sg_dma_address(sg) & SDHCI_ADMA2_MASK);

					buffer = sdhci_kmap_atomic(sg, &flags);
					memcpy(buffer, align, size);
					sdhci_kunmap_atomic(buffer, &flags);

					align += SDHCI_ADMA2_ALIGN;
				}
			}
		}
	}
}

static dma_addr_t sdhci_sdma_address(struct sdhci_host *host)
{
	if (host->bounce_buffer)
		return host->bounce_addr;
	else
		return sg_dma_address(host->data->sg);
}

static void sdhci_set_sdma_addr(struct sdhci_host *host, dma_addr_t addr)
{
	if (host->v4_mode) {
		sdhci_writel(host, addr, SDHCI_ADMA_ADDRESS);
		if (host->flags & SDHCI_USE_64_BIT_DMA)
			sdhci_writel(host, (u64)addr >> 32, SDHCI_ADMA_ADDRESS_HI);
	} else {
		sdhci_writel(host, addr, SDHCI_DMA_ADDRESS);
	}
}

static unsigned int sdhci_target_timeout(struct sdhci_host *host,
					 struct mmc_command *cmd,
					 struct mmc_data *data)
{
	unsigned int target_timeout;

	/* timeout in us */
	if (!data) {
		target_timeout = cmd->busy_timeout * 1000;
	} else {
		target_timeout = DIV_ROUND_UP(data->timeout_ns, 1000);
		if (host->clock && data->timeout_clks) {
			unsigned long long val;

			/*
			 * data->timeout_clks is in units of clock cycles.
			 * host->clock is in Hz.  target_timeout is in us.
			 * Hence, us = 1000000 * cycles / Hz.  Round up.
			 */
			val = 1000000ULL * data->timeout_clks;
			if (do_div(val, host->clock))
				target_timeout++;
			target_timeout += val;
		}
	}

	return target_timeout;
}

static void sdhci_calc_sw_timeout(struct sdhci_host *host,
				  struct mmc_command *cmd)
{
	struct mmc_data *data = cmd->data;
	struct mmc_host *mmc = host->mmc;
	struct mmc_ios *ios = &mmc->ios;
	unsigned char bus_width = 1 << ios->bus_width;
	unsigned int blksz;
	unsigned int freq;
	u64 target_timeout;
	u64 transfer_time;

	target_timeout = sdhci_target_timeout(host, cmd, data);
	target_timeout *= NSEC_PER_USEC;

	if (data) {
		blksz = data->blksz;
		freq = host->mmc->actual_clock ? : host->clock;
		transfer_time = (u64)blksz * NSEC_PER_SEC * (8 / bus_width);
		do_div(transfer_time, freq);
		/* multiply by '2' to account for any unknowns */
		transfer_time = transfer_time * 2;
		/* calculate timeout for the entire data */
		host->data_timeout = data->blocks * target_timeout +
				     transfer_time;
	} else {
		host->data_timeout = target_timeout;
	}

	if (host->data_timeout)
		host->data_timeout += MMC_CMD_TRANSFER_TIME;
}

static u8 sdhci_calc_timeout(struct sdhci_host *host, struct mmc_command *cmd,
			     bool *too_big)
{
	u8 count;
	struct mmc_data *data;
	unsigned target_timeout, current_timeout;

	*too_big = true;

	/*
	 * If the host controller provides us with an incorrect timeout
	 * value, just skip the check and use 0xE.  The hardware may take
	 * longer to time out, but that's much better than having a too-short
	 * timeout value.
	 */
	if (host->quirks & SDHCI_QUIRK_BROKEN_TIMEOUT_VAL)
		return 0xE;

	/* Unspecified command, asume max */
	if (cmd == NULL)
		return 0xE;

	data = cmd->data;
	/* Unspecified timeout, assume max */
	if (!data && !cmd->busy_timeout)
		return 0xE;

	/* timeout in us */
	target_timeout = sdhci_target_timeout(host, cmd, data);

	/*
	 * Figure out needed cycles.
	 * We do this in steps in order to fit inside a 32 bit int.
	 * The first step is the minimum timeout, which will have a
	 * minimum resolution of 6 bits:
	 * (1) 2^13*1000 > 2^22,
	 * (2) host->timeout_clk < 2^16
	 *     =>
	 *     (1) / (2) > 2^6
	 */
	count = 0;
	current_timeout = (1 << 13) * 1000 / host->timeout_clk;
	while (current_timeout < target_timeout) {
		count++;
		current_timeout <<= 1;
		if (count >= 0xF)
			break;
	}

	if (count >= 0xF) {
		if (!(host->quirks2 & SDHCI_QUIRK2_DISABLE_HW_TIMEOUT))
			DBG("Too large timeout 0x%x requested for CMD%d!\n",
			    count, cmd->opcode);
		count = 0xE;
	} else {
		*too_big = false;
	}

	return count;
}

static void sdhci_set_transfer_irqs(struct sdhci_host *host)
{
	u32 pio_irqs = SDHCI_INT_DATA_AVAIL | SDHCI_INT_SPACE_AVAIL;
	u32 dma_irqs = SDHCI_INT_DMA_END | SDHCI_INT_ADMA_ERROR;

	if (host->flags & SDHCI_REQ_USE_DMA)
		host->ier = (host->ier & ~pio_irqs) | dma_irqs;
	else
		host->ier = (host->ier & ~dma_irqs) | pio_irqs;

	if (host->flags & (SDHCI_AUTO_CMD23 | SDHCI_AUTO_CMD12))
		host->ier |= SDHCI_INT_AUTO_CMD_ERR;
	else
		host->ier &= ~SDHCI_INT_AUTO_CMD_ERR;

	sdhci_writel(host, host->ier, SDHCI_INT_ENABLE);
	sdhci_writel(host, host->ier, SDHCI_SIGNAL_ENABLE);
}

static void sdhci_set_data_timeout_irq(struct sdhci_host *host, bool enable)
{
	if (enable)
		host->ier |= SDHCI_INT_DATA_TIMEOUT;
	else
		host->ier &= ~SDHCI_INT_DATA_TIMEOUT;
	sdhci_writel(host, host->ier, SDHCI_INT_ENABLE);
	sdhci_writel(host, host->ier, SDHCI_SIGNAL_ENABLE);
}

static void sdhci_set_timeout(struct sdhci_host *host, struct mmc_command *cmd)
{
	u8 count;

	if (host->ops->set_timeout) {
		host->ops->set_timeout(host, cmd);
	} else {
		bool too_big = false;

		count = sdhci_calc_timeout(host, cmd, &too_big);

		if (too_big &&
		    host->quirks2 & SDHCI_QUIRK2_DISABLE_HW_TIMEOUT) {
			sdhci_calc_sw_timeout(host, cmd);
			sdhci_set_data_timeout_irq(host, false);
		} else if (!(host->ier & SDHCI_INT_DATA_TIMEOUT)) {
			sdhci_set_data_timeout_irq(host, true);
		}

		sdhci_writeb(host, count, SDHCI_TIMEOUT_CONTROL);
	}
}

static void sdhci_prepare_data(struct sdhci_host *host, struct mmc_command *cmd)
{
	struct mmc_data *data = cmd->data;

	host->data_timeout = 0;

	if (sdhci_data_line_cmd(cmd))
		sdhci_set_timeout(host, cmd);

	if (!data)
		return;

	WARN_ON(host->data);

	/* Sanity checks */
	BUG_ON(data->blksz * data->blocks > 524288);
	BUG_ON(data->blksz > host->mmc->max_blk_size);
	BUG_ON(data->blocks > 65535);

	host->data = data;
	host->data_early = 0;
	host->data->bytes_xfered = 0;

	if (host->flags & (SDHCI_USE_SDMA | SDHCI_USE_ADMA)) {
		struct scatterlist *sg;
		unsigned int length_mask, offset_mask;
		int i;

		host->flags |= SDHCI_REQ_USE_DMA;

		/*
		 * FIXME: This doesn't account for merging when mapping the
		 * scatterlist.
		 *
		 * The assumption here being that alignment and lengths are
		 * the same after DMA mapping to device address space.
		 */
		length_mask = 0;
		offset_mask = 0;
		if (host->flags & SDHCI_USE_ADMA) {
			if (host->quirks & SDHCI_QUIRK_32BIT_ADMA_SIZE) {
				length_mask = 3;
				/*
				 * As we use up to 3 byte chunks to work
				 * around alignment problems, we need to
				 * check the offset as well.
				 */
				offset_mask = 3;
			}
		} else {
			if (host->quirks & SDHCI_QUIRK_32BIT_DMA_SIZE)
				length_mask = 3;
			if (host->quirks & SDHCI_QUIRK_32BIT_DMA_ADDR)
				offset_mask = 3;
		}

		if (unlikely(length_mask | offset_mask)) {
			for_each_sg(data->sg, sg, data->sg_len, i) {
				if (sg->length & length_mask) {
					DBG("Reverting to PIO because of transfer size (%d)\n",
					    sg->length);
					host->flags &= ~SDHCI_REQ_USE_DMA;
					break;
				}
				if (sg->offset & offset_mask) {
					DBG("Reverting to PIO because of bad alignment\n");
					host->flags &= ~SDHCI_REQ_USE_DMA;
					break;
				}
			}
		}
	}

	if (host->flags & SDHCI_REQ_USE_DMA) {
		int sg_cnt = sdhci_pre_dma_transfer(host, data, COOKIE_MAPPED);

		if (sg_cnt <= 0) {
			/*
			 * This only happens when someone fed
			 * us an invalid request.
			 */
			WARN_ON(1);
			host->flags &= ~SDHCI_REQ_USE_DMA;
		} else if (host->flags & SDHCI_USE_ADMA) {
			sdhci_adma_table_pre(host, data, sg_cnt);

			sdhci_writel(host, host->adma_addr, SDHCI_ADMA_ADDRESS);
			if (host->flags & SDHCI_USE_64_BIT_DMA)
				sdhci_writel(host,
					     (u64)host->adma_addr >> 32,
					     SDHCI_ADMA_ADDRESS_HI);
		} else {
			WARN_ON(sg_cnt != 1);
			sdhci_set_sdma_addr(host, sdhci_sdma_address(host));
		}
	}

	sdhci_config_dma(host);

	if (!(host->flags & SDHCI_REQ_USE_DMA)) {
		int flags;

		flags = SG_MITER_ATOMIC;
		if (host->data->flags & MMC_DATA_READ)
			flags |= SG_MITER_TO_SG;
		else
			flags |= SG_MITER_FROM_SG;
		sg_miter_start(&host->sg_miter, data->sg, data->sg_len, flags);
		host->blocks = data->blocks;
	}

	sdhci_set_transfer_irqs(host);

	/* Set the DMA boundary value and block size */
	sdhci_writew(host, SDHCI_MAKE_BLKSZ(host->sdma_boundary, data->blksz),
		     SDHCI_BLOCK_SIZE);

	/*
	 * For Version 4.10 onwards, if v4 mode is enabled, 32-bit Block Count
	 * can be supported, in that case 16-bit block count register must be 0.
	 */
	if (host->version >= SDHCI_SPEC_410 && host->v4_mode &&
	    (host->quirks2 & SDHCI_QUIRK2_USE_32BIT_BLK_CNT)) {
		if (sdhci_readw(host, SDHCI_BLOCK_COUNT))
			sdhci_writew(host, 0, SDHCI_BLOCK_COUNT);
		sdhci_writew(host, data->blocks, SDHCI_32BIT_BLK_CNT);
	} else {
		sdhci_writew(host, data->blocks, SDHCI_BLOCK_COUNT);
	}
}

static inline bool sdhci_auto_cmd12(struct sdhci_host *host,
				    struct mmc_request *mrq)
{
	return !mrq->sbc && (host->flags & SDHCI_AUTO_CMD12) &&
	       !mrq->cap_cmd_during_tfr;
}

static inline void sdhci_auto_cmd_select(struct sdhci_host *host,
					 struct mmc_command *cmd,
					 u16 *mode)
{
	bool use_cmd12 = sdhci_auto_cmd12(host, cmd->mrq) &&
			 (cmd->opcode != SD_IO_RW_EXTENDED);
	bool use_cmd23 = cmd->mrq->sbc && (host->flags & SDHCI_AUTO_CMD23);
	u16 ctrl2;

	/*
	 * In case of Version 4.10 or later, use of 'Auto CMD Auto
	 * Select' is recommended rather than use of 'Auto CMD12
	 * Enable' or 'Auto CMD23 Enable'.
	 */
	if (host->version >= SDHCI_SPEC_410 && (use_cmd12 || use_cmd23)) {
		*mode |= SDHCI_TRNS_AUTO_SEL;

		ctrl2 = sdhci_readw(host, SDHCI_HOST_CONTROL2);
		if (use_cmd23)
			ctrl2 |= SDHCI_CMD23_ENABLE;
		else
			ctrl2 &= ~SDHCI_CMD23_ENABLE;
		sdhci_writew(host, ctrl2, SDHCI_HOST_CONTROL2);

		return;
	}

	/*
	 * If we are sending CMD23, CMD12 never gets sent
	 * on successful completion (so no Auto-CMD12).
	 */
	if (use_cmd12)
		*mode |= SDHCI_TRNS_AUTO_CMD12;
	else if (use_cmd23)
		*mode |= SDHCI_TRNS_AUTO_CMD23;
}

static void sdhci_set_transfer_mode(struct sdhci_host *host,
	struct mmc_command *cmd)
{
	u16 mode = 0;
	struct mmc_data *data = cmd->data;

	if (data == NULL) {
		if (host->quirks2 &
			SDHCI_QUIRK2_CLEAR_TRANSFERMODE_REG_BEFORE_CMD) {
			/* must not clear SDHCI_TRANSFER_MODE when tuning */
			if (cmd->opcode != MMC_SEND_TUNING_BLOCK_HS200)
				sdhci_writew(host, 0x0, SDHCI_TRANSFER_MODE);
		} else {
		/* clear Auto CMD settings for no data CMDs */
			mode = sdhci_readw(host, SDHCI_TRANSFER_MODE);
			sdhci_writew(host, mode & ~(SDHCI_TRNS_AUTO_CMD12 |
				SDHCI_TRNS_AUTO_CMD23), SDHCI_TRANSFER_MODE);
		}
		return;
	}

	WARN_ON(!host->data);

	if (!(host->quirks2 & SDHCI_QUIRK2_SUPPORT_SINGLE))
		mode = SDHCI_TRNS_BLK_CNT_EN;

	if (mmc_op_multi(cmd->opcode) || data->blocks > 1) {
		mode = SDHCI_TRNS_BLK_CNT_EN | SDHCI_TRNS_MULTI;
		sdhci_auto_cmd_select(host, cmd, &mode);
		if (cmd->mrq->sbc && (host->flags & SDHCI_AUTO_CMD23))
			sdhci_writel(host, cmd->mrq->sbc->arg, SDHCI_ARGUMENT2);
	}

	if (data->flags & MMC_DATA_READ)
		mode |= SDHCI_TRNS_READ;
	if (host->flags & SDHCI_REQ_USE_DMA)
		mode |= SDHCI_TRNS_DMA;

	sdhci_writew(host, mode, SDHCI_TRANSFER_MODE);
}

static bool sdhci_needs_reset(struct sdhci_host *host, struct mmc_request *mrq)
{
	return (!(host->flags & SDHCI_DEVICE_DEAD) &&
		((mrq->cmd && mrq->cmd->error) ||
		 (mrq->sbc && mrq->sbc->error) ||
		 (mrq->data && mrq->data->stop && mrq->data->stop->error) ||
		 (host->quirks & SDHCI_QUIRK_RESET_AFTER_REQUEST)));
}

static void __sdhci_finish_mrq(struct sdhci_host *host, struct mmc_request *mrq)
{
	int i;

	if (host->cmd && host->cmd->mrq == mrq)
		host->cmd = NULL;

	if (host->data_cmd && host->data_cmd->mrq == mrq)
		host->data_cmd = NULL;

	if (host->data && host->data->mrq == mrq)
		host->data = NULL;

	if (sdhci_needs_reset(host, mrq))
		host->pending_reset = true;

	for (i = 0; i < SDHCI_MAX_MRQS; i++) {
		if (host->mrqs_done[i] == mrq) {
			WARN_ON(1);
			return;
		}
	}

	for (i = 0; i < SDHCI_MAX_MRQS; i++) {
		if (!host->mrqs_done[i]) {
			host->mrqs_done[i] = mrq;
			break;
		}
	}

	WARN_ON(i >= SDHCI_MAX_MRQS);

	sdhci_del_timer(host, mrq);

	if (!sdhci_has_requests(host))
		sdhci_led_deactivate(host);
}

static void sdhci_finish_mrq(struct sdhci_host *host, struct mmc_request *mrq)
{
	__sdhci_finish_mrq(host, mrq);

	queue_work(host->complete_wq, &host->complete_work);
}

static void sdhci_finish_data(struct sdhci_host *host)
{
	struct mmc_command *data_cmd = host->data_cmd;
	struct mmc_data *data = host->data;

	host->data = NULL;
	host->data_cmd = NULL;

	/*
	 * The controller needs a reset of internal state machines upon error
	 * conditions.
	 */
	if (data->error) {
		if (!host->cmd || host->cmd == data_cmd)
			sdhci_do_reset(host, SDHCI_RESET_CMD);
		sdhci_do_reset(host, SDHCI_RESET_DATA);
	}

	if ((host->flags & (SDHCI_REQ_USE_DMA | SDHCI_USE_ADMA)) ==
	    (SDHCI_REQ_USE_DMA | SDHCI_USE_ADMA))
		sdhci_adma_table_post(host, data);

	/*
	 * The specification states that the block count register must
	 * be updated, but it does not specify at what point in the
	 * data flow. That makes the register entirely useless to read
	 * back so we have to assume that nothing made it to the card
	 * in the event of an error.
	 */
	if (data->error)
		data->bytes_xfered = 0;
	else
		data->bytes_xfered = data->blksz * data->blocks;

	/*
	 * Need to send CMD12 if -
	 * a) open-ended multiblock transfer (no CMD23)
	 * b) error in multiblock transfer
	 */
	if (data->stop &&
	    (data->error ||
	     !data->mrq->sbc)) {
		/*
		 * 'cap_cmd_during_tfr' request must not use the command line
		 * after mmc_command_done() has been called. It is upper layer's
		 * responsibility to send the stop command if required.
		 */
		if (data->mrq->cap_cmd_during_tfr) {
			__sdhci_finish_mrq(host, data->mrq);
		} else {
			/* Avoid triggering warning in sdhci_send_command() */
			host->cmd = NULL;
			sdhci_send_command(host, data->stop);
		}
	} else {
		__sdhci_finish_mrq(host, data->mrq);
	}
}

void sdhci_send_command(struct sdhci_host *host, struct mmc_command *cmd)
{
	int flags;
	u32 mask;
	unsigned long timeout;

	WARN_ON(host->cmd);

	/* Initially, a command has no error */
	cmd->error = 0;

	if ((host->quirks2 & SDHCI_QUIRK2_STOP_WITH_TC) &&
	    cmd->opcode == MMC_STOP_TRANSMISSION)
		cmd->flags |= MMC_RSP_BUSY;

	/* Wait max 10 ms */
	timeout = 10;

	mask = SDHCI_CMD_INHIBIT;
	if (sdhci_data_line_cmd(cmd))
		mask |= SDHCI_DATA_INHIBIT;

	/* We shouldn't wait for data inihibit for stop commands, even
	   though they might use busy signaling */
	if (cmd->mrq->data && (cmd == cmd->mrq->data->stop))
		mask &= ~SDHCI_DATA_INHIBIT;

	while (sdhci_readl(host, SDHCI_PRESENT_STATE) & mask) {
		if (timeout == 0) {
			pr_err("%s: Controller never released inhibit bit(s).\n",
			       mmc_hostname(host->mmc));
			sdhci_dumpregs(host);
			cmd->error = -EIO;
			sdhci_finish_mrq(host, cmd->mrq);
			return;
		}
		timeout--;
		mdelay(1);
	}

	host->cmd = cmd;
	if (sdhci_data_line_cmd(cmd)) {
		WARN_ON(host->data_cmd);
		host->data_cmd = cmd;
	}

	sdhci_prepare_data(host, cmd);

	sdhci_writel(host, cmd->arg, SDHCI_ARGUMENT);

	sdhci_set_transfer_mode(host, cmd);

	if ((cmd->flags & MMC_RSP_136) && (cmd->flags & MMC_RSP_BUSY)) {
		pr_err("%s: Unsupported response type!\n",
			mmc_hostname(host->mmc));
		cmd->error = -EINVAL;
		sdhci_finish_mrq(host, cmd->mrq);
		return;
	}

	if (!(cmd->flags & MMC_RSP_PRESENT))
		flags = SDHCI_CMD_RESP_NONE;
	else if (cmd->flags & MMC_RSP_136)
		flags = SDHCI_CMD_RESP_LONG;
	else if (cmd->flags & MMC_RSP_BUSY)
		flags = SDHCI_CMD_RESP_SHORT_BUSY;
	else
		flags = SDHCI_CMD_RESP_SHORT;

	if (cmd->flags & MMC_RSP_CRC)
		flags |= SDHCI_CMD_CRC;
	if (cmd->flags & MMC_RSP_OPCODE)
		flags |= SDHCI_CMD_INDEX;

	/* CMD19 is special in that the Data Present Select should be set */
	if (cmd->data || cmd->opcode == MMC_SEND_TUNING_BLOCK ||
	    cmd->opcode == MMC_SEND_TUNING_BLOCK_HS200)
		flags |= SDHCI_CMD_DATA;

	timeout = jiffies;
	if (host->data_timeout)
		timeout += nsecs_to_jiffies(host->data_timeout);
	else if (!cmd->data && cmd->busy_timeout > 9000)
		timeout += DIV_ROUND_UP(cmd->busy_timeout, 1000) * HZ + HZ;
	else
		timeout += 10 * HZ;
	sdhci_mod_timer(host, cmd->mrq, timeout);

	sdhci_writew(host, SDHCI_MAKE_CMD(cmd->opcode, flags), SDHCI_COMMAND);
}
EXPORT_SYMBOL_GPL(sdhci_send_command);

static void sdhci_read_rsp_136(struct sdhci_host *host, struct mmc_command *cmd)
{
	int i, reg;

	for (i = 0; i < 4; i++) {
		reg = SDHCI_RESPONSE + (3 - i) * 4;
		cmd->resp[i] = sdhci_readl(host, reg);
	}

	if (host->quirks2 & SDHCI_QUIRK2_RSP_136_HAS_CRC)
		return;

	/* CRC is stripped so we need to do some shifting */
	for (i = 0; i < 4; i++) {
		cmd->resp[i] <<= 8;
		if (i != 3)
			cmd->resp[i] |= cmd->resp[i + 1] >> 24;
	}
}

static void sdhci_finish_command(struct sdhci_host *host)
{
	struct mmc_command *cmd = host->cmd;

	host->cmd = NULL;

	if (cmd->flags & MMC_RSP_PRESENT) {
		if (cmd->flags & MMC_RSP_136) {
			sdhci_read_rsp_136(host, cmd);
		} else {
			cmd->resp[0] = sdhci_readl(host, SDHCI_RESPONSE);
		}
	}

	if (cmd->mrq->cap_cmd_during_tfr && cmd == cmd->mrq->cmd)
		mmc_command_done(host->mmc, cmd->mrq);

	/*
	 * The host can send and interrupt when the busy state has
	 * ended, allowing us to wait without wasting CPU cycles.
	 * The busy signal uses DAT0 so this is similar to waiting
	 * for data to complete.
	 *
	 * Note: The 1.0 specification is a bit ambiguous about this
	 *       feature so there might be some problems with older
	 *       controllers.
	 */
	if (cmd->flags & MMC_RSP_BUSY) {
		if (cmd->data) {
			DBG("Cannot wait for busy signal when also doing a data transfer");
		} else if (!(host->quirks & SDHCI_QUIRK_NO_BUSY_IRQ) &&
			   cmd == host->data_cmd) {
			/* Command complete before busy is ended */
			return;
		}
	}

	/* Finished CMD23, now send actual command. */
	if (cmd == cmd->mrq->sbc) {
		sdhci_send_command(host, cmd->mrq->cmd);
	} else {

		/* Processed actual command. */
		if (host->data && host->data_early)
			sdhci_finish_data(host);

		if (!cmd->data)
			__sdhci_finish_mrq(host, cmd->mrq);
	}
}

static u16 sdhci_get_preset_value(struct sdhci_host *host)
{
	u16 preset = 0;

	switch (host->timing) {
	case MMC_TIMING_UHS_SDR12:
		preset = sdhci_readw(host, SDHCI_PRESET_FOR_SDR12);
		break;
	case MMC_TIMING_UHS_SDR25:
		preset = sdhci_readw(host, SDHCI_PRESET_FOR_SDR25);
		break;
	case MMC_TIMING_UHS_SDR50:
		preset = sdhci_readw(host, SDHCI_PRESET_FOR_SDR50);
		break;
	case MMC_TIMING_UHS_SDR104:
	case MMC_TIMING_MMC_HS200:
		preset = sdhci_readw(host, SDHCI_PRESET_FOR_SDR104);
		break;
	case MMC_TIMING_UHS_DDR50:
	case MMC_TIMING_MMC_DDR52:
		preset = sdhci_readw(host, SDHCI_PRESET_FOR_DDR50);
		break;
	case MMC_TIMING_MMC_HS400:
		preset = sdhci_readw(host, SDHCI_PRESET_FOR_HS400);
		break;
	default:
		pr_warn("%s: Invalid UHS-I mode selected\n",
			mmc_hostname(host->mmc));
		preset = sdhci_readw(host, SDHCI_PRESET_FOR_SDR12);
		break;
	}
	return preset;
}

u16 sdhci_calc_clk(struct sdhci_host *host, unsigned int clock,
		   unsigned int *actual_clock)
{
	int div = 0; /* Initialized for compiler warning */
	int real_div = div, clk_mul = 1;
	u16 clk = 0;
	bool switch_base_clk = false;

	if (host->version >= SDHCI_SPEC_300) {
		if (host->preset_enabled) {
			u16 pre_val;

			clk = sdhci_readw(host, SDHCI_CLOCK_CONTROL);
			pre_val = sdhci_get_preset_value(host);
			div = (pre_val & SDHCI_PRESET_SDCLK_FREQ_MASK)
				>> SDHCI_PRESET_SDCLK_FREQ_SHIFT;
			if (host->clk_mul &&
				(pre_val & SDHCI_PRESET_CLKGEN_SEL_MASK)) {
				clk = SDHCI_PROG_CLOCK_MODE;
				real_div = div + 1;
				clk_mul = host->clk_mul;
			} else {
				real_div = max_t(int, 1, div << 1);
			}
			goto clock_set;
		}

		/*
		 * Check if the Host Controller supports Programmable Clock
		 * Mode.
		 */
		if (host->clk_mul) {
			for (div = 1; div <= 1024; div++) {
				if ((host->max_clk * host->clk_mul / div)
					<= clock)
					break;
			}
			if ((host->max_clk * host->clk_mul / div) <= clock) {
				/*
				 * Set Programmable Clock Mode in the Clock
				 * Control register.
				 */
				clk = SDHCI_PROG_CLOCK_MODE;
				real_div = div;
				clk_mul = host->clk_mul;
				div--;
			} else {
				/*
				 * Divisor can be too small to reach clock
				 * speed requirement. Then use the base clock.
				 */
				switch_base_clk = true;
			}
		}

		if (!host->clk_mul || switch_base_clk) {
			/* Version 3.00 divisors must be a multiple of 2. */
			if (host->max_clk <= clock)
				div = 1;
			else {
				for (div = 2; div < SDHCI_MAX_DIV_SPEC_300;
				     div += 2) {
					if ((host->max_clk / div) <= clock)
						break;
				}
			}
			real_div = div;
			div >>= 1;
			if ((host->quirks2 & SDHCI_QUIRK2_CLOCK_DIV_ZERO_BROKEN)
				&& !div && host->max_clk <= 25000000)
				div = 1;
		}
	} else {
		/* Version 2.00 divisors must be a power of 2. */
		for (div = 1; div < SDHCI_MAX_DIV_SPEC_200; div *= 2) {
			if ((host->max_clk / div) <= clock)
				break;
		}
		real_div = div;
		div >>= 1;
	}

clock_set:
	if (real_div)
		*actual_clock = (host->max_clk * clk_mul) / real_div;
	clk |= (div & SDHCI_DIV_MASK) << SDHCI_DIVIDER_SHIFT;
	clk |= ((div & SDHCI_DIV_HI_MASK) >> SDHCI_DIV_MASK_LEN)
		<< SDHCI_DIVIDER_HI_SHIFT;

	return clk;
}
EXPORT_SYMBOL_GPL(sdhci_calc_clk);

void sdhci_enable_clk(struct sdhci_host *host, u16 clk)
{
	ktime_t timeout;

	clk |= SDHCI_CLOCK_INT_EN;
	sdhci_writew(host, clk, SDHCI_CLOCK_CONTROL);

	/* Wait max 20 ms */
	timeout = ktime_add_ms(ktime_get(), 20);
	while (1) {
		bool timedout = ktime_after(ktime_get(), timeout);

		clk = sdhci_readw(host, SDHCI_CLOCK_CONTROL);
		if (clk & SDHCI_CLOCK_INT_STABLE)
			break;
		if (timedout) {
			pr_err("%s: Internal clock never stabilised.\n",
			       mmc_hostname(host->mmc));
			sdhci_dumpregs(host);
			return;
		}
		udelay(10);
	}

	clk |= SDHCI_CLOCK_CARD_EN;
	sdhci_writew(host, clk, SDHCI_CLOCK_CONTROL);
}
EXPORT_SYMBOL_GPL(sdhci_enable_clk);

void sdhci_set_clock(struct sdhci_host *host, unsigned int clock)
{
	u16 clk;

	host->mmc->actual_clock = 0;

	sdhci_writew(host, 0, SDHCI_CLOCK_CONTROL);

	if (clock == 0)
		return;

	clk = sdhci_calc_clk(host, clock, &host->mmc->actual_clock);
	sdhci_enable_clk(host, clk);
}
EXPORT_SYMBOL_GPL(sdhci_set_clock);

static void sdhci_set_power_reg(struct sdhci_host *host, unsigned char mode,
				unsigned short vdd)
{
	struct mmc_host *mmc = host->mmc;

	mmc_regulator_set_ocr(mmc, mmc->supply.vmmc, vdd);

	if (mode != MMC_POWER_OFF)
		sdhci_writeb(host, SDHCI_POWER_ON, SDHCI_POWER_CONTROL);
	else
		sdhci_writeb(host, 0, SDHCI_POWER_CONTROL);
}

void sdhci_set_power_noreg(struct sdhci_host *host, unsigned char mode,
			   unsigned short vdd)
{
	u8 pwr = 0;

	if (mode != MMC_POWER_OFF) {
		switch (1 << vdd) {
		case MMC_VDD_165_195:
		/*
		 * Without a regulator, SDHCI does not support 2.0v
		 * so we only get here if the driver deliberately
		 * added the 2.0v range to ocr_avail. Map it to 1.8v
		 * for the purpose of turning on the power.
		 */
		case MMC_VDD_20_21:
			pwr = SDHCI_POWER_180;
			break;
		case MMC_VDD_29_30:
		case MMC_VDD_30_31:
			pwr = SDHCI_POWER_300;
			break;
		case MMC_VDD_32_33:
		case MMC_VDD_33_34:
			pwr = SDHCI_POWER_330;
			break;
		default:
			WARN(1, "%s: Invalid vdd %#x\n",
			     mmc_hostname(host->mmc), vdd);
			break;
		}
	}

	if (host->pwr == pwr)
		return;

	host->pwr = pwr;

	if (pwr == 0) {
		sdhci_writeb(host, 0, SDHCI_POWER_CONTROL);
		if (host->quirks2 & SDHCI_QUIRK2_CARD_ON_NEEDS_BUS_ON)
			sdhci_runtime_pm_bus_off(host);
	} else {
		/*
		 * Spec says that we should clear the power reg before setting
		 * a new value. Some controllers don't seem to like this though.
		 */
		if (!(host->quirks & SDHCI_QUIRK_SINGLE_POWER_WRITE))
			sdhci_writeb(host, 0, SDHCI_POWER_CONTROL);

		/*
		 * At least the Marvell CaFe chip gets confused if we set the
		 * voltage and set turn on power at the same time, so set the
		 * voltage first.
		 */
		if (host->quirks & SDHCI_QUIRK_NO_SIMULT_VDD_AND_POWER)
			sdhci_writeb(host, pwr, SDHCI_POWER_CONTROL);

		pwr |= SDHCI_POWER_ON;

		sdhci_writeb(host, pwr, SDHCI_POWER_CONTROL);

		if (host->quirks2 & SDHCI_QUIRK2_CARD_ON_NEEDS_BUS_ON)
			sdhci_runtime_pm_bus_on(host);

		/*
		 * Some controllers need an extra 10ms delay of 10ms before
		 * they can apply clock after applying power
		 */
		if (host->quirks & SDHCI_QUIRK_DELAY_AFTER_POWER)
			mdelay(10);
	}
}
EXPORT_SYMBOL_GPL(sdhci_set_power_noreg);

void sdhci_set_power(struct sdhci_host *host, unsigned char mode,
		     unsigned short vdd)
{
	if (IS_ERR(host->mmc->supply.vmmc))
		sdhci_set_power_noreg(host, mode, vdd);
	else
		sdhci_set_power_reg(host, mode, vdd);
}
EXPORT_SYMBOL_GPL(sdhci_set_power);

/*****************************************************************************\
 *                                                                           *
 * MMC callbacks                                                             *
 *                                                                           *
\*****************************************************************************/

void sdhci_request(struct mmc_host *mmc, struct mmc_request *mrq)
{
	struct sdhci_host *host;
	int present;
	unsigned long flags;

	host = mmc_priv(mmc);

	/* Firstly check card presence */
	present = mmc->ops->get_cd(mmc);

	spin_lock_irqsave(&host->lock, flags);

	sdhci_led_activate(host);

	/*
	 * Ensure we don't send the STOP for non-SET_BLOCK_COUNTED
	 * requests if Auto-CMD12 is enabled.
	 */
	if (sdhci_auto_cmd12(host, mrq)) {
		if (mrq->stop) {
			mrq->data->stop = NULL;
			mrq->stop = NULL;
		}
	}

	if (!present || host->flags & SDHCI_DEVICE_DEAD) {
		mrq->cmd->error = -ENOMEDIUM;
		sdhci_finish_mrq(host, mrq);
	} else {
		if (mrq->sbc && !(host->flags & SDHCI_AUTO_CMD23))
			sdhci_send_command(host, mrq->sbc);
		else
			sdhci_send_command(host, mrq->cmd);
	}

	spin_unlock_irqrestore(&host->lock, flags);
}
EXPORT_SYMBOL_GPL(sdhci_request);

void sdhci_set_bus_width(struct sdhci_host *host, int width)
{
	u8 ctrl;

	ctrl = sdhci_readb(host, SDHCI_HOST_CONTROL);
	if (width == MMC_BUS_WIDTH_8) {
		ctrl &= ~SDHCI_CTRL_4BITBUS;
		ctrl |= SDHCI_CTRL_8BITBUS;
	} else {
		if (host->mmc->caps & MMC_CAP_8_BIT_DATA)
			ctrl &= ~SDHCI_CTRL_8BITBUS;
		if (width == MMC_BUS_WIDTH_4)
			ctrl |= SDHCI_CTRL_4BITBUS;
		else
			ctrl &= ~SDHCI_CTRL_4BITBUS;
	}
	sdhci_writeb(host, ctrl, SDHCI_HOST_CONTROL);
}
EXPORT_SYMBOL_GPL(sdhci_set_bus_width);

void sdhci_set_uhs_signaling(struct sdhci_host *host, unsigned timing)
{
	u16 ctrl_2;

	ctrl_2 = sdhci_readw(host, SDHCI_HOST_CONTROL2);
	/* Select Bus Speed Mode for host */
	ctrl_2 &= ~SDHCI_CTRL_UHS_MASK;
	if ((timing == MMC_TIMING_MMC_HS200) ||
	    (timing == MMC_TIMING_UHS_SDR104))
		ctrl_2 |= SDHCI_CTRL_UHS_SDR104;
	else if (timing == MMC_TIMING_UHS_SDR12)
		ctrl_2 |= SDHCI_CTRL_UHS_SDR12;
	else if (timing == MMC_TIMING_UHS_SDR25)
		ctrl_2 |= SDHCI_CTRL_UHS_SDR25;
	else if (timing == MMC_TIMING_UHS_SDR50)
		ctrl_2 |= SDHCI_CTRL_UHS_SDR50;
	else if ((timing == MMC_TIMING_UHS_DDR50) ||
		 (timing == MMC_TIMING_MMC_DDR52))
		ctrl_2 |= SDHCI_CTRL_UHS_DDR50;
	else if (timing == MMC_TIMING_MMC_HS400)
		ctrl_2 |= SDHCI_CTRL_HS400; /* Non-standard */
	sdhci_writew(host, ctrl_2, SDHCI_HOST_CONTROL2);
}
EXPORT_SYMBOL_GPL(sdhci_set_uhs_signaling);

void sdhci_set_ios(struct mmc_host *mmc, struct mmc_ios *ios)
{
	struct sdhci_host *host = mmc_priv(mmc);
	u8 ctrl;

	if (ios->power_mode == MMC_POWER_UNDEFINED)
		return;

	if (host->flags & SDHCI_DEVICE_DEAD) {
		if (!IS_ERR(mmc->supply.vmmc) &&
		    ios->power_mode == MMC_POWER_OFF)
			mmc_regulator_set_ocr(mmc, mmc->supply.vmmc, 0);
		return;
	}

	/*
	 * Reset the chip on each power off.
	 * Should clear out any weird states.
	 */
	if (ios->power_mode == MMC_POWER_OFF) {
		sdhci_writel(host, 0, SDHCI_SIGNAL_ENABLE);
		sdhci_reinit(host);
	}

	if (host->version >= SDHCI_SPEC_300 &&
		(ios->power_mode == MMC_POWER_UP) &&
		!(host->quirks2 & SDHCI_QUIRK2_PRESET_VALUE_BROKEN))
		sdhci_enable_preset_value(host, false);

	if (!ios->clock || ios->clock != host->clock) {
		host->ops->set_clock(host, ios->clock);
		host->clock = ios->clock;

		if (host->quirks & SDHCI_QUIRK_DATA_TIMEOUT_USES_SDCLK &&
		    host->clock) {
			host->timeout_clk = host->mmc->actual_clock ?
						host->mmc->actual_clock / 1000 :
						host->clock / 1000;
			host->mmc->max_busy_timeout =
				host->ops->get_max_timeout_count ?
				host->ops->get_max_timeout_count(host) :
				1 << 27;
			host->mmc->max_busy_timeout /= host->timeout_clk;
		}
	}

	if (host->ops->set_power)
		host->ops->set_power(host, ios->power_mode, ios->vdd);
	else
		sdhci_set_power(host, ios->power_mode, ios->vdd);

	if (host->ops->platform_send_init_74_clocks)
		host->ops->platform_send_init_74_clocks(host, ios->power_mode);

	host->ops->set_bus_width(host, ios->bus_width);

	ctrl = sdhci_readb(host, SDHCI_HOST_CONTROL);

	if (!(host->quirks & SDHCI_QUIRK_NO_HISPD_BIT)) {
		if (ios->timing == MMC_TIMING_SD_HS ||
		     ios->timing == MMC_TIMING_MMC_HS ||
		     ios->timing == MMC_TIMING_MMC_HS400 ||
		     ios->timing == MMC_TIMING_MMC_HS200 ||
		     ios->timing == MMC_TIMING_MMC_DDR52 ||
		     ios->timing == MMC_TIMING_UHS_SDR50 ||
		     ios->timing == MMC_TIMING_UHS_SDR104 ||
		     ios->timing == MMC_TIMING_UHS_DDR50 ||
		     ios->timing == MMC_TIMING_UHS_SDR25)
			ctrl |= SDHCI_CTRL_HISPD;
		else
			ctrl &= ~SDHCI_CTRL_HISPD;
	}

	if (host->version >= SDHCI_SPEC_300) {
		u16 clk, ctrl_2;

		if (!host->preset_enabled) {
			sdhci_writeb(host, ctrl, SDHCI_HOST_CONTROL);
			/*
			 * We only need to set Driver Strength if the
			 * preset value enable is not set.
			 */
			ctrl_2 = sdhci_readw(host, SDHCI_HOST_CONTROL2);
			ctrl_2 &= ~SDHCI_CTRL_DRV_TYPE_MASK;
			if (ios->drv_type == MMC_SET_DRIVER_TYPE_A)
				ctrl_2 |= SDHCI_CTRL_DRV_TYPE_A;
			else if (ios->drv_type == MMC_SET_DRIVER_TYPE_B)
				ctrl_2 |= SDHCI_CTRL_DRV_TYPE_B;
			else if (ios->drv_type == MMC_SET_DRIVER_TYPE_C)
				ctrl_2 |= SDHCI_CTRL_DRV_TYPE_C;
			else if (ios->drv_type == MMC_SET_DRIVER_TYPE_D)
				ctrl_2 |= SDHCI_CTRL_DRV_TYPE_D;
			else {
				pr_warn("%s: invalid driver type, default to driver type B\n",
					mmc_hostname(mmc));
				ctrl_2 |= SDHCI_CTRL_DRV_TYPE_B;
			}

			sdhci_writew(host, ctrl_2, SDHCI_HOST_CONTROL2);
		} else {
			/*
			 * According to SDHC Spec v3.00, if the Preset Value
			 * Enable in the Host Control 2 register is set, we
			 * need to reset SD Clock Enable before changing High
			 * Speed Enable to avoid generating clock gliches.
			 */

			/* Reset SD Clock Enable */
			clk = sdhci_readw(host, SDHCI_CLOCK_CONTROL);
			clk &= ~SDHCI_CLOCK_CARD_EN;
			sdhci_writew(host, clk, SDHCI_CLOCK_CONTROL);

			sdhci_writeb(host, ctrl, SDHCI_HOST_CONTROL);

			/* Re-enable SD Clock */
			host->ops->set_clock(host, host->clock);
		}

		/* Reset SD Clock Enable */
		clk = sdhci_readw(host, SDHCI_CLOCK_CONTROL);
		clk &= ~SDHCI_CLOCK_CARD_EN;
		sdhci_writew(host, clk, SDHCI_CLOCK_CONTROL);

		host->ops->set_uhs_signaling(host, ios->timing);
		host->timing = ios->timing;

		if (!(host->quirks2 & SDHCI_QUIRK2_PRESET_VALUE_BROKEN) &&
				((ios->timing == MMC_TIMING_UHS_SDR12) ||
				 (ios->timing == MMC_TIMING_UHS_SDR25) ||
				 (ios->timing == MMC_TIMING_UHS_SDR50) ||
				 (ios->timing == MMC_TIMING_UHS_SDR104) ||
				 (ios->timing == MMC_TIMING_UHS_DDR50) ||
				 (ios->timing == MMC_TIMING_MMC_DDR52))) {
			u16 preset;

			sdhci_enable_preset_value(host, true);
			preset = sdhci_get_preset_value(host);
			ios->drv_type = (preset & SDHCI_PRESET_DRV_MASK)
				>> SDHCI_PRESET_DRV_SHIFT;
		}

		/* Re-enable SD Clock */
		host->ops->set_clock(host, host->clock);
	} else
		sdhci_writeb(host, ctrl, SDHCI_HOST_CONTROL);

	/*
	 * Some (ENE) controllers go apeshit on some ios operation,
	 * signalling timeout and CRC errors even on CMD0. Resetting
	 * it on each ios seems to solve the problem.
	 */
	if (host->quirks & SDHCI_QUIRK_RESET_CMD_DATA_ON_IOS)
		sdhci_do_reset(host, SDHCI_RESET_CMD | SDHCI_RESET_DATA);
}
EXPORT_SYMBOL_GPL(sdhci_set_ios);

static int sdhci_get_cd(struct mmc_host *mmc)
{
	struct sdhci_host *host = mmc_priv(mmc);
	int gpio_cd = mmc_gpio_get_cd(mmc);

	if (host->flags & SDHCI_DEVICE_DEAD)
		return 0;

	/* If nonremovable, assume that the card is always present. */
	if (!mmc_card_is_removable(host->mmc))
		return 1;

	/*
	 * Try slot gpio detect, if defined it take precedence
	 * over build in controller functionality
	 */
	if (gpio_cd >= 0)
		return !!gpio_cd;

	/* If polling, assume that the card is always present. */
	if (host->quirks & SDHCI_QUIRK_BROKEN_CARD_DETECTION)
		return 1;

	/* Host native card detect */
	return !!(sdhci_readl(host, SDHCI_PRESENT_STATE) & SDHCI_CARD_PRESENT);
}

static int sdhci_check_ro(struct sdhci_host *host)
{
	unsigned long flags;
	int is_readonly;

	spin_lock_irqsave(&host->lock, flags);

	if (host->flags & SDHCI_DEVICE_DEAD)
		is_readonly = 0;
	else if (host->ops->get_ro)
		is_readonly = host->ops->get_ro(host);
	else if (mmc_can_gpio_ro(host->mmc))
		is_readonly = mmc_gpio_get_ro(host->mmc);
	else
		is_readonly = !(sdhci_readl(host, SDHCI_PRESENT_STATE)
				& SDHCI_WRITE_PROTECT);

	spin_unlock_irqrestore(&host->lock, flags);

	/* This quirk needs to be replaced by a callback-function later */
	return host->quirks & SDHCI_QUIRK_INVERTED_WRITE_PROTECT ?
		!is_readonly : is_readonly;
}

#define SAMPLE_COUNT	5

static int sdhci_get_ro(struct mmc_host *mmc)
{
	struct sdhci_host *host = mmc_priv(mmc);
	int i, ro_count;

	if (!(host->quirks & SDHCI_QUIRK_UNSTABLE_RO_DETECT))
		return sdhci_check_ro(host);

	ro_count = 0;
	for (i = 0; i < SAMPLE_COUNT; i++) {
		if (sdhci_check_ro(host)) {
			if (++ro_count > SAMPLE_COUNT / 2)
				return 1;
		}
		msleep(30);
	}
	return 0;
}

static void sdhci_hw_reset(struct mmc_host *mmc)
{
	struct sdhci_host *host = mmc_priv(mmc);

	if (host->ops && host->ops->hw_reset)
		host->ops->hw_reset(host);
}

static void sdhci_enable_sdio_irq_nolock(struct sdhci_host *host, int enable)
{
	if (!(host->flags & SDHCI_DEVICE_DEAD)) {
		if (enable)
			host->ier |= SDHCI_INT_CARD_INT;
		else
			host->ier &= ~SDHCI_INT_CARD_INT;

		sdhci_writel(host, host->ier, SDHCI_INT_ENABLE);
		sdhci_writel(host, host->ier, SDHCI_SIGNAL_ENABLE);
	}
}

void sdhci_enable_sdio_irq(struct mmc_host *mmc, int enable)
{
	struct sdhci_host *host = mmc_priv(mmc);
	unsigned long flags;

	if (enable)
		pm_runtime_get_noresume(host->mmc->parent);

	spin_lock_irqsave(&host->lock, flags);
	if (enable)
		host->flags |= SDHCI_SDIO_IRQ_ENABLED;
	else
		host->flags &= ~SDHCI_SDIO_IRQ_ENABLED;

	sdhci_enable_sdio_irq_nolock(host, enable);
	spin_unlock_irqrestore(&host->lock, flags);

	if (!enable)
		pm_runtime_put_noidle(host->mmc->parent);
}
EXPORT_SYMBOL_GPL(sdhci_enable_sdio_irq);

static void sdhci_ack_sdio_irq(struct mmc_host *mmc)
{
	struct sdhci_host *host = mmc_priv(mmc);
	unsigned long flags;

	spin_lock_irqsave(&host->lock, flags);
	if (host->flags & SDHCI_SDIO_IRQ_ENABLED)
		sdhci_enable_sdio_irq_nolock(host, true);
	spin_unlock_irqrestore(&host->lock, flags);
}

int sdhci_start_signal_voltage_switch(struct mmc_host *mmc,
				      struct mmc_ios *ios)
{
	struct sdhci_host *host = mmc_priv(mmc);
	u16 ctrl;
	int ret;

	/*
	 * Signal Voltage Switching is only applicable for Host Controllers
	 * v3.00 and above.
	 */
	if (host->version < SDHCI_SPEC_300)
		return 0;

	ctrl = sdhci_readw(host, SDHCI_HOST_CONTROL2);

	switch (ios->signal_voltage) {
	case MMC_SIGNAL_VOLTAGE_330:
		if (!(host->flags & SDHCI_SIGNALING_330))
			return -EINVAL;
		/* Set 1.8V Signal Enable in the Host Control2 register to 0 */
		ctrl &= ~SDHCI_CTRL_VDD_180;
		sdhci_writew(host, ctrl, SDHCI_HOST_CONTROL2);

		if (!IS_ERR(mmc->supply.vqmmc)) {
			ret = mmc_regulator_set_vqmmc(mmc, ios);
			if (ret) {
				pr_warn("%s: Switching to 3.3V signalling voltage failed\n",
					mmc_hostname(mmc));
				return -EIO;
			}
		}
		/* Wait for 5ms */
		usleep_range(5000, 5500);

		/* 3.3V regulator output should be stable within 5 ms */
		ctrl = sdhci_readw(host, SDHCI_HOST_CONTROL2);
		if (!(ctrl & SDHCI_CTRL_VDD_180))
			return 0;

		pr_warn("%s: 3.3V regulator output did not became stable\n",
			mmc_hostname(mmc));

		return -EAGAIN;
	case MMC_SIGNAL_VOLTAGE_180:
		if (!(host->flags & SDHCI_SIGNALING_180))
			return -EINVAL;
		if (!IS_ERR(mmc->supply.vqmmc)) {
			ret = mmc_regulator_set_vqmmc(mmc, ios);
			if (ret) {
				pr_warn("%s: Switching to 1.8V signalling voltage failed\n",
					mmc_hostname(mmc));
				return -EIO;
			}
		}

		/*
		 * Enable 1.8V Signal Enable in the Host Control2
		 * register
		 */
		ctrl |= SDHCI_CTRL_VDD_180;
		sdhci_writew(host, ctrl, SDHCI_HOST_CONTROL2);

		/* Some controller need to do more when switching */
		if (host->ops->voltage_switch)
			host->ops->voltage_switch(host);

		/* 1.8V regulator output should be stable within 5 ms */
		ctrl = sdhci_readw(host, SDHCI_HOST_CONTROL2);
		if (ctrl & SDHCI_CTRL_VDD_180)
			return 0;

		pr_warn("%s: 1.8V regulator output did not became stable\n",
			mmc_hostname(mmc));

		return -EAGAIN;
	case MMC_SIGNAL_VOLTAGE_120:
		if (!(host->flags & SDHCI_SIGNALING_120))
			return -EINVAL;
		if (!IS_ERR(mmc->supply.vqmmc)) {
			ret = mmc_regulator_set_vqmmc(mmc, ios);
			if (ret) {
				pr_warn("%s: Switching to 1.2V signalling voltage failed\n",
					mmc_hostname(mmc));
				return -EIO;
			}
		}
		return 0;
	default:
		/* No signal voltage switch required */
		return 0;
	}
}
EXPORT_SYMBOL_GPL(sdhci_start_signal_voltage_switch);

static int sdhci_card_busy(struct mmc_host *mmc)
{
	struct sdhci_host *host = mmc_priv(mmc);
	u32 present_state;

	/* Check whether DAT[0] is 0 */
	present_state = sdhci_readl(host, SDHCI_PRESENT_STATE);

	return !(present_state & SDHCI_DATA_0_LVL_MASK);
}

static int sdhci_prepare_hs400_tuning(struct mmc_host *mmc, struct mmc_ios *ios)
{
	struct sdhci_host *host = mmc_priv(mmc);
	unsigned long flags;

	spin_lock_irqsave(&host->lock, flags);
	host->flags |= SDHCI_HS400_TUNING;
	spin_unlock_irqrestore(&host->lock, flags);

	return 0;
}

void sdhci_start_tuning(struct sdhci_host *host)
{
	u16 ctrl;

	ctrl = sdhci_readw(host, SDHCI_HOST_CONTROL2);
	ctrl |= SDHCI_CTRL_EXEC_TUNING;
	if (host->quirks2 & SDHCI_QUIRK2_TUNING_WORK_AROUND)
		ctrl |= SDHCI_CTRL_TUNED_CLK;
	sdhci_writew(host, ctrl, SDHCI_HOST_CONTROL2);

	/*
	 * As per the Host Controller spec v3.00, tuning command
	 * generates Buffer Read Ready interrupt, so enable that.
	 *
	 * Note: The spec clearly says that when tuning sequence
	 * is being performed, the controller does not generate
	 * interrupts other than Buffer Read Ready interrupt. But
	 * to make sure we don't hit a controller bug, we _only_
	 * enable Buffer Read Ready interrupt here.
	 */
	sdhci_writel(host, SDHCI_INT_DATA_AVAIL, SDHCI_INT_ENABLE);
	sdhci_writel(host, SDHCI_INT_DATA_AVAIL, SDHCI_SIGNAL_ENABLE);
}
EXPORT_SYMBOL_GPL(sdhci_start_tuning);

void sdhci_end_tuning(struct sdhci_host *host)
{
	sdhci_writel(host, host->ier, SDHCI_INT_ENABLE);
	sdhci_writel(host, host->ier, SDHCI_SIGNAL_ENABLE);
}
EXPORT_SYMBOL_GPL(sdhci_end_tuning);

void sdhci_reset_tuning(struct sdhci_host *host)
{
	u16 ctrl;

	ctrl = sdhci_readw(host, SDHCI_HOST_CONTROL2);
	ctrl &= ~SDHCI_CTRL_TUNED_CLK;
	ctrl &= ~SDHCI_CTRL_EXEC_TUNING;
	sdhci_writew(host, ctrl, SDHCI_HOST_CONTROL2);
}
EXPORT_SYMBOL_GPL(sdhci_reset_tuning);

static void sdhci_abort_tuning(struct sdhci_host *host, u32 opcode)
{
	sdhci_reset_tuning(host);

	sdhci_do_reset(host, SDHCI_RESET_CMD);
	sdhci_do_reset(host, SDHCI_RESET_DATA);

	sdhci_end_tuning(host);

	mmc_abort_tuning(host->mmc, opcode);
}

/*
 * We use sdhci_send_tuning() because mmc_send_tuning() is not a good fit. SDHCI
 * tuning command does not have a data payload (or rather the hardware does it
 * automatically) so mmc_send_tuning() will return -EIO. Also the tuning command
 * interrupt setup is different to other commands and there is no timeout
 * interrupt so special handling is needed.
 */
void sdhci_send_tuning(struct sdhci_host *host, u32 opcode)
{
	struct mmc_host *mmc = host->mmc;
	struct mmc_command cmd = {};
	struct mmc_request mrq = {};
	unsigned long flags;
	u32 b = host->sdma_boundary;

	spin_lock_irqsave(&host->lock, flags);

	cmd.opcode = opcode;
	cmd.flags = MMC_RSP_R1 | MMC_CMD_ADTC;
	cmd.mrq = &mrq;

	mrq.cmd = &cmd;
	/*
	 * In response to CMD19, the card sends 64 bytes of tuning
	 * block to the Host Controller. So we set the block size
	 * to 64 here.
	 */
	if (cmd.opcode == MMC_SEND_TUNING_BLOCK_HS200 &&
	    mmc->ios.bus_width == MMC_BUS_WIDTH_8)
		sdhci_writew(host, SDHCI_MAKE_BLKSZ(b, 128), SDHCI_BLOCK_SIZE);
	else
		sdhci_writew(host, SDHCI_MAKE_BLKSZ(b, 64), SDHCI_BLOCK_SIZE);

	/*
	 * The tuning block is sent by the card to the host controller.
	 * So we set the TRNS_READ bit in the Transfer Mode register.
	 * This also takes care of setting DMA Enable and Multi Block
	 * Select in the same register to 0.
	 */
	sdhci_writew(host, SDHCI_TRNS_READ, SDHCI_TRANSFER_MODE);

	sdhci_send_command(host, &cmd);

	host->cmd = NULL;

	sdhci_del_timer(host, &mrq);

	host->tuning_done = 0;

	spin_unlock_irqrestore(&host->lock, flags);

	/* Wait for Buffer Read Ready interrupt */
	wait_event_timeout(host->buf_ready_int, (host->tuning_done == 1),
			   msecs_to_jiffies(50));

}
EXPORT_SYMBOL_GPL(sdhci_send_tuning);

static int __sdhci_execute_tuning(struct sdhci_host *host, u32 opcode)
{
	int i;

	/*
	 * Issue opcode repeatedly till Execute Tuning is set to 0 or the number
	 * of loops reaches tuning loop count.
	 */
	for (i = 0; i < host->tuning_loop_count; i++) {
		u16 ctrl;

		sdhci_send_tuning(host, opcode);

		if (!host->tuning_done) {
			pr_info("%s: Tuning timeout, falling back to fixed sampling clock\n",
				mmc_hostname(host->mmc));
			sdhci_abort_tuning(host, opcode);
			return -ETIMEDOUT;
		}

		/* Spec does not require a delay between tuning cycles */
		if (host->tuning_delay > 0)
			mdelay(host->tuning_delay);

		ctrl = sdhci_readw(host, SDHCI_HOST_CONTROL2);
		if (!(ctrl & SDHCI_CTRL_EXEC_TUNING)) {
			if (ctrl & SDHCI_CTRL_TUNED_CLK)
				return 0; /* Success! */
			break;
		}

	}

	pr_info("%s: Tuning failed, falling back to fixed sampling clock\n",
		mmc_hostname(host->mmc));
	sdhci_reset_tuning(host);
	return -EAGAIN;
}

int sdhci_execute_tuning(struct mmc_host *mmc, u32 opcode)
{
	struct sdhci_host *host = mmc_priv(mmc);
	int err = 0;
	unsigned int tuning_count = 0;
	bool hs400_tuning;

	hs400_tuning = host->flags & SDHCI_HS400_TUNING;

	if (host->tuning_mode == SDHCI_TUNING_MODE_1)
		tuning_count = host->tuning_count;

	/*
	 * The Host Controller needs tuning in case of SDR104 and DDR50
	 * mode, and for SDR50 mode when Use Tuning for SDR50 is set in
	 * the Capabilities register.
	 * If the Host Controller supports the HS200 mode then the
	 * tuning function has to be executed.
	 */
	switch (host->timing) {
	/* HS400 tuning is done in HS200 mode */
	case MMC_TIMING_MMC_HS400:
		err = -EINVAL;
		goto out;

	case MMC_TIMING_MMC_HS200:
		/*
		 * Periodic re-tuning for HS400 is not expected to be needed, so
		 * disable it here.
		 */
		if (hs400_tuning)
			tuning_count = 0;
		break;

	case MMC_TIMING_UHS_SDR104:
	case MMC_TIMING_UHS_DDR50:
		break;

	case MMC_TIMING_UHS_SDR50:
		if (host->flags & SDHCI_SDR50_NEEDS_TUNING)
			break;
		/* FALLTHROUGH */

	default:
		goto out;
	}

	if (host->ops->platform_execute_tuning) {
		err = host->ops->platform_execute_tuning(host, opcode);
		goto out;
	}

	host->mmc->retune_period = tuning_count;

	if (host->tuning_delay < 0)
		host->tuning_delay = opcode == MMC_SEND_TUNING_BLOCK;

	sdhci_start_tuning(host);

	host->tuning_err = __sdhci_execute_tuning(host, opcode);

	sdhci_end_tuning(host);
out:
	host->flags &= ~SDHCI_HS400_TUNING;

	return err;
}
EXPORT_SYMBOL_GPL(sdhci_execute_tuning);

static void sdhci_enable_preset_value(struct sdhci_host *host, bool enable)
{
	/* Host Controller v3.00 defines preset value registers */
	if (host->version < SDHCI_SPEC_300)
		return;

	/*
	 * We only enable or disable Preset Value if they are not already
	 * enabled or disabled respectively. Otherwise, we bail out.
	 */
	if (host->preset_enabled != enable) {
		u16 ctrl = sdhci_readw(host, SDHCI_HOST_CONTROL2);

		if (enable)
			ctrl |= SDHCI_CTRL_PRESET_VAL_ENABLE;
		else
			ctrl &= ~SDHCI_CTRL_PRESET_VAL_ENABLE;

		sdhci_writew(host, ctrl, SDHCI_HOST_CONTROL2);

		if (enable)
			host->flags |= SDHCI_PV_ENABLED;
		else
			host->flags &= ~SDHCI_PV_ENABLED;

		host->preset_enabled = enable;
	}
}

static void sdhci_post_req(struct mmc_host *mmc, struct mmc_request *mrq,
				int err)
{
	struct sdhci_host *host = mmc_priv(mmc);
	struct mmc_data *data = mrq->data;

	if (data->host_cookie != COOKIE_UNMAPPED)
		dma_unmap_sg(mmc_dev(host->mmc), data->sg, data->sg_len,
			     mmc_get_dma_dir(data));

	data->host_cookie = COOKIE_UNMAPPED;
}

static void sdhci_pre_req(struct mmc_host *mmc, struct mmc_request *mrq)
{
	struct sdhci_host *host = mmc_priv(mmc);

	mrq->data->host_cookie = COOKIE_UNMAPPED;

	/*
	 * No pre-mapping in the pre hook if we're using the bounce buffer,
	 * for that we would need two bounce buffers since one buffer is
	 * in flight when this is getting called.
	 */
	if (host->flags & SDHCI_REQ_USE_DMA && !host->bounce_buffer)
		sdhci_pre_dma_transfer(host, mrq->data, COOKIE_PRE_MAPPED);
}

static void sdhci_error_out_mrqs(struct sdhci_host *host, int err)
{
	if (host->data_cmd) {
		host->data_cmd->error = err;
		sdhci_finish_mrq(host, host->data_cmd->mrq);
	}

	if (host->cmd) {
		host->cmd->error = err;
		sdhci_finish_mrq(host, host->cmd->mrq);
	}
}

static void sdhci_card_event(struct mmc_host *mmc)
{
	struct sdhci_host *host = mmc_priv(mmc);
	unsigned long flags;
	int present;

	/* First check if client has provided their own card event */
	if (host->ops->card_event)
		host->ops->card_event(host);

	present = mmc->ops->get_cd(mmc);

	spin_lock_irqsave(&host->lock, flags);

	/* Check sdhci_has_requests() first in case we are runtime suspended */
	if (sdhci_has_requests(host) && !present) {
		pr_err("%s: Card removed during transfer!\n",
			mmc_hostname(host->mmc));
		pr_err("%s: Resetting controller.\n",
			mmc_hostname(host->mmc));

		sdhci_do_reset(host, SDHCI_RESET_CMD);
		sdhci_do_reset(host, SDHCI_RESET_DATA);

		sdhci_error_out_mrqs(host, -ENOMEDIUM);
	}

	spin_unlock_irqrestore(&host->lock, flags);
}

static const struct mmc_host_ops sdhci_ops = {
	.request	= sdhci_request,
	.post_req	= sdhci_post_req,
	.pre_req	= sdhci_pre_req,
	.set_ios	= sdhci_set_ios,
	.get_cd		= sdhci_get_cd,
	.get_ro		= sdhci_get_ro,
	.hw_reset	= sdhci_hw_reset,
	.enable_sdio_irq = sdhci_enable_sdio_irq,
	.ack_sdio_irq    = sdhci_ack_sdio_irq,
	.start_signal_voltage_switch	= sdhci_start_signal_voltage_switch,
	.prepare_hs400_tuning		= sdhci_prepare_hs400_tuning,
	.execute_tuning			= sdhci_execute_tuning,
	.card_event			= sdhci_card_event,
	.card_busy	= sdhci_card_busy,
};

/*****************************************************************************\
 *                                                                           *
 * Request done                                                              *
 *                                                                           *
\*****************************************************************************/

static bool sdhci_request_done(struct sdhci_host *host)
{
	unsigned long flags;
	struct mmc_request *mrq;
	int i;

	spin_lock_irqsave(&host->lock, flags);

	for (i = 0; i < SDHCI_MAX_MRQS; i++) {
		mrq = host->mrqs_done[i];
		if (mrq)
			break;
	}

	if (!mrq) {
		spin_unlock_irqrestore(&host->lock, flags);
		return true;
	}

	/*
	 * Always unmap the data buffers if they were mapped by
	 * sdhci_prepare_data() whenever we finish with a request.
	 * This avoids leaking DMA mappings on error.
	 */
	if (host->flags & SDHCI_REQ_USE_DMA) {
		struct mmc_data *data = mrq->data;

		if (data && data->host_cookie == COOKIE_MAPPED) {
			if (host->bounce_buffer) {
				/*
				 * On reads, copy the bounced data into the
				 * sglist
				 */
				if (mmc_get_dma_dir(data) == DMA_FROM_DEVICE) {
					unsigned int length = data->bytes_xfered;

					if (length > host->bounce_buffer_size) {
						pr_err("%s: bounce buffer is %u bytes but DMA claims to have transferred %u bytes\n",
						       mmc_hostname(host->mmc),
						       host->bounce_buffer_size,
						       data->bytes_xfered);
						/* Cap it down and continue */
						length = host->bounce_buffer_size;
					}
					dma_sync_single_for_cpu(
						host->mmc->parent,
						host->bounce_addr,
						host->bounce_buffer_size,
						DMA_FROM_DEVICE);
					sg_copy_from_buffer(data->sg,
						data->sg_len,
						host->bounce_buffer,
						length);
				} else {
					/* No copying, just switch ownership */
					dma_sync_single_for_cpu(
						host->mmc->parent,
						host->bounce_addr,
						host->bounce_buffer_size,
						mmc_get_dma_dir(data));
				}
			} else {
				/* Unmap the raw data */
				dma_unmap_sg(mmc_dev(host->mmc), data->sg,
					     data->sg_len,
					     mmc_get_dma_dir(data));
			}
			data->host_cookie = COOKIE_UNMAPPED;
		}
	}

	/*
	 * The controller needs a reset of internal state machines
	 * upon error conditions.
	 */
	if (sdhci_needs_reset(host, mrq)) {
		/*
		 * Do not finish until command and data lines are available for
		 * reset. Note there can only be one other mrq, so it cannot
		 * also be in mrqs_done, otherwise host->cmd and host->data_cmd
		 * would both be null.
		 */
		if (host->cmd || host->data_cmd) {
			spin_unlock_irqrestore(&host->lock, flags);
			return true;
		}

		/* Some controllers need this kick or reset won't work here */
		if (host->quirks & SDHCI_QUIRK_CLOCK_BEFORE_RESET)
			/* This is to force an update */
			host->ops->set_clock(host, host->clock);

		/* Spec says we should do both at the same time, but Ricoh
		   controllers do not like that. */
		sdhci_do_reset(host, SDHCI_RESET_CMD);
		sdhci_do_reset(host, SDHCI_RESET_DATA);

		host->pending_reset = false;
	}

	host->mrqs_done[i] = NULL;

	spin_unlock_irqrestore(&host->lock, flags);

	mmc_request_done(host->mmc, mrq);

	return false;
}

static void sdhci_complete_work(struct work_struct *work)
{
	struct sdhci_host *host = container_of(work, struct sdhci_host,
					       complete_work);

	while (!sdhci_request_done(host))
		;
}

static void sdhci_timeout_timer(struct timer_list *t)
{
	struct sdhci_host *host;
	unsigned long flags;

	host = from_timer(host, t, timer);

	spin_lock_irqsave(&host->lock, flags);

	if (host->cmd && !sdhci_data_line_cmd(host->cmd)) {
		pr_err("%s: Timeout waiting for hardware cmd interrupt.\n",
		       mmc_hostname(host->mmc));
		sdhci_dumpregs(host);

		host->cmd->error = -ETIMEDOUT;
		sdhci_finish_mrq(host, host->cmd->mrq);
	}

	spin_unlock_irqrestore(&host->lock, flags);
}

static void sdhci_timeout_data_timer(struct timer_list *t)
{
	struct sdhci_host *host;
	unsigned long flags;

	host = from_timer(host, t, data_timer);

	spin_lock_irqsave(&host->lock, flags);

	if (host->data || host->data_cmd ||
	    (host->cmd && sdhci_data_line_cmd(host->cmd))) {
		pr_err("%s: Timeout waiting for hardware interrupt.\n",
		       mmc_hostname(host->mmc));
		sdhci_dumpregs(host);

		if (host->data) {
			host->data->error = -ETIMEDOUT;
			sdhci_finish_data(host);
			queue_work(host->complete_wq, &host->complete_work);
		} else if (host->data_cmd) {
			host->data_cmd->error = -ETIMEDOUT;
			sdhci_finish_mrq(host, host->data_cmd->mrq);
		} else {
			host->cmd->error = -ETIMEDOUT;
			sdhci_finish_mrq(host, host->cmd->mrq);
		}
	}

	spin_unlock_irqrestore(&host->lock, flags);
}

/*****************************************************************************\
 *                                                                           *
 * Interrupt handling                                                        *
 *                                                                           *
\*****************************************************************************/

static void sdhci_cmd_irq(struct sdhci_host *host, u32 intmask, u32 *intmask_p)
{
	/* Handle auto-CMD12 error */
	if (intmask & SDHCI_INT_AUTO_CMD_ERR && host->data_cmd) {
		struct mmc_request *mrq = host->data_cmd->mrq;
		u16 auto_cmd_status = sdhci_readw(host, SDHCI_AUTO_CMD_STATUS);
		int data_err_bit = (auto_cmd_status & SDHCI_AUTO_CMD_TIMEOUT) ?
				   SDHCI_INT_DATA_TIMEOUT :
				   SDHCI_INT_DATA_CRC;

		/* Treat auto-CMD12 error the same as data error */
		if (!mrq->sbc && (host->flags & SDHCI_AUTO_CMD12)) {
			*intmask_p |= data_err_bit;
			return;
		}
	}

	if (!host->cmd) {
		/*
		 * SDHCI recovers from errors by resetting the cmd and data
		 * circuits.  Until that is done, there very well might be more
		 * interrupts, so ignore them in that case.
		 */
		if (host->pending_reset)
			return;
		pr_err("%s: Got command interrupt 0x%08x even though no command operation was in progress.\n",
		       mmc_hostname(host->mmc), (unsigned)intmask);
		sdhci_dumpregs(host);
		return;
	}

	if (intmask & (SDHCI_INT_TIMEOUT | SDHCI_INT_CRC |
		       SDHCI_INT_END_BIT | SDHCI_INT_INDEX)) {
		if (intmask & SDHCI_INT_TIMEOUT)
			host->cmd->error = -ETIMEDOUT;
		else
			host->cmd->error = -EILSEQ;

		/* Treat data command CRC error the same as data CRC error */
		if (host->cmd->data &&
		    (intmask & (SDHCI_INT_CRC | SDHCI_INT_TIMEOUT)) ==
		     SDHCI_INT_CRC) {
			host->cmd = NULL;
			*intmask_p |= SDHCI_INT_DATA_CRC;
			return;
		}

		__sdhci_finish_mrq(host, host->cmd->mrq);
		return;
	}

	/* Handle auto-CMD23 error */
	if (intmask & SDHCI_INT_AUTO_CMD_ERR) {
		struct mmc_request *mrq = host->cmd->mrq;
		u16 auto_cmd_status = sdhci_readw(host, SDHCI_AUTO_CMD_STATUS);
		int err = (auto_cmd_status & SDHCI_AUTO_CMD_TIMEOUT) ?
			  -ETIMEDOUT :
			  -EILSEQ;

		if (mrq->sbc && (host->flags & SDHCI_AUTO_CMD23)) {
			mrq->sbc->error = err;
<<<<<<< HEAD
			sdhci_finish_mrq(host, mrq);
=======
			__sdhci_finish_mrq(host, mrq);
>>>>>>> 0ecfebd2
			return;
		}
	}

	if (intmask & SDHCI_INT_RESPONSE)
		sdhci_finish_command(host);
}

static void sdhci_adma_show_error(struct sdhci_host *host)
{
	void *desc = host->adma_table;

	sdhci_dumpregs(host);

	while (true) {
		struct sdhci_adma2_64_desc *dma_desc = desc;

		if (host->flags & SDHCI_USE_64_BIT_DMA)
			DBG("%p: DMA 0x%08x%08x, LEN 0x%04x, Attr=0x%02x\n",
			    desc, le32_to_cpu(dma_desc->addr_hi),
			    le32_to_cpu(dma_desc->addr_lo),
			    le16_to_cpu(dma_desc->len),
			    le16_to_cpu(dma_desc->cmd));
		else
			DBG("%p: DMA 0x%08x, LEN 0x%04x, Attr=0x%02x\n",
			    desc, le32_to_cpu(dma_desc->addr_lo),
			    le16_to_cpu(dma_desc->len),
			    le16_to_cpu(dma_desc->cmd));

		desc += host->desc_sz;

		if (dma_desc->cmd & cpu_to_le16(ADMA2_END))
			break;
	}
}

static void sdhci_data_irq(struct sdhci_host *host, u32 intmask)
{
	u32 command;

	/* CMD19 generates _only_ Buffer Read Ready interrupt */
	if (intmask & SDHCI_INT_DATA_AVAIL) {
		command = SDHCI_GET_CMD(sdhci_readw(host, SDHCI_COMMAND));
		if (command == MMC_SEND_TUNING_BLOCK ||
		    command == MMC_SEND_TUNING_BLOCK_HS200) {
			host->tuning_done = 1;
			wake_up(&host->buf_ready_int);
			return;
		}
	}

	if (!host->data) {
		struct mmc_command *data_cmd = host->data_cmd;

		/*
		 * The "data complete" interrupt is also used to
		 * indicate that a busy state has ended. See comment
		 * above in sdhci_cmd_irq().
		 */
		if (data_cmd && (data_cmd->flags & MMC_RSP_BUSY)) {
			if (intmask & SDHCI_INT_DATA_TIMEOUT) {
				host->data_cmd = NULL;
				data_cmd->error = -ETIMEDOUT;
				__sdhci_finish_mrq(host, data_cmd->mrq);
				return;
			}
			if (intmask & SDHCI_INT_DATA_END) {
				host->data_cmd = NULL;
				/*
				 * Some cards handle busy-end interrupt
				 * before the command completed, so make
				 * sure we do things in the proper order.
				 */
				if (host->cmd == data_cmd)
					return;

				__sdhci_finish_mrq(host, data_cmd->mrq);
				return;
			}
		}

		/*
		 * SDHCI recovers from errors by resetting the cmd and data
		 * circuits. Until that is done, there very well might be more
		 * interrupts, so ignore them in that case.
		 */
		if (host->pending_reset)
			return;

		pr_err("%s: Got data interrupt 0x%08x even though no data operation was in progress.\n",
		       mmc_hostname(host->mmc), (unsigned)intmask);
		sdhci_dumpregs(host);

		return;
	}

	if (intmask & SDHCI_INT_DATA_TIMEOUT)
		host->data->error = -ETIMEDOUT;
	else if (intmask & SDHCI_INT_DATA_END_BIT)
		host->data->error = -EILSEQ;
	else if ((intmask & SDHCI_INT_DATA_CRC) &&
		SDHCI_GET_CMD(sdhci_readw(host, SDHCI_COMMAND))
			!= MMC_BUS_TEST_R)
		host->data->error = -EILSEQ;
	else if (intmask & SDHCI_INT_ADMA_ERROR) {
		pr_err("%s: ADMA error\n", mmc_hostname(host->mmc));
		sdhci_adma_show_error(host);
		host->data->error = -EIO;
		if (host->ops->adma_workaround)
			host->ops->adma_workaround(host, intmask);
	}

	if (host->data->error)
		sdhci_finish_data(host);
	else {
		if (intmask & (SDHCI_INT_DATA_AVAIL | SDHCI_INT_SPACE_AVAIL))
			sdhci_transfer_pio(host);

		/*
		 * We currently don't do anything fancy with DMA
		 * boundaries, but as we can't disable the feature
		 * we need to at least restart the transfer.
		 *
		 * According to the spec sdhci_readl(host, SDHCI_DMA_ADDRESS)
		 * should return a valid address to continue from, but as
		 * some controllers are faulty, don't trust them.
		 */
		if (intmask & SDHCI_INT_DMA_END) {
			dma_addr_t dmastart, dmanow;

			dmastart = sdhci_sdma_address(host);
			dmanow = dmastart + host->data->bytes_xfered;
			/*
			 * Force update to the next DMA block boundary.
			 */
			dmanow = (dmanow &
				~((dma_addr_t)SDHCI_DEFAULT_BOUNDARY_SIZE - 1)) +
				SDHCI_DEFAULT_BOUNDARY_SIZE;
			host->data->bytes_xfered = dmanow - dmastart;
			DBG("DMA base %pad, transferred 0x%06x bytes, next %pad\n",
			    &dmastart, host->data->bytes_xfered, &dmanow);
			sdhci_set_sdma_addr(host, dmanow);
		}

		if (intmask & SDHCI_INT_DATA_END) {
			if (host->cmd == host->data_cmd) {
				/*
				 * Data managed to finish before the
				 * command completed. Make sure we do
				 * things in the proper order.
				 */
				host->data_early = 1;
			} else {
				sdhci_finish_data(host);
			}
		}
	}
}

static inline bool sdhci_defer_done(struct sdhci_host *host,
				    struct mmc_request *mrq)
{
	struct mmc_data *data = mrq->data;

	return host->pending_reset ||
	       ((host->flags & SDHCI_REQ_USE_DMA) && data &&
		data->host_cookie == COOKIE_MAPPED);
}

static irqreturn_t sdhci_irq(int irq, void *dev_id)
{
	struct mmc_request *mrqs_done[SDHCI_MAX_MRQS] = {0};
	irqreturn_t result = IRQ_NONE;
	struct sdhci_host *host = dev_id;
	u32 intmask, mask, unexpected = 0;
	int max_loops = 16;
	int i;

	spin_lock(&host->lock);

	if (host->runtime_suspended && !sdhci_sdio_irq_enabled(host)) {
		spin_unlock(&host->lock);
		return IRQ_NONE;
	}

	intmask = sdhci_readl(host, SDHCI_INT_STATUS);
	if (!intmask || intmask == 0xffffffff) {
		result = IRQ_NONE;
		goto out;
	}

	do {
		DBG("IRQ status 0x%08x\n", intmask);

		if (host->ops->irq) {
			intmask = host->ops->irq(host, intmask);
			if (!intmask)
				goto cont;
		}

		/* Clear selected interrupts. */
		mask = intmask & (SDHCI_INT_CMD_MASK | SDHCI_INT_DATA_MASK |
				  SDHCI_INT_BUS_POWER);
		sdhci_writel(host, mask, SDHCI_INT_STATUS);

		if (intmask & (SDHCI_INT_CARD_INSERT | SDHCI_INT_CARD_REMOVE)) {
			u32 present = sdhci_readl(host, SDHCI_PRESENT_STATE) &
				      SDHCI_CARD_PRESENT;

			/*
			 * There is a observation on i.mx esdhc.  INSERT
			 * bit will be immediately set again when it gets
			 * cleared, if a card is inserted.  We have to mask
			 * the irq to prevent interrupt storm which will
			 * freeze the system.  And the REMOVE gets the
			 * same situation.
			 *
			 * More testing are needed here to ensure it works
			 * for other platforms though.
			 */
			host->ier &= ~(SDHCI_INT_CARD_INSERT |
				       SDHCI_INT_CARD_REMOVE);
			host->ier |= present ? SDHCI_INT_CARD_REMOVE :
					       SDHCI_INT_CARD_INSERT;
			sdhci_writel(host, host->ier, SDHCI_INT_ENABLE);
			sdhci_writel(host, host->ier, SDHCI_SIGNAL_ENABLE);

			sdhci_writel(host, intmask & (SDHCI_INT_CARD_INSERT |
				     SDHCI_INT_CARD_REMOVE), SDHCI_INT_STATUS);

			host->thread_isr |= intmask & (SDHCI_INT_CARD_INSERT |
						       SDHCI_INT_CARD_REMOVE);
			result = IRQ_WAKE_THREAD;
		}

		if (intmask & SDHCI_INT_CMD_MASK)
			sdhci_cmd_irq(host, intmask & SDHCI_INT_CMD_MASK, &intmask);

		if (intmask & SDHCI_INT_DATA_MASK)
			sdhci_data_irq(host, intmask & SDHCI_INT_DATA_MASK);

		if (intmask & SDHCI_INT_BUS_POWER)
			pr_err("%s: Card is consuming too much power!\n",
				mmc_hostname(host->mmc));

		if (intmask & SDHCI_INT_RETUNE)
			mmc_retune_needed(host->mmc);

		if ((intmask & SDHCI_INT_CARD_INT) &&
		    (host->ier & SDHCI_INT_CARD_INT)) {
			sdhci_enable_sdio_irq_nolock(host, false);
			sdio_signal_irq(host->mmc);
		}

		intmask &= ~(SDHCI_INT_CARD_INSERT | SDHCI_INT_CARD_REMOVE |
			     SDHCI_INT_CMD_MASK | SDHCI_INT_DATA_MASK |
			     SDHCI_INT_ERROR | SDHCI_INT_BUS_POWER |
			     SDHCI_INT_RETUNE | SDHCI_INT_CARD_INT);

		if (intmask) {
			unexpected |= intmask;
			sdhci_writel(host, intmask, SDHCI_INT_STATUS);
		}
cont:
		if (result == IRQ_NONE)
			result = IRQ_HANDLED;

		intmask = sdhci_readl(host, SDHCI_INT_STATUS);
	} while (intmask && --max_loops);

	/* Determine if mrqs can be completed immediately */
	for (i = 0; i < SDHCI_MAX_MRQS; i++) {
		struct mmc_request *mrq = host->mrqs_done[i];

		if (!mrq)
			continue;

		if (sdhci_defer_done(host, mrq)) {
			result = IRQ_WAKE_THREAD;
		} else {
			mrqs_done[i] = mrq;
			host->mrqs_done[i] = NULL;
		}
	}
out:
	spin_unlock(&host->lock);

	/* Process mrqs ready for immediate completion */
	for (i = 0; i < SDHCI_MAX_MRQS; i++) {
		if (mrqs_done[i])
			mmc_request_done(host->mmc, mrqs_done[i]);
	}

	if (unexpected) {
		pr_err("%s: Unexpected interrupt 0x%08x.\n",
			   mmc_hostname(host->mmc), unexpected);
		sdhci_dumpregs(host);
	}

	return result;
}

static irqreturn_t sdhci_thread_irq(int irq, void *dev_id)
{
	struct sdhci_host *host = dev_id;
	unsigned long flags;
	u32 isr;

	while (!sdhci_request_done(host))
		;

	spin_lock_irqsave(&host->lock, flags);
	isr = host->thread_isr;
	host->thread_isr = 0;
	spin_unlock_irqrestore(&host->lock, flags);

	if (isr & (SDHCI_INT_CARD_INSERT | SDHCI_INT_CARD_REMOVE)) {
		struct mmc_host *mmc = host->mmc;

		mmc->ops->card_event(mmc);
		mmc_detect_change(mmc, msecs_to_jiffies(200));
	}

	return IRQ_HANDLED;
}

/*****************************************************************************\
 *                                                                           *
 * Suspend/resume                                                            *
 *                                                                           *
\*****************************************************************************/

#ifdef CONFIG_PM

static bool sdhci_cd_irq_can_wakeup(struct sdhci_host *host)
{
	return mmc_card_is_removable(host->mmc) &&
	       !(host->quirks & SDHCI_QUIRK_BROKEN_CARD_DETECTION) &&
	       !mmc_can_gpio_cd(host->mmc);
}

/*
 * To enable wakeup events, the corresponding events have to be enabled in
 * the Interrupt Status Enable register too. See 'Table 1-6: Wakeup Signal
 * Table' in the SD Host Controller Standard Specification.
 * It is useless to restore SDHCI_INT_ENABLE state in
 * sdhci_disable_irq_wakeups() since it will be set by
 * sdhci_enable_card_detection() or sdhci_init().
 */
static bool sdhci_enable_irq_wakeups(struct sdhci_host *host)
{
	u8 mask = SDHCI_WAKE_ON_INSERT | SDHCI_WAKE_ON_REMOVE |
		  SDHCI_WAKE_ON_INT;
	u32 irq_val = 0;
	u8 wake_val = 0;
	u8 val;

	if (sdhci_cd_irq_can_wakeup(host)) {
		wake_val |= SDHCI_WAKE_ON_INSERT | SDHCI_WAKE_ON_REMOVE;
		irq_val |= SDHCI_INT_CARD_INSERT | SDHCI_INT_CARD_REMOVE;
	}

	if (mmc_card_wake_sdio_irq(host->mmc)) {
		wake_val |= SDHCI_WAKE_ON_INT;
		irq_val |= SDHCI_INT_CARD_INT;
	}

	if (!irq_val)
		return false;

	val = sdhci_readb(host, SDHCI_WAKE_UP_CONTROL);
	val &= ~mask;
	val |= wake_val;
	sdhci_writeb(host, val, SDHCI_WAKE_UP_CONTROL);

	sdhci_writel(host, irq_val, SDHCI_INT_ENABLE);

	host->irq_wake_enabled = !enable_irq_wake(host->irq);

	return host->irq_wake_enabled;
}

static void sdhci_disable_irq_wakeups(struct sdhci_host *host)
{
	u8 val;
	u8 mask = SDHCI_WAKE_ON_INSERT | SDHCI_WAKE_ON_REMOVE
			| SDHCI_WAKE_ON_INT;

	val = sdhci_readb(host, SDHCI_WAKE_UP_CONTROL);
	val &= ~mask;
	sdhci_writeb(host, val, SDHCI_WAKE_UP_CONTROL);

	disable_irq_wake(host->irq);

	host->irq_wake_enabled = false;
}

int sdhci_suspend_host(struct sdhci_host *host)
{
	sdhci_disable_card_detection(host);

	mmc_retune_timer_stop(host->mmc);

	if (!device_may_wakeup(mmc_dev(host->mmc)) ||
	    !sdhci_enable_irq_wakeups(host)) {
		host->ier = 0;
		sdhci_writel(host, 0, SDHCI_INT_ENABLE);
		sdhci_writel(host, 0, SDHCI_SIGNAL_ENABLE);
		free_irq(host->irq, host);
	}

	return 0;
}

EXPORT_SYMBOL_GPL(sdhci_suspend_host);

int sdhci_resume_host(struct sdhci_host *host)
{
	struct mmc_host *mmc = host->mmc;
	int ret = 0;

	if (host->flags & (SDHCI_USE_SDMA | SDHCI_USE_ADMA)) {
		if (host->ops->enable_dma)
			host->ops->enable_dma(host);
	}

	if ((host->mmc->pm_flags & MMC_PM_KEEP_POWER) &&
	    (host->quirks2 & SDHCI_QUIRK2_HOST_OFF_CARD_ON)) {
		/* Card keeps power but host controller does not */
		sdhci_init(host, 0);
		host->pwr = 0;
		host->clock = 0;
		mmc->ops->set_ios(mmc, &mmc->ios);
	} else {
		sdhci_init(host, (host->mmc->pm_flags & MMC_PM_KEEP_POWER));
	}

	if (host->irq_wake_enabled) {
		sdhci_disable_irq_wakeups(host);
	} else {
		ret = request_threaded_irq(host->irq, sdhci_irq,
					   sdhci_thread_irq, IRQF_SHARED,
					   mmc_hostname(host->mmc), host);
		if (ret)
			return ret;
	}

	sdhci_enable_card_detection(host);

	return ret;
}

EXPORT_SYMBOL_GPL(sdhci_resume_host);

int sdhci_runtime_suspend_host(struct sdhci_host *host)
{
	unsigned long flags;

	mmc_retune_timer_stop(host->mmc);

	spin_lock_irqsave(&host->lock, flags);
	host->ier &= SDHCI_INT_CARD_INT;
	sdhci_writel(host, host->ier, SDHCI_INT_ENABLE);
	sdhci_writel(host, host->ier, SDHCI_SIGNAL_ENABLE);
	spin_unlock_irqrestore(&host->lock, flags);

	synchronize_hardirq(host->irq);

	spin_lock_irqsave(&host->lock, flags);
	host->runtime_suspended = true;
	spin_unlock_irqrestore(&host->lock, flags);

	return 0;
}
EXPORT_SYMBOL_GPL(sdhci_runtime_suspend_host);

int sdhci_runtime_resume_host(struct sdhci_host *host)
{
	struct mmc_host *mmc = host->mmc;
	unsigned long flags;
	int host_flags = host->flags;

	if (host_flags & (SDHCI_USE_SDMA | SDHCI_USE_ADMA)) {
		if (host->ops->enable_dma)
			host->ops->enable_dma(host);
	}

	sdhci_init(host, 0);

	if (mmc->ios.power_mode != MMC_POWER_UNDEFINED &&
	    mmc->ios.power_mode != MMC_POWER_OFF) {
		/* Force clock and power re-program */
		host->pwr = 0;
		host->clock = 0;
		mmc->ops->start_signal_voltage_switch(mmc, &mmc->ios);
		mmc->ops->set_ios(mmc, &mmc->ios);

		if ((host_flags & SDHCI_PV_ENABLED) &&
		    !(host->quirks2 & SDHCI_QUIRK2_PRESET_VALUE_BROKEN)) {
			spin_lock_irqsave(&host->lock, flags);
			sdhci_enable_preset_value(host, true);
			spin_unlock_irqrestore(&host->lock, flags);
		}

		if ((mmc->caps2 & MMC_CAP2_HS400_ES) &&
		    mmc->ops->hs400_enhanced_strobe)
			mmc->ops->hs400_enhanced_strobe(mmc, &mmc->ios);
	}

	spin_lock_irqsave(&host->lock, flags);

	host->runtime_suspended = false;

	/* Enable SDIO IRQ */
	if (host->flags & SDHCI_SDIO_IRQ_ENABLED)
		sdhci_enable_sdio_irq_nolock(host, true);

	/* Enable Card Detection */
	sdhci_enable_card_detection(host);

	spin_unlock_irqrestore(&host->lock, flags);

	return 0;
}
EXPORT_SYMBOL_GPL(sdhci_runtime_resume_host);

#endif /* CONFIG_PM */

/*****************************************************************************\
 *                                                                           *
 * Command Queue Engine (CQE) helpers                                        *
 *                                                                           *
\*****************************************************************************/

void sdhci_cqe_enable(struct mmc_host *mmc)
{
	struct sdhci_host *host = mmc_priv(mmc);
	unsigned long flags;
	u8 ctrl;

	spin_lock_irqsave(&host->lock, flags);

	ctrl = sdhci_readb(host, SDHCI_HOST_CONTROL);
	ctrl &= ~SDHCI_CTRL_DMA_MASK;
	/*
	 * Host from V4.10 supports ADMA3 DMA type.
	 * ADMA3 performs integrated descriptor which is more suitable
	 * for cmd queuing to fetch both command and transfer descriptors.
	 */
	if (host->v4_mode && (host->caps1 & SDHCI_CAN_DO_ADMA3))
		ctrl |= SDHCI_CTRL_ADMA3;
	else if (host->flags & SDHCI_USE_64_BIT_DMA)
		ctrl |= SDHCI_CTRL_ADMA64;
	else
		ctrl |= SDHCI_CTRL_ADMA32;
	sdhci_writeb(host, ctrl, SDHCI_HOST_CONTROL);

	sdhci_writew(host, SDHCI_MAKE_BLKSZ(host->sdma_boundary, 512),
		     SDHCI_BLOCK_SIZE);

	/* Set maximum timeout */
	sdhci_set_timeout(host, NULL);

	host->ier = host->cqe_ier;

	sdhci_writel(host, host->ier, SDHCI_INT_ENABLE);
	sdhci_writel(host, host->ier, SDHCI_SIGNAL_ENABLE);

	host->cqe_on = true;

	pr_debug("%s: sdhci: CQE on, IRQ mask %#x, IRQ status %#x\n",
		 mmc_hostname(mmc), host->ier,
		 sdhci_readl(host, SDHCI_INT_STATUS));

	spin_unlock_irqrestore(&host->lock, flags);
}
EXPORT_SYMBOL_GPL(sdhci_cqe_enable);

void sdhci_cqe_disable(struct mmc_host *mmc, bool recovery)
{
	struct sdhci_host *host = mmc_priv(mmc);
	unsigned long flags;

	spin_lock_irqsave(&host->lock, flags);

	sdhci_set_default_irqs(host);

	host->cqe_on = false;

	if (recovery) {
		sdhci_do_reset(host, SDHCI_RESET_CMD);
		sdhci_do_reset(host, SDHCI_RESET_DATA);
	}

	pr_debug("%s: sdhci: CQE off, IRQ mask %#x, IRQ status %#x\n",
		 mmc_hostname(mmc), host->ier,
		 sdhci_readl(host, SDHCI_INT_STATUS));

	spin_unlock_irqrestore(&host->lock, flags);
}
EXPORT_SYMBOL_GPL(sdhci_cqe_disable);

bool sdhci_cqe_irq(struct sdhci_host *host, u32 intmask, int *cmd_error,
		   int *data_error)
{
	u32 mask;

	if (!host->cqe_on)
		return false;

	if (intmask & (SDHCI_INT_INDEX | SDHCI_INT_END_BIT | SDHCI_INT_CRC))
		*cmd_error = -EILSEQ;
	else if (intmask & SDHCI_INT_TIMEOUT)
		*cmd_error = -ETIMEDOUT;
	else
		*cmd_error = 0;

	if (intmask & (SDHCI_INT_DATA_END_BIT | SDHCI_INT_DATA_CRC))
		*data_error = -EILSEQ;
	else if (intmask & SDHCI_INT_DATA_TIMEOUT)
		*data_error = -ETIMEDOUT;
	else if (intmask & SDHCI_INT_ADMA_ERROR)
		*data_error = -EIO;
	else
		*data_error = 0;

	/* Clear selected interrupts. */
	mask = intmask & host->cqe_ier;
	sdhci_writel(host, mask, SDHCI_INT_STATUS);

	if (intmask & SDHCI_INT_BUS_POWER)
		pr_err("%s: Card is consuming too much power!\n",
		       mmc_hostname(host->mmc));

	intmask &= ~(host->cqe_ier | SDHCI_INT_ERROR);
	if (intmask) {
		sdhci_writel(host, intmask, SDHCI_INT_STATUS);
		pr_err("%s: CQE: Unexpected interrupt 0x%08x.\n",
		       mmc_hostname(host->mmc), intmask);
		sdhci_dumpregs(host);
	}

	return true;
}
EXPORT_SYMBOL_GPL(sdhci_cqe_irq);

/*****************************************************************************\
 *                                                                           *
 * Device allocation/registration                                            *
 *                                                                           *
\*****************************************************************************/

struct sdhci_host *sdhci_alloc_host(struct device *dev,
	size_t priv_size)
{
	struct mmc_host *mmc;
	struct sdhci_host *host;

	WARN_ON(dev == NULL);

	mmc = mmc_alloc_host(sizeof(struct sdhci_host) + priv_size, dev);
	if (!mmc)
		return ERR_PTR(-ENOMEM);

	host = mmc_priv(mmc);
	host->mmc = mmc;
	host->mmc_host_ops = sdhci_ops;
	mmc->ops = &host->mmc_host_ops;

	host->flags = SDHCI_SIGNALING_330;

	host->cqe_ier     = SDHCI_CQE_INT_MASK;
	host->cqe_err_ier = SDHCI_CQE_INT_ERR_MASK;

	host->tuning_delay = -1;
	host->tuning_loop_count = MAX_TUNING_LOOP;

	host->sdma_boundary = SDHCI_DEFAULT_BOUNDARY_ARG;

	/*
	 * The DMA table descriptor count is calculated as the maximum
	 * number of segments times 2, to allow for an alignment
	 * descriptor for each segment, plus 1 for a nop end descriptor.
	 */
	host->adma_table_cnt = SDHCI_MAX_SEGS * 2 + 1;

	return host;
}

EXPORT_SYMBOL_GPL(sdhci_alloc_host);

static int sdhci_set_dma_mask(struct sdhci_host *host)
{
	struct mmc_host *mmc = host->mmc;
	struct device *dev = mmc_dev(mmc);
	int ret = -EINVAL;

	if (host->quirks2 & SDHCI_QUIRK2_BROKEN_64_BIT_DMA)
		host->flags &= ~SDHCI_USE_64_BIT_DMA;

	/* Try 64-bit mask if hardware is capable  of it */
	if (host->flags & SDHCI_USE_64_BIT_DMA) {
		ret = dma_set_mask_and_coherent(dev, DMA_BIT_MASK(64));
		if (ret) {
			pr_warn("%s: Failed to set 64-bit DMA mask.\n",
				mmc_hostname(mmc));
			host->flags &= ~SDHCI_USE_64_BIT_DMA;
		}
	}

	/* 32-bit mask as default & fallback */
	if (ret) {
		ret = dma_set_mask_and_coherent(dev, DMA_BIT_MASK(32));
		if (ret)
			pr_warn("%s: Failed to set 32-bit DMA mask.\n",
				mmc_hostname(mmc));
	}

	return ret;
}

void __sdhci_read_caps(struct sdhci_host *host, u16 *ver, u32 *caps, u32 *caps1)
{
	u16 v;
	u64 dt_caps_mask = 0;
	u64 dt_caps = 0;

	if (host->read_caps)
		return;

	host->read_caps = true;

	if (debug_quirks)
		host->quirks = debug_quirks;

	if (debug_quirks2)
		host->quirks2 = debug_quirks2;

	sdhci_do_reset(host, SDHCI_RESET_ALL);

	if (host->v4_mode)
		sdhci_do_enable_v4_mode(host);

	of_property_read_u64(mmc_dev(host->mmc)->of_node,
			     "sdhci-caps-mask", &dt_caps_mask);
	of_property_read_u64(mmc_dev(host->mmc)->of_node,
			     "sdhci-caps", &dt_caps);

	v = ver ? *ver : sdhci_readw(host, SDHCI_HOST_VERSION);
	host->version = (v & SDHCI_SPEC_VER_MASK) >> SDHCI_SPEC_VER_SHIFT;

	if (host->quirks & SDHCI_QUIRK_MISSING_CAPS)
		return;

	if (caps) {
		host->caps = *caps;
	} else {
		host->caps = sdhci_readl(host, SDHCI_CAPABILITIES);
		host->caps &= ~lower_32_bits(dt_caps_mask);
		host->caps |= lower_32_bits(dt_caps);
	}

	if (host->version < SDHCI_SPEC_300)
		return;

	if (caps1) {
		host->caps1 = *caps1;
	} else {
		host->caps1 = sdhci_readl(host, SDHCI_CAPABILITIES_1);
		host->caps1 &= ~upper_32_bits(dt_caps_mask);
		host->caps1 |= upper_32_bits(dt_caps);
	}
}
EXPORT_SYMBOL_GPL(__sdhci_read_caps);

static void sdhci_allocate_bounce_buffer(struct sdhci_host *host)
{
	struct mmc_host *mmc = host->mmc;
	unsigned int max_blocks;
	unsigned int bounce_size;
	int ret;

	/*
	 * Cap the bounce buffer at 64KB. Using a bigger bounce buffer
	 * has diminishing returns, this is probably because SD/MMC
	 * cards are usually optimized to handle this size of requests.
	 */
	bounce_size = SZ_64K;
	/*
	 * Adjust downwards to maximum request size if this is less
	 * than our segment size, else hammer down the maximum
	 * request size to the maximum buffer size.
	 */
	if (mmc->max_req_size < bounce_size)
		bounce_size = mmc->max_req_size;
	max_blocks = bounce_size / 512;

	/*
	 * When we just support one segment, we can get significant
	 * speedups by the help of a bounce buffer to group scattered
	 * reads/writes together.
	 */
	host->bounce_buffer = devm_kmalloc(mmc->parent,
					   bounce_size,
					   GFP_KERNEL);
	if (!host->bounce_buffer) {
		pr_err("%s: failed to allocate %u bytes for bounce buffer, falling back to single segments\n",
		       mmc_hostname(mmc),
		       bounce_size);
		/*
		 * Exiting with zero here makes sure we proceed with
		 * mmc->max_segs == 1.
		 */
		return;
	}

	host->bounce_addr = dma_map_single(mmc->parent,
					   host->bounce_buffer,
					   bounce_size,
					   DMA_BIDIRECTIONAL);
	ret = dma_mapping_error(mmc->parent, host->bounce_addr);
	if (ret)
		/* Again fall back to max_segs == 1 */
		return;
	host->bounce_buffer_size = bounce_size;

	/* Lie about this since we're bouncing */
	mmc->max_segs = max_blocks;
	mmc->max_seg_size = bounce_size;
	mmc->max_req_size = bounce_size;

	pr_info("%s bounce up to %u segments into one, max segment size %u bytes\n",
		mmc_hostname(mmc), max_blocks, bounce_size);
}

static inline bool sdhci_can_64bit_dma(struct sdhci_host *host)
{
	/*
	 * According to SD Host Controller spec v4.10, bit[27] added from
	 * version 4.10 in Capabilities Register is used as 64-bit System
	 * Address support for V4 mode.
	 */
	if (host->version >= SDHCI_SPEC_410 && host->v4_mode)
		return host->caps & SDHCI_CAN_64BIT_V4;

	return host->caps & SDHCI_CAN_64BIT;
}

int sdhci_setup_host(struct sdhci_host *host)
{
	struct mmc_host *mmc;
	u32 max_current_caps;
	unsigned int ocr_avail;
	unsigned int override_timeout_clk;
	u32 max_clk;
	int ret;

	WARN_ON(host == NULL);
	if (host == NULL)
		return -EINVAL;

	mmc = host->mmc;

	/*
	 * If there are external regulators, get them. Note this must be done
	 * early before resetting the host and reading the capabilities so that
	 * the host can take the appropriate action if regulators are not
	 * available.
	 */
	ret = mmc_regulator_get_supply(mmc);
	if (ret)
		return ret;

	DBG("Version:   0x%08x | Present:  0x%08x\n",
	    sdhci_readw(host, SDHCI_HOST_VERSION),
	    sdhci_readl(host, SDHCI_PRESENT_STATE));
	DBG("Caps:      0x%08x | Caps_1:   0x%08x\n",
	    sdhci_readl(host, SDHCI_CAPABILITIES),
	    sdhci_readl(host, SDHCI_CAPABILITIES_1));

	sdhci_read_caps(host);

	override_timeout_clk = host->timeout_clk;

	if (host->version > SDHCI_SPEC_420) {
		pr_err("%s: Unknown controller version (%d). You may experience problems.\n",
		       mmc_hostname(mmc), host->version);
	}

	if (host->quirks & SDHCI_QUIRK_FORCE_DMA)
		host->flags |= SDHCI_USE_SDMA;
	else if (!(host->caps & SDHCI_CAN_DO_SDMA))
		DBG("Controller doesn't have SDMA capability\n");
	else
		host->flags |= SDHCI_USE_SDMA;

	if ((host->quirks & SDHCI_QUIRK_BROKEN_DMA) &&
		(host->flags & SDHCI_USE_SDMA)) {
		DBG("Disabling DMA as it is marked broken\n");
		host->flags &= ~SDHCI_USE_SDMA;
	}

	if ((host->version >= SDHCI_SPEC_200) &&
		(host->caps & SDHCI_CAN_DO_ADMA2))
		host->flags |= SDHCI_USE_ADMA;

	if ((host->quirks & SDHCI_QUIRK_BROKEN_ADMA) &&
		(host->flags & SDHCI_USE_ADMA)) {
		DBG("Disabling ADMA as it is marked broken\n");
		host->flags &= ~SDHCI_USE_ADMA;
	}

	/*
	 * It is assumed that a 64-bit capable device has set a 64-bit DMA mask
	 * and *must* do 64-bit DMA.  A driver has the opportunity to change
	 * that during the first call to ->enable_dma().  Similarly
	 * SDHCI_QUIRK2_BROKEN_64_BIT_DMA must be left to the drivers to
	 * implement.
	 */
	if (sdhci_can_64bit_dma(host))
		host->flags |= SDHCI_USE_64_BIT_DMA;

	if (host->flags & (SDHCI_USE_SDMA | SDHCI_USE_ADMA)) {
		ret = sdhci_set_dma_mask(host);

		if (!ret && host->ops->enable_dma)
			ret = host->ops->enable_dma(host);

		if (ret) {
			pr_warn("%s: No suitable DMA available - falling back to PIO\n",
				mmc_hostname(mmc));
			host->flags &= ~(SDHCI_USE_SDMA | SDHCI_USE_ADMA);

			ret = 0;
		}
	}

	/* SDMA does not support 64-bit DMA if v4 mode not set */
	if ((host->flags & SDHCI_USE_64_BIT_DMA) && !host->v4_mode)
		host->flags &= ~SDHCI_USE_SDMA;

	if (host->flags & SDHCI_USE_ADMA) {
		dma_addr_t dma;
		void *buf;

		if (host->flags & SDHCI_USE_64_BIT_DMA) {
			host->adma_table_sz = host->adma_table_cnt *
					      SDHCI_ADMA2_64_DESC_SZ(host);
			host->desc_sz = SDHCI_ADMA2_64_DESC_SZ(host);
		} else {
			host->adma_table_sz = host->adma_table_cnt *
					      SDHCI_ADMA2_32_DESC_SZ;
			host->desc_sz = SDHCI_ADMA2_32_DESC_SZ;
		}

		host->align_buffer_sz = SDHCI_MAX_SEGS * SDHCI_ADMA2_ALIGN;
		/*
		 * Use zalloc to zero the reserved high 32-bits of 128-bit
		 * descriptors so that they never need to be written.
		 */
		buf = dma_alloc_coherent(mmc_dev(mmc),
					 host->align_buffer_sz + host->adma_table_sz,
					 &dma, GFP_KERNEL);
		if (!buf) {
			pr_warn("%s: Unable to allocate ADMA buffers - falling back to standard DMA\n",
				mmc_hostname(mmc));
			host->flags &= ~SDHCI_USE_ADMA;
		} else if ((dma + host->align_buffer_sz) &
			   (SDHCI_ADMA2_DESC_ALIGN - 1)) {
			pr_warn("%s: unable to allocate aligned ADMA descriptor\n",
				mmc_hostname(mmc));
			host->flags &= ~SDHCI_USE_ADMA;
			dma_free_coherent(mmc_dev(mmc), host->align_buffer_sz +
					  host->adma_table_sz, buf, dma);
		} else {
			host->align_buffer = buf;
			host->align_addr = dma;

			host->adma_table = buf + host->align_buffer_sz;
			host->adma_addr = dma + host->align_buffer_sz;
		}
	}

	/*
	 * If we use DMA, then it's up to the caller to set the DMA
	 * mask, but PIO does not need the hw shim so we set a new
	 * mask here in that case.
	 */
	if (!(host->flags & (SDHCI_USE_SDMA | SDHCI_USE_ADMA))) {
		host->dma_mask = DMA_BIT_MASK(64);
		mmc_dev(mmc)->dma_mask = &host->dma_mask;
	}

	if (host->version >= SDHCI_SPEC_300)
		host->max_clk = (host->caps & SDHCI_CLOCK_V3_BASE_MASK)
			>> SDHCI_CLOCK_BASE_SHIFT;
	else
		host->max_clk = (host->caps & SDHCI_CLOCK_BASE_MASK)
			>> SDHCI_CLOCK_BASE_SHIFT;

	host->max_clk *= 1000000;
	if (host->max_clk == 0 || host->quirks &
			SDHCI_QUIRK_CAP_CLOCK_BASE_BROKEN) {
		if (!host->ops->get_max_clock) {
			pr_err("%s: Hardware doesn't specify base clock frequency.\n",
			       mmc_hostname(mmc));
			ret = -ENODEV;
			goto undma;
		}
		host->max_clk = host->ops->get_max_clock(host);
	}

	/*
	 * In case of Host Controller v3.00, find out whether clock
	 * multiplier is supported.
	 */
	host->clk_mul = (host->caps1 & SDHCI_CLOCK_MUL_MASK) >>
			SDHCI_CLOCK_MUL_SHIFT;

	/*
	 * In case the value in Clock Multiplier is 0, then programmable
	 * clock mode is not supported, otherwise the actual clock
	 * multiplier is one more than the value of Clock Multiplier
	 * in the Capabilities Register.
	 */
	if (host->clk_mul)
		host->clk_mul += 1;

	/*
	 * Set host parameters.
	 */
	max_clk = host->max_clk;

	if (host->ops->get_min_clock)
		mmc->f_min = host->ops->get_min_clock(host);
	else if (host->version >= SDHCI_SPEC_300) {
		if (host->clk_mul) {
			mmc->f_min = (host->max_clk * host->clk_mul) / 1024;
			max_clk = host->max_clk * host->clk_mul;
		} else
			mmc->f_min = host->max_clk / SDHCI_MAX_DIV_SPEC_300;
	} else
		mmc->f_min = host->max_clk / SDHCI_MAX_DIV_SPEC_200;

	if (!mmc->f_max || mmc->f_max > max_clk)
		mmc->f_max = max_clk;

	if (!(host->quirks & SDHCI_QUIRK_DATA_TIMEOUT_USES_SDCLK)) {
		host->timeout_clk = (host->caps & SDHCI_TIMEOUT_CLK_MASK) >>
					SDHCI_TIMEOUT_CLK_SHIFT;

		if (host->caps & SDHCI_TIMEOUT_CLK_UNIT)
			host->timeout_clk *= 1000;

		if (host->timeout_clk == 0) {
			if (!host->ops->get_timeout_clock) {
				pr_err("%s: Hardware doesn't specify timeout clock frequency.\n",
					mmc_hostname(mmc));
				ret = -ENODEV;
				goto undma;
			}

			host->timeout_clk =
				DIV_ROUND_UP(host->ops->get_timeout_clock(host),
					     1000);
		}

		if (override_timeout_clk)
			host->timeout_clk = override_timeout_clk;

		mmc->max_busy_timeout = host->ops->get_max_timeout_count ?
			host->ops->get_max_timeout_count(host) : 1 << 27;
		mmc->max_busy_timeout /= host->timeout_clk;
	}

	if (host->quirks2 & SDHCI_QUIRK2_DISABLE_HW_TIMEOUT &&
	    !host->ops->get_max_timeout_count)
		mmc->max_busy_timeout = 0;

	mmc->caps |= MMC_CAP_SDIO_IRQ | MMC_CAP_ERASE | MMC_CAP_CMD23;
	mmc->caps2 |= MMC_CAP2_SDIO_IRQ_NOTHREAD;

	if (host->quirks & SDHCI_QUIRK_MULTIBLOCK_READ_ACMD12)
		host->flags |= SDHCI_AUTO_CMD12;

	/*
	 * For v3 mode, Auto-CMD23 stuff only works in ADMA or PIO.
	 * For v4 mode, SDMA may use Auto-CMD23 as well.
	 */
	if ((host->version >= SDHCI_SPEC_300) &&
	    ((host->flags & SDHCI_USE_ADMA) ||
	     !(host->flags & SDHCI_USE_SDMA) || host->v4_mode) &&
	     !(host->quirks2 & SDHCI_QUIRK2_ACMD23_BROKEN)) {
		host->flags |= SDHCI_AUTO_CMD23;
		DBG("Auto-CMD23 available\n");
	} else {
		DBG("Auto-CMD23 unavailable\n");
	}

	/*
	 * A controller may support 8-bit width, but the board itself
	 * might not have the pins brought out.  Boards that support
	 * 8-bit width must set "mmc->caps |= MMC_CAP_8_BIT_DATA;" in
	 * their platform code before calling sdhci_add_host(), and we
	 * won't assume 8-bit width for hosts without that CAP.
	 */
	if (!(host->quirks & SDHCI_QUIRK_FORCE_1_BIT_DATA))
		mmc->caps |= MMC_CAP_4_BIT_DATA;

	if (host->quirks2 & SDHCI_QUIRK2_HOST_NO_CMD23)
		mmc->caps &= ~MMC_CAP_CMD23;

	if (host->caps & SDHCI_CAN_DO_HISPD)
		mmc->caps |= MMC_CAP_SD_HIGHSPEED | MMC_CAP_MMC_HIGHSPEED;

	if ((host->quirks & SDHCI_QUIRK_BROKEN_CARD_DETECTION) &&
	    mmc_card_is_removable(mmc) &&
	    mmc_gpio_get_cd(host->mmc) < 0)
		mmc->caps |= MMC_CAP_NEEDS_POLL;

	if (!IS_ERR(mmc->supply.vqmmc)) {
		ret = regulator_enable(mmc->supply.vqmmc);

		/* If vqmmc provides no 1.8V signalling, then there's no UHS */
		if (!regulator_is_supported_voltage(mmc->supply.vqmmc, 1700000,
						    1950000))
			host->caps1 &= ~(SDHCI_SUPPORT_SDR104 |
					 SDHCI_SUPPORT_SDR50 |
					 SDHCI_SUPPORT_DDR50);

		/* In eMMC case vqmmc might be a fixed 1.8V regulator */
		if (!regulator_is_supported_voltage(mmc->supply.vqmmc, 2700000,
						    3600000))
			host->flags &= ~SDHCI_SIGNALING_330;

		if (ret) {
			pr_warn("%s: Failed to enable vqmmc regulator: %d\n",
				mmc_hostname(mmc), ret);
			mmc->supply.vqmmc = ERR_PTR(-EINVAL);
		}
	}

	if (host->quirks2 & SDHCI_QUIRK2_NO_1_8_V) {
		host->caps1 &= ~(SDHCI_SUPPORT_SDR104 | SDHCI_SUPPORT_SDR50 |
				 SDHCI_SUPPORT_DDR50);
		/*
		 * The SDHCI controller in a SoC might support HS200/HS400
		 * (indicated using mmc-hs200-1_8v/mmc-hs400-1_8v dt property),
		 * but if the board is modeled such that the IO lines are not
		 * connected to 1.8v then HS200/HS400 cannot be supported.
		 * Disable HS200/HS400 if the board does not have 1.8v connected
		 * to the IO lines. (Applicable for other modes in 1.8v)
		 */
		mmc->caps2 &= ~(MMC_CAP2_HSX00_1_8V | MMC_CAP2_HS400_ES);
		mmc->caps &= ~(MMC_CAP_1_8V_DDR | MMC_CAP_UHS);
	}

	/* Any UHS-I mode in caps implies SDR12 and SDR25 support. */
	if (host->caps1 & (SDHCI_SUPPORT_SDR104 | SDHCI_SUPPORT_SDR50 |
			   SDHCI_SUPPORT_DDR50))
		mmc->caps |= MMC_CAP_UHS_SDR12 | MMC_CAP_UHS_SDR25;

	/* SDR104 supports also implies SDR50 support */
	if (host->caps1 & SDHCI_SUPPORT_SDR104) {
		mmc->caps |= MMC_CAP_UHS_SDR104 | MMC_CAP_UHS_SDR50;
		/* SD3.0: SDR104 is supported so (for eMMC) the caps2
		 * field can be promoted to support HS200.
		 */
		if (!(host->quirks2 & SDHCI_QUIRK2_BROKEN_HS200))
			mmc->caps2 |= MMC_CAP2_HS200;
	} else if (host->caps1 & SDHCI_SUPPORT_SDR50) {
		mmc->caps |= MMC_CAP_UHS_SDR50;
	}

	if (host->quirks2 & SDHCI_QUIRK2_CAPS_BIT63_FOR_HS400 &&
	    (host->caps1 & SDHCI_SUPPORT_HS400))
		mmc->caps2 |= MMC_CAP2_HS400;

	if ((mmc->caps2 & MMC_CAP2_HSX00_1_2V) &&
	    (IS_ERR(mmc->supply.vqmmc) ||
	     !regulator_is_supported_voltage(mmc->supply.vqmmc, 1100000,
					     1300000)))
		mmc->caps2 &= ~MMC_CAP2_HSX00_1_2V;

	if ((host->caps1 & SDHCI_SUPPORT_DDR50) &&
	    !(host->quirks2 & SDHCI_QUIRK2_BROKEN_DDR50))
		mmc->caps |= MMC_CAP_UHS_DDR50;

	/* Does the host need tuning for SDR50? */
	if (host->caps1 & SDHCI_USE_SDR50_TUNING)
		host->flags |= SDHCI_SDR50_NEEDS_TUNING;

	/* Driver Type(s) (A, C, D) supported by the host */
	if (host->caps1 & SDHCI_DRIVER_TYPE_A)
		mmc->caps |= MMC_CAP_DRIVER_TYPE_A;
	if (host->caps1 & SDHCI_DRIVER_TYPE_C)
		mmc->caps |= MMC_CAP_DRIVER_TYPE_C;
	if (host->caps1 & SDHCI_DRIVER_TYPE_D)
		mmc->caps |= MMC_CAP_DRIVER_TYPE_D;

	/* Initial value for re-tuning timer count */
	host->tuning_count = (host->caps1 & SDHCI_RETUNING_TIMER_COUNT_MASK) >>
			     SDHCI_RETUNING_TIMER_COUNT_SHIFT;

	/*
	 * In case Re-tuning Timer is not disabled, the actual value of
	 * re-tuning timer will be 2 ^ (n - 1).
	 */
	if (host->tuning_count)
		host->tuning_count = 1 << (host->tuning_count - 1);

	/* Re-tuning mode supported by the Host Controller */
	host->tuning_mode = (host->caps1 & SDHCI_RETUNING_MODE_MASK) >>
			     SDHCI_RETUNING_MODE_SHIFT;

	ocr_avail = 0;

	/*
	 * According to SD Host Controller spec v3.00, if the Host System
	 * can afford more than 150mA, Host Driver should set XPC to 1. Also
	 * the value is meaningful only if Voltage Support in the Capabilities
	 * register is set. The actual current value is 4 times the register
	 * value.
	 */
	max_current_caps = sdhci_readl(host, SDHCI_MAX_CURRENT);
	if (!max_current_caps && !IS_ERR(mmc->supply.vmmc)) {
		int curr = regulator_get_current_limit(mmc->supply.vmmc);
		if (curr > 0) {

			/* convert to SDHCI_MAX_CURRENT format */
			curr = curr/1000;  /* convert to mA */
			curr = curr/SDHCI_MAX_CURRENT_MULTIPLIER;

			curr = min_t(u32, curr, SDHCI_MAX_CURRENT_LIMIT);
			max_current_caps =
				(curr << SDHCI_MAX_CURRENT_330_SHIFT) |
				(curr << SDHCI_MAX_CURRENT_300_SHIFT) |
				(curr << SDHCI_MAX_CURRENT_180_SHIFT);
		}
	}

	if (host->caps & SDHCI_CAN_VDD_330) {
		ocr_avail |= MMC_VDD_32_33 | MMC_VDD_33_34;

		mmc->max_current_330 = ((max_current_caps &
				   SDHCI_MAX_CURRENT_330_MASK) >>
				   SDHCI_MAX_CURRENT_330_SHIFT) *
				   SDHCI_MAX_CURRENT_MULTIPLIER;
	}
	if (host->caps & SDHCI_CAN_VDD_300) {
		ocr_avail |= MMC_VDD_29_30 | MMC_VDD_30_31;

		mmc->max_current_300 = ((max_current_caps &
				   SDHCI_MAX_CURRENT_300_MASK) >>
				   SDHCI_MAX_CURRENT_300_SHIFT) *
				   SDHCI_MAX_CURRENT_MULTIPLIER;
	}
	if (host->caps & SDHCI_CAN_VDD_180) {
		ocr_avail |= MMC_VDD_165_195;

		mmc->max_current_180 = ((max_current_caps &
				   SDHCI_MAX_CURRENT_180_MASK) >>
				   SDHCI_MAX_CURRENT_180_SHIFT) *
				   SDHCI_MAX_CURRENT_MULTIPLIER;
	}

	/* If OCR set by host, use it instead. */
	if (host->ocr_mask)
		ocr_avail = host->ocr_mask;

	/* If OCR set by external regulators, give it highest prio. */
	if (mmc->ocr_avail)
		ocr_avail = mmc->ocr_avail;

	mmc->ocr_avail = ocr_avail;
	mmc->ocr_avail_sdio = ocr_avail;
	if (host->ocr_avail_sdio)
		mmc->ocr_avail_sdio &= host->ocr_avail_sdio;
	mmc->ocr_avail_sd = ocr_avail;
	if (host->ocr_avail_sd)
		mmc->ocr_avail_sd &= host->ocr_avail_sd;
	else /* normal SD controllers don't support 1.8V */
		mmc->ocr_avail_sd &= ~MMC_VDD_165_195;
	mmc->ocr_avail_mmc = ocr_avail;
	if (host->ocr_avail_mmc)
		mmc->ocr_avail_mmc &= host->ocr_avail_mmc;

	if (mmc->ocr_avail == 0) {
		pr_err("%s: Hardware doesn't report any support voltages.\n",
		       mmc_hostname(mmc));
		ret = -ENODEV;
		goto unreg;
	}

	if ((mmc->caps & (MMC_CAP_UHS_SDR12 | MMC_CAP_UHS_SDR25 |
			  MMC_CAP_UHS_SDR50 | MMC_CAP_UHS_SDR104 |
			  MMC_CAP_UHS_DDR50 | MMC_CAP_1_8V_DDR)) ||
	    (mmc->caps2 & (MMC_CAP2_HS200_1_8V_SDR | MMC_CAP2_HS400_1_8V)))
		host->flags |= SDHCI_SIGNALING_180;

	if (mmc->caps2 & MMC_CAP2_HSX00_1_2V)
		host->flags |= SDHCI_SIGNALING_120;

	spin_lock_init(&host->lock);

	/*
	 * Maximum number of sectors in one transfer. Limited by SDMA boundary
	 * size (512KiB). Note some tuning modes impose a 4MiB limit, but this
	 * is less anyway.
	 */
	mmc->max_req_size = 524288;

	/*
	 * Maximum number of segments. Depends on if the hardware
	 * can do scatter/gather or not.
	 */
	if (host->flags & SDHCI_USE_ADMA) {
		mmc->max_segs = SDHCI_MAX_SEGS;
	} else if (host->flags & SDHCI_USE_SDMA) {
		mmc->max_segs = 1;
		if (swiotlb_max_segment()) {
			unsigned int max_req_size = (1 << IO_TLB_SHIFT) *
						IO_TLB_SEGSIZE;
			mmc->max_req_size = min(mmc->max_req_size,
						max_req_size);
		}
	} else { /* PIO */
		mmc->max_segs = SDHCI_MAX_SEGS;
	}

	/*
	 * Maximum segment size. Could be one segment with the maximum number
	 * of bytes. When doing hardware scatter/gather, each entry cannot
	 * be larger than 64 KiB though.
	 */
	if (host->flags & SDHCI_USE_ADMA) {
		if (host->quirks & SDHCI_QUIRK_BROKEN_ADMA_ZEROLEN_DESC)
			mmc->max_seg_size = 65535;
		else
			mmc->max_seg_size = 65536;
	} else {
		mmc->max_seg_size = mmc->max_req_size;
	}

	/*
	 * Maximum block size. This varies from controller to controller and
	 * is specified in the capabilities register.
	 */
	if (host->quirks & SDHCI_QUIRK_FORCE_BLK_SZ_2048) {
		mmc->max_blk_size = 2;
	} else {
		mmc->max_blk_size = (host->caps & SDHCI_MAX_BLOCK_MASK) >>
				SDHCI_MAX_BLOCK_SHIFT;
		if (mmc->max_blk_size >= 3) {
			pr_warn("%s: Invalid maximum block size, assuming 512 bytes\n",
				mmc_hostname(mmc));
			mmc->max_blk_size = 0;
		}
	}

	mmc->max_blk_size = 512 << mmc->max_blk_size;

	/*
	 * Maximum block count.
	 */
	mmc->max_blk_count = (host->quirks & SDHCI_QUIRK_NO_MULTIBLOCK) ? 1 : 65535;

	if (mmc->max_segs == 1)
		/* This may alter mmc->*_blk_* parameters */
		sdhci_allocate_bounce_buffer(host);

	return 0;

unreg:
	if (!IS_ERR(mmc->supply.vqmmc))
		regulator_disable(mmc->supply.vqmmc);
undma:
	if (host->align_buffer)
		dma_free_coherent(mmc_dev(mmc), host->align_buffer_sz +
				  host->adma_table_sz, host->align_buffer,
				  host->align_addr);
	host->adma_table = NULL;
	host->align_buffer = NULL;

	return ret;
}
EXPORT_SYMBOL_GPL(sdhci_setup_host);

void sdhci_cleanup_host(struct sdhci_host *host)
{
	struct mmc_host *mmc = host->mmc;

	if (!IS_ERR(mmc->supply.vqmmc))
		regulator_disable(mmc->supply.vqmmc);

	if (host->align_buffer)
		dma_free_coherent(mmc_dev(mmc), host->align_buffer_sz +
				  host->adma_table_sz, host->align_buffer,
				  host->align_addr);
	host->adma_table = NULL;
	host->align_buffer = NULL;
}
EXPORT_SYMBOL_GPL(sdhci_cleanup_host);

int __sdhci_add_host(struct sdhci_host *host)
{
	unsigned int flags = WQ_UNBOUND | WQ_MEM_RECLAIM | WQ_HIGHPRI;
	struct mmc_host *mmc = host->mmc;
	int ret;

	host->complete_wq = alloc_workqueue("sdhci", flags, 0);
	if (!host->complete_wq)
		return -ENOMEM;

	INIT_WORK(&host->complete_work, sdhci_complete_work);

	timer_setup(&host->timer, sdhci_timeout_timer, 0);
	timer_setup(&host->data_timer, sdhci_timeout_data_timer, 0);

	init_waitqueue_head(&host->buf_ready_int);

	sdhci_init(host, 0);

	ret = request_threaded_irq(host->irq, sdhci_irq, sdhci_thread_irq,
				   IRQF_SHARED,	mmc_hostname(mmc), host);
	if (ret) {
		pr_err("%s: Failed to request IRQ %d: %d\n",
		       mmc_hostname(mmc), host->irq, ret);
		goto unwq;
	}

	ret = sdhci_led_register(host);
	if (ret) {
		pr_err("%s: Failed to register LED device: %d\n",
		       mmc_hostname(mmc), ret);
		goto unirq;
	}

	ret = mmc_add_host(mmc);
	if (ret)
		goto unled;

	pr_info("%s: SDHCI controller on %s [%s] using %s\n",
		mmc_hostname(mmc), host->hw_name, dev_name(mmc_dev(mmc)),
		(host->flags & SDHCI_USE_ADMA) ?
		(host->flags & SDHCI_USE_64_BIT_DMA) ? "ADMA 64-bit" : "ADMA" :
		(host->flags & SDHCI_USE_SDMA) ? "DMA" : "PIO");

	sdhci_enable_card_detection(host);

	return 0;

unled:
	sdhci_led_unregister(host);
unirq:
	sdhci_do_reset(host, SDHCI_RESET_ALL);
	sdhci_writel(host, 0, SDHCI_INT_ENABLE);
	sdhci_writel(host, 0, SDHCI_SIGNAL_ENABLE);
	free_irq(host->irq, host);
unwq:
	destroy_workqueue(host->complete_wq);

	return ret;
}
EXPORT_SYMBOL_GPL(__sdhci_add_host);

int sdhci_add_host(struct sdhci_host *host)
{
	int ret;

	ret = sdhci_setup_host(host);
	if (ret)
		return ret;

	ret = __sdhci_add_host(host);
	if (ret)
		goto cleanup;

	return 0;

cleanup:
	sdhci_cleanup_host(host);

	return ret;
}
EXPORT_SYMBOL_GPL(sdhci_add_host);

void sdhci_remove_host(struct sdhci_host *host, int dead)
{
	struct mmc_host *mmc = host->mmc;
	unsigned long flags;

	if (dead) {
		spin_lock_irqsave(&host->lock, flags);

		host->flags |= SDHCI_DEVICE_DEAD;

		if (sdhci_has_requests(host)) {
			pr_err("%s: Controller removed during "
				" transfer!\n", mmc_hostname(mmc));
			sdhci_error_out_mrqs(host, -ENOMEDIUM);
		}

		spin_unlock_irqrestore(&host->lock, flags);
	}

	sdhci_disable_card_detection(host);

	mmc_remove_host(mmc);

	sdhci_led_unregister(host);

	if (!dead)
		sdhci_do_reset(host, SDHCI_RESET_ALL);

	sdhci_writel(host, 0, SDHCI_INT_ENABLE);
	sdhci_writel(host, 0, SDHCI_SIGNAL_ENABLE);
	free_irq(host->irq, host);

	del_timer_sync(&host->timer);
	del_timer_sync(&host->data_timer);

	destroy_workqueue(host->complete_wq);

	if (!IS_ERR(mmc->supply.vqmmc))
		regulator_disable(mmc->supply.vqmmc);

	if (host->align_buffer)
		dma_free_coherent(mmc_dev(mmc), host->align_buffer_sz +
				  host->adma_table_sz, host->align_buffer,
				  host->align_addr);

	host->adma_table = NULL;
	host->align_buffer = NULL;
}

EXPORT_SYMBOL_GPL(sdhci_remove_host);

void sdhci_free_host(struct sdhci_host *host)
{
	mmc_free_host(host->mmc);
}

EXPORT_SYMBOL_GPL(sdhci_free_host);

/*****************************************************************************\
 *                                                                           *
 * Driver init/exit                                                          *
 *                                                                           *
\*****************************************************************************/

static int __init sdhci_drv_init(void)
{
	pr_info(DRIVER_NAME
		": Secure Digital Host Controller Interface driver\n");
	pr_info(DRIVER_NAME ": Copyright(c) Pierre Ossman\n");

	return 0;
}

static void __exit sdhci_drv_exit(void)
{
}

module_init(sdhci_drv_init);
module_exit(sdhci_drv_exit);

module_param(debug_quirks, uint, 0444);
module_param(debug_quirks2, uint, 0444);

MODULE_AUTHOR("Pierre Ossman <pierre@ossman.eu>");
MODULE_DESCRIPTION("Secure Digital Host Controller Interface core driver");
MODULE_LICENSE("GPL");

MODULE_PARM_DESC(debug_quirks, "Force certain quirks.");
MODULE_PARM_DESC(debug_quirks2, "Force certain other quirks.");<|MERGE_RESOLUTION|>--- conflicted
+++ resolved
@@ -2843,11 +2843,7 @@
 
 		if (mrq->sbc && (host->flags & SDHCI_AUTO_CMD23)) {
 			mrq->sbc->error = err;
-<<<<<<< HEAD
-			sdhci_finish_mrq(host, mrq);
-=======
 			__sdhci_finish_mrq(host, mrq);
->>>>>>> 0ecfebd2
 			return;
 		}
 	}
