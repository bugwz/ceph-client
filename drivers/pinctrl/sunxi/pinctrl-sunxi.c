/*
 * Allwinner A1X SoCs pinctrl driver.
 *
 * Copyright (C) 2012 Maxime Ripard
 *
 * Maxime Ripard <maxime.ripard@free-electrons.com>
 *
 * This file is licensed under the terms of the GNU General Public
 * License version 2.  This program is licensed "as is" without any
 * warranty of any kind, whether express or implied.
 */

#include <linux/io.h>
#include <linux/clk.h>
#include <linux/gpio.h>
#include <linux/irqdomain.h>
#include <linux/irqchip/chained_irq.h>
#include <linux/module.h>
#include <linux/of.h>
#include <linux/of_address.h>
#include <linux/of_device.h>
#include <linux/of_irq.h>
#include <linux/pinctrl/consumer.h>
#include <linux/pinctrl/machine.h>
#include <linux/pinctrl/pinctrl.h>
#include <linux/pinctrl/pinconf-generic.h>
#include <linux/pinctrl/pinmux.h>
#include <linux/platform_device.h>
#include <linux/slab.h>

#include "../core.h"
#include "../../gpio/gpiolib.h"
#include "pinctrl-sunxi.h"

static struct irq_chip sunxi_pinctrl_edge_irq_chip;
static struct irq_chip sunxi_pinctrl_level_irq_chip;

static struct sunxi_pinctrl_group *
sunxi_pinctrl_find_group_by_name(struct sunxi_pinctrl *pctl, const char *group)
{
	int i;

	for (i = 0; i < pctl->ngroups; i++) {
		struct sunxi_pinctrl_group *grp = pctl->groups + i;

		if (!strcmp(grp->name, group))
			return grp;
	}

	return NULL;
}

static struct sunxi_pinctrl_function *
sunxi_pinctrl_find_function_by_name(struct sunxi_pinctrl *pctl,
				    const char *name)
{
	struct sunxi_pinctrl_function *func = pctl->functions;
	int i;

	for (i = 0; i < pctl->nfunctions; i++) {
		if (!func[i].name)
			break;

		if (!strcmp(func[i].name, name))
			return func + i;
	}

	return NULL;
}

static struct sunxi_desc_function *
sunxi_pinctrl_desc_find_function_by_name(struct sunxi_pinctrl *pctl,
					 const char *pin_name,
					 const char *func_name)
{
	int i;

	for (i = 0; i < pctl->desc->npins; i++) {
		const struct sunxi_desc_pin *pin = pctl->desc->pins + i;

		if (!strcmp(pin->pin.name, pin_name)) {
			struct sunxi_desc_function *func = pin->functions;

			while (func->name) {
				if (!strcmp(func->name, func_name))
					return func;

				func++;
			}
		}
	}

	return NULL;
}

static struct sunxi_desc_function *
sunxi_pinctrl_desc_find_function_by_pin(struct sunxi_pinctrl *pctl,
					const u16 pin_num,
					const char *func_name)
{
	int i;

	for (i = 0; i < pctl->desc->npins; i++) {
		const struct sunxi_desc_pin *pin = pctl->desc->pins + i;

		if (pin->pin.number == pin_num) {
			struct sunxi_desc_function *func = pin->functions;

			while (func->name) {
				if (!strcmp(func->name, func_name))
					return func;

				func++;
			}
		}
	}

	return NULL;
}

static int sunxi_pctrl_get_groups_count(struct pinctrl_dev *pctldev)
{
	struct sunxi_pinctrl *pctl = pinctrl_dev_get_drvdata(pctldev);

	return pctl->ngroups;
}

static const char *sunxi_pctrl_get_group_name(struct pinctrl_dev *pctldev,
					      unsigned group)
{
	struct sunxi_pinctrl *pctl = pinctrl_dev_get_drvdata(pctldev);

	return pctl->groups[group].name;
}

static int sunxi_pctrl_get_group_pins(struct pinctrl_dev *pctldev,
				      unsigned group,
				      const unsigned **pins,
				      unsigned *num_pins)
{
	struct sunxi_pinctrl *pctl = pinctrl_dev_get_drvdata(pctldev);

	*pins = (unsigned *)&pctl->groups[group].pin;
	*num_pins = 1;

	return 0;
}

static int sunxi_pctrl_dt_node_to_map(struct pinctrl_dev *pctldev,
				      struct device_node *node,
				      struct pinctrl_map **map,
				      unsigned *num_maps)
{
	struct sunxi_pinctrl *pctl = pinctrl_dev_get_drvdata(pctldev);
	unsigned long *pinconfig;
	struct property *prop;
	const char *function;
	const char *group;
	int ret, nmaps, i = 0;
	u32 val;

	*map = NULL;
	*num_maps = 0;

	ret = of_property_read_string(node, "allwinner,function", &function);
	if (ret) {
		dev_err(pctl->dev,
			"missing allwinner,function property in node %s\n",
			node->name);
		return -EINVAL;
	}

	nmaps = of_property_count_strings(node, "allwinner,pins") * 2;
	if (nmaps < 0) {
		dev_err(pctl->dev,
			"missing allwinner,pins property in node %s\n",
			node->name);
		return -EINVAL;
	}

	*map = kmalloc(nmaps * sizeof(struct pinctrl_map), GFP_KERNEL);
	if (!*map)
		return -ENOMEM;

	of_property_for_each_string(node, "allwinner,pins", prop, group) {
		struct sunxi_pinctrl_group *grp =
			sunxi_pinctrl_find_group_by_name(pctl, group);
		int j = 0, configlen = 0;

		if (!grp) {
			dev_err(pctl->dev, "unknown pin %s", group);
			continue;
		}

		if (!sunxi_pinctrl_desc_find_function_by_name(pctl,
							      grp->name,
							      function)) {
			dev_err(pctl->dev, "unsupported function %s on pin %s",
				function, group);
			continue;
		}

		(*map)[i].type = PIN_MAP_TYPE_MUX_GROUP;
		(*map)[i].data.mux.group = group;
		(*map)[i].data.mux.function = function;

		i++;

		(*map)[i].type = PIN_MAP_TYPE_CONFIGS_GROUP;
		(*map)[i].data.configs.group_or_pin = group;

		if (of_find_property(node, "allwinner,drive", NULL))
			configlen++;
		if (of_find_property(node, "allwinner,pull", NULL))
			configlen++;

		pinconfig = kzalloc(configlen * sizeof(*pinconfig), GFP_KERNEL);
		if (!pinconfig) {
			kfree(*map);
			return -ENOMEM;
		}

		if (!of_property_read_u32(node, "allwinner,drive", &val)) {
			u16 strength = (val + 1) * 10;
			pinconfig[j++] =
				pinconf_to_config_packed(PIN_CONFIG_DRIVE_STRENGTH,
							 strength);
		}

		if (!of_property_read_u32(node, "allwinner,pull", &val)) {
			enum pin_config_param pull = PIN_CONFIG_END;
			if (val == 1)
				pull = PIN_CONFIG_BIAS_PULL_UP;
			else if (val == 2)
				pull = PIN_CONFIG_BIAS_PULL_DOWN;
			pinconfig[j++] = pinconf_to_config_packed(pull, 0);
		}

		(*map)[i].data.configs.configs = pinconfig;
		(*map)[i].data.configs.num_configs = configlen;

		i++;
	}

	*num_maps = nmaps;

	return 0;
}

static void sunxi_pctrl_dt_free_map(struct pinctrl_dev *pctldev,
				    struct pinctrl_map *map,
				    unsigned num_maps)
{
	int i;

	for (i = 0; i < num_maps; i++) {
		if (map[i].type == PIN_MAP_TYPE_CONFIGS_GROUP)
			kfree(map[i].data.configs.configs);
	}

	kfree(map);
}

static const struct pinctrl_ops sunxi_pctrl_ops = {
	.dt_node_to_map		= sunxi_pctrl_dt_node_to_map,
	.dt_free_map		= sunxi_pctrl_dt_free_map,
	.get_groups_count	= sunxi_pctrl_get_groups_count,
	.get_group_name		= sunxi_pctrl_get_group_name,
	.get_group_pins		= sunxi_pctrl_get_group_pins,
};

static int sunxi_pconf_group_get(struct pinctrl_dev *pctldev,
				 unsigned group,
				 unsigned long *config)
{
	struct sunxi_pinctrl *pctl = pinctrl_dev_get_drvdata(pctldev);

	*config = pctl->groups[group].config;

	return 0;
}

static int sunxi_pconf_group_set(struct pinctrl_dev *pctldev,
				 unsigned group,
				 unsigned long *configs,
				 unsigned num_configs)
{
	struct sunxi_pinctrl *pctl = pinctrl_dev_get_drvdata(pctldev);
	struct sunxi_pinctrl_group *g = &pctl->groups[group];
	unsigned long flags;
	unsigned pin = g->pin - pctl->desc->pin_base;
	u32 val, mask;
	u16 strength;
	u8 dlevel;
	int i;

	spin_lock_irqsave(&pctl->lock, flags);

	for (i = 0; i < num_configs; i++) {
		switch (pinconf_to_config_param(configs[i])) {
		case PIN_CONFIG_DRIVE_STRENGTH:
			strength = pinconf_to_config_argument(configs[i]);
			if (strength > 40) {
				spin_unlock_irqrestore(&pctl->lock, flags);
				return -EINVAL;
			}
			/*
			 * We convert from mA to what the register expects:
			 *   0: 10mA
			 *   1: 20mA
			 *   2: 30mA
			 *   3: 40mA
			 */
			dlevel = strength / 10 - 1;
			val = readl(pctl->membase + sunxi_dlevel_reg(pin));
			mask = DLEVEL_PINS_MASK << sunxi_dlevel_offset(pin);
			writel((val & ~mask)
				| dlevel << sunxi_dlevel_offset(pin),
				pctl->membase + sunxi_dlevel_reg(pin));
			break;
		case PIN_CONFIG_BIAS_PULL_UP:
			val = readl(pctl->membase + sunxi_pull_reg(pin));
			mask = PULL_PINS_MASK << sunxi_pull_offset(pin);
			writel((val & ~mask) | 1 << sunxi_pull_offset(pin),
				pctl->membase + sunxi_pull_reg(pin));
			break;
		case PIN_CONFIG_BIAS_PULL_DOWN:
			val = readl(pctl->membase + sunxi_pull_reg(pin));
			mask = PULL_PINS_MASK << sunxi_pull_offset(pin);
			writel((val & ~mask) | 2 << sunxi_pull_offset(pin),
				pctl->membase + sunxi_pull_reg(pin));
			break;
		default:
			break;
		}
		/* cache the config value */
		g->config = configs[i];
	} /* for each config */

	spin_unlock_irqrestore(&pctl->lock, flags);

	return 0;
}

static const struct pinconf_ops sunxi_pconf_ops = {
	.pin_config_group_get	= sunxi_pconf_group_get,
	.pin_config_group_set	= sunxi_pconf_group_set,
};

static int sunxi_pmx_get_funcs_cnt(struct pinctrl_dev *pctldev)
{
	struct sunxi_pinctrl *pctl = pinctrl_dev_get_drvdata(pctldev);

	return pctl->nfunctions;
}

static const char *sunxi_pmx_get_func_name(struct pinctrl_dev *pctldev,
					   unsigned function)
{
	struct sunxi_pinctrl *pctl = pinctrl_dev_get_drvdata(pctldev);

	return pctl->functions[function].name;
}

static int sunxi_pmx_get_func_groups(struct pinctrl_dev *pctldev,
				     unsigned function,
				     const char * const **groups,
				     unsigned * const num_groups)
{
	struct sunxi_pinctrl *pctl = pinctrl_dev_get_drvdata(pctldev);

	*groups = pctl->functions[function].groups;
	*num_groups = pctl->functions[function].ngroups;

	return 0;
}

static void sunxi_pmx_set(struct pinctrl_dev *pctldev,
				 unsigned pin,
				 u8 config)
{
	struct sunxi_pinctrl *pctl = pinctrl_dev_get_drvdata(pctldev);
	unsigned long flags;
	u32 val, mask;

	spin_lock_irqsave(&pctl->lock, flags);

	pin -= pctl->desc->pin_base;
	val = readl(pctl->membase + sunxi_mux_reg(pin));
	mask = MUX_PINS_MASK << sunxi_mux_offset(pin);
	writel((val & ~mask) | config << sunxi_mux_offset(pin),
		pctl->membase + sunxi_mux_reg(pin));

	spin_unlock_irqrestore(&pctl->lock, flags);
}

static int sunxi_pmx_set_mux(struct pinctrl_dev *pctldev,
			     unsigned function,
			     unsigned group)
{
	struct sunxi_pinctrl *pctl = pinctrl_dev_get_drvdata(pctldev);
	struct sunxi_pinctrl_group *g = pctl->groups + group;
	struct sunxi_pinctrl_function *func = pctl->functions + function;
	struct sunxi_desc_function *desc =
		sunxi_pinctrl_desc_find_function_by_name(pctl,
							 g->name,
							 func->name);

	if (!desc)
		return -EINVAL;

	sunxi_pmx_set(pctldev, g->pin, desc->muxval);

	return 0;
}

static int
sunxi_pmx_gpio_set_direction(struct pinctrl_dev *pctldev,
			struct pinctrl_gpio_range *range,
			unsigned offset,
			bool input)
{
	struct sunxi_pinctrl *pctl = pinctrl_dev_get_drvdata(pctldev);
	struct sunxi_desc_function *desc;
	const char *func;

	if (input)
		func = "gpio_in";
	else
		func = "gpio_out";

	desc = sunxi_pinctrl_desc_find_function_by_pin(pctl, offset, func);
	if (!desc)
		return -EINVAL;

	sunxi_pmx_set(pctldev, offset, desc->muxval);

	return 0;
}

static const struct pinmux_ops sunxi_pmx_ops = {
	.get_functions_count	= sunxi_pmx_get_funcs_cnt,
	.get_function_name	= sunxi_pmx_get_func_name,
	.get_function_groups	= sunxi_pmx_get_func_groups,
	.set_mux		= sunxi_pmx_set_mux,
	.gpio_set_direction	= sunxi_pmx_gpio_set_direction,
};

static int sunxi_pinctrl_gpio_request(struct gpio_chip *chip, unsigned offset)
{
	return pinctrl_request_gpio(chip->base + offset);
}

static void sunxi_pinctrl_gpio_free(struct gpio_chip *chip, unsigned offset)
{
	pinctrl_free_gpio(chip->base + offset);
}

static int sunxi_pinctrl_gpio_direction_input(struct gpio_chip *chip,
					unsigned offset)
{
	return pinctrl_gpio_direction_input(chip->base + offset);
}

static int sunxi_pinctrl_gpio_get(struct gpio_chip *chip, unsigned offset)
{
	struct sunxi_pinctrl *pctl = dev_get_drvdata(chip->dev);
	u32 reg = sunxi_data_reg(offset);
	u8 index = sunxi_data_offset(offset);
	u32 set_mux = pctl->desc->irq_read_needs_mux &&
			test_bit(FLAG_USED_AS_IRQ, &chip->desc[offset].flags);
	u32 val;

	if (set_mux)
		sunxi_pmx_set(pctl->pctl_dev, offset, SUN4I_FUNC_INPUT);

	val = (readl(pctl->membase + reg) >> index) & DATA_PINS_MASK;

	if (set_mux)
		sunxi_pmx_set(pctl->pctl_dev, offset, SUN4I_FUNC_IRQ);

	return val;
}

static void sunxi_pinctrl_gpio_set(struct gpio_chip *chip,
				unsigned offset, int value)
{
	struct sunxi_pinctrl *pctl = dev_get_drvdata(chip->dev);
	u32 reg = sunxi_data_reg(offset);
	u8 index = sunxi_data_offset(offset);
	unsigned long flags;
	u32 regval;

	spin_lock_irqsave(&pctl->lock, flags);

	regval = readl(pctl->membase + reg);

	if (value)
		regval |= BIT(index);
	else
		regval &= ~(BIT(index));

	writel(regval, pctl->membase + reg);

	spin_unlock_irqrestore(&pctl->lock, flags);
}

static int sunxi_pinctrl_gpio_direction_output(struct gpio_chip *chip,
					unsigned offset, int value)
{
	sunxi_pinctrl_gpio_set(chip, offset, value);
	return pinctrl_gpio_direction_output(chip->base + offset);
}

static int sunxi_pinctrl_gpio_of_xlate(struct gpio_chip *gc,
				const struct of_phandle_args *gpiospec,
				u32 *flags)
{
	int pin, base;

	base = PINS_PER_BANK * gpiospec->args[0];
	pin = base + gpiospec->args[1];

	if (pin > gc->ngpio)
		return -EINVAL;

	if (flags)
		*flags = gpiospec->args[2];

	return pin;
}

static int sunxi_pinctrl_gpio_to_irq(struct gpio_chip *chip, unsigned offset)
{
	struct sunxi_pinctrl *pctl = dev_get_drvdata(chip->dev);
	struct sunxi_desc_function *desc;
	unsigned pinnum = pctl->desc->pin_base + offset;
	unsigned irqnum;

	if (offset >= chip->ngpio)
		return -ENXIO;

	desc = sunxi_pinctrl_desc_find_function_by_pin(pctl, pinnum, "irq");
	if (!desc)
		return -EINVAL;

	irqnum = desc->irqbank * IRQ_PER_BANK + desc->irqnum;

	dev_dbg(chip->dev, "%s: request IRQ for GPIO %d, return %d\n",
		chip->label, offset + chip->base, irqnum);

	return irq_find_mapping(pctl->domain, irqnum);
}

static int sunxi_pinctrl_irq_request_resources(struct irq_data *d)
{
	struct sunxi_pinctrl *pctl = irq_data_get_irq_chip_data(d);
	struct sunxi_desc_function *func;
	int ret;

	func = sunxi_pinctrl_desc_find_function_by_pin(pctl,
					pctl->irq_array[d->hwirq], "irq");
	if (!func)
		return -EINVAL;

	ret = gpiochip_lock_as_irq(pctl->chip,
			pctl->irq_array[d->hwirq] - pctl->desc->pin_base);
	if (ret) {
		dev_err(pctl->dev, "unable to lock HW IRQ %lu for IRQ\n",
			irqd_to_hwirq(d));
		return ret;
	}

	/* Change muxing to INT mode */
	sunxi_pmx_set(pctl->pctl_dev, pctl->irq_array[d->hwirq], func->muxval);

	return 0;
}

static void sunxi_pinctrl_irq_release_resources(struct irq_data *d)
{
	struct sunxi_pinctrl *pctl = irq_data_get_irq_chip_data(d);

	gpiochip_unlock_as_irq(pctl->chip,
			      pctl->irq_array[d->hwirq] - pctl->desc->pin_base);
}

static int sunxi_pinctrl_irq_set_type(struct irq_data *d, unsigned int type)
{
	struct sunxi_pinctrl *pctl = irq_data_get_irq_chip_data(d);
	u32 reg = sunxi_irq_cfg_reg(d->hwirq);
	u8 index = sunxi_irq_cfg_offset(d->hwirq);
	unsigned long flags;
	u32 regval;
	u8 mode;

	switch (type) {
	case IRQ_TYPE_EDGE_RISING:
		mode = IRQ_EDGE_RISING;
		break;
	case IRQ_TYPE_EDGE_FALLING:
		mode = IRQ_EDGE_FALLING;
		break;
	case IRQ_TYPE_EDGE_BOTH:
		mode = IRQ_EDGE_BOTH;
		break;
	case IRQ_TYPE_LEVEL_HIGH:
		mode = IRQ_LEVEL_HIGH;
		break;
	case IRQ_TYPE_LEVEL_LOW:
		mode = IRQ_LEVEL_LOW;
		break;
	default:
		return -EINVAL;
	}

	spin_lock_irqsave(&pctl->lock, flags);

	if (type & IRQ_TYPE_LEVEL_MASK)
<<<<<<< HEAD
		__irq_set_chip_handler_name_locked(d->irq,
						   &sunxi_pinctrl_level_irq_chip,
						   handle_fasteoi_irq, NULL);
	else
		__irq_set_chip_handler_name_locked(d->irq,
						   &sunxi_pinctrl_edge_irq_chip,
						   handle_edge_irq, NULL);
=======
		irq_set_chip_handler_name_locked(d, &sunxi_pinctrl_level_irq_chip,
						 handle_fasteoi_irq, NULL);
	else
		irq_set_chip_handler_name_locked(d, &sunxi_pinctrl_edge_irq_chip,
						 handle_edge_irq, NULL);
>>>>>>> 9f30a04d

	regval = readl(pctl->membase + reg);
	regval &= ~(IRQ_CFG_IRQ_MASK << index);
	writel(regval | (mode << index), pctl->membase + reg);

	spin_unlock_irqrestore(&pctl->lock, flags);

	return 0;
}

static void sunxi_pinctrl_irq_ack(struct irq_data *d)
{
	struct sunxi_pinctrl *pctl = irq_data_get_irq_chip_data(d);
	u32 status_reg = sunxi_irq_status_reg(d->hwirq);
	u8 status_idx = sunxi_irq_status_offset(d->hwirq);

	/* Clear the IRQ */
	writel(1 << status_idx, pctl->membase + status_reg);
}

static void sunxi_pinctrl_irq_mask(struct irq_data *d)
{
	struct sunxi_pinctrl *pctl = irq_data_get_irq_chip_data(d);
	u32 reg = sunxi_irq_ctrl_reg(d->hwirq);
	u8 idx = sunxi_irq_ctrl_offset(d->hwirq);
	unsigned long flags;
	u32 val;

	spin_lock_irqsave(&pctl->lock, flags);

	/* Mask the IRQ */
	val = readl(pctl->membase + reg);
	writel(val & ~(1 << idx), pctl->membase + reg);

	spin_unlock_irqrestore(&pctl->lock, flags);
}

static void sunxi_pinctrl_irq_unmask(struct irq_data *d)
{
	struct sunxi_pinctrl *pctl = irq_data_get_irq_chip_data(d);
	u32 reg = sunxi_irq_ctrl_reg(d->hwirq);
	u8 idx = sunxi_irq_ctrl_offset(d->hwirq);
	unsigned long flags;
	u32 val;

	spin_lock_irqsave(&pctl->lock, flags);

	/* Unmask the IRQ */
	val = readl(pctl->membase + reg);
	writel(val | (1 << idx), pctl->membase + reg);

	spin_unlock_irqrestore(&pctl->lock, flags);
}

static void sunxi_pinctrl_irq_ack_unmask(struct irq_data *d)
{
	sunxi_pinctrl_irq_ack(d);
	sunxi_pinctrl_irq_unmask(d);
}

static struct irq_chip sunxi_pinctrl_edge_irq_chip = {
	.name		= "sunxi_pio_edge",
	.irq_ack	= sunxi_pinctrl_irq_ack,
	.irq_mask	= sunxi_pinctrl_irq_mask,
	.irq_unmask	= sunxi_pinctrl_irq_unmask,
	.irq_request_resources = sunxi_pinctrl_irq_request_resources,
	.irq_release_resources = sunxi_pinctrl_irq_release_resources,
	.irq_set_type	= sunxi_pinctrl_irq_set_type,
	.flags		= IRQCHIP_SKIP_SET_WAKE,
};

static struct irq_chip sunxi_pinctrl_level_irq_chip = {
	.name		= "sunxi_pio_level",
	.irq_eoi	= sunxi_pinctrl_irq_ack,
	.irq_mask	= sunxi_pinctrl_irq_mask,
	.irq_unmask	= sunxi_pinctrl_irq_unmask,
	/* Define irq_enable / disable to avoid spurious irqs for drivers
	 * using these to suppress irqs while they clear the irq source */
	.irq_enable	= sunxi_pinctrl_irq_ack_unmask,
	.irq_disable	= sunxi_pinctrl_irq_mask,
	.irq_request_resources = sunxi_pinctrl_irq_request_resources,
	.irq_release_resources = sunxi_pinctrl_irq_release_resources,
	.irq_set_type	= sunxi_pinctrl_irq_set_type,
	.flags		= IRQCHIP_SKIP_SET_WAKE | IRQCHIP_EOI_THREADED |
			  IRQCHIP_EOI_IF_HANDLED,
};

static int sunxi_pinctrl_irq_of_xlate(struct irq_domain *d,
				      struct device_node *node,
				      const u32 *intspec,
				      unsigned int intsize,
				      unsigned long *out_hwirq,
				      unsigned int *out_type)
{
	struct sunxi_desc_function *desc;
	int pin, base;

	if (intsize < 3)
		return -EINVAL;

	base = PINS_PER_BANK * intspec[0];
	pin = base + intspec[1];

	desc = sunxi_pinctrl_desc_find_function_by_pin(d->host_data,
						       pin, "irq");
	if (!desc)
		return -EINVAL;

	*out_hwirq = desc->irqbank * PINS_PER_BANK + desc->irqnum;
	*out_type = intspec[2];

	return 0;
}

static struct irq_domain_ops sunxi_pinctrl_irq_domain_ops = {
	.xlate		= sunxi_pinctrl_irq_of_xlate,
};

<<<<<<< HEAD
static void sunxi_pinctrl_irq_handler(unsigned __irq, struct irq_desc *desc)
=======
static void sunxi_pinctrl_irq_handler(struct irq_desc *desc)
>>>>>>> 9f30a04d
{
	unsigned int irq = irq_desc_get_irq(desc);
	struct irq_chip *chip = irq_desc_get_chip(desc);
	struct sunxi_pinctrl *pctl = irq_desc_get_handler_data(desc);
	unsigned long bank, reg, val;

	for (bank = 0; bank < pctl->desc->irq_banks; bank++)
		if (irq == pctl->irq[bank])
			break;

	if (bank == pctl->desc->irq_banks)
		return;

	reg = sunxi_irq_status_reg_from_bank(bank);
	val = readl(pctl->membase + reg);

	if (val) {
		int irqoffset;

		chained_irq_enter(chip, desc);
		for_each_set_bit(irqoffset, &val, IRQ_PER_BANK) {
			int pin_irq = irq_find_mapping(pctl->domain,
						       bank * IRQ_PER_BANK + irqoffset);
			generic_handle_irq(pin_irq);
		}
		chained_irq_exit(chip, desc);
	}
}

static int sunxi_pinctrl_add_function(struct sunxi_pinctrl *pctl,
					const char *name)
{
	struct sunxi_pinctrl_function *func = pctl->functions;

	while (func->name) {
		/* function already there */
		if (strcmp(func->name, name) == 0) {
			func->ngroups++;
			return -EEXIST;
		}
		func++;
	}

	func->name = name;
	func->ngroups = 1;

	pctl->nfunctions++;

	return 0;
}

static int sunxi_pinctrl_build_state(struct platform_device *pdev)
{
	struct sunxi_pinctrl *pctl = platform_get_drvdata(pdev);
	int i;

	pctl->ngroups = pctl->desc->npins;

	/* Allocate groups */
	pctl->groups = devm_kzalloc(&pdev->dev,
				    pctl->ngroups * sizeof(*pctl->groups),
				    GFP_KERNEL);
	if (!pctl->groups)
		return -ENOMEM;

	for (i = 0; i < pctl->desc->npins; i++) {
		const struct sunxi_desc_pin *pin = pctl->desc->pins + i;
		struct sunxi_pinctrl_group *group = pctl->groups + i;

		group->name = pin->pin.name;
		group->pin = pin->pin.number;
	}

	/*
	 * We suppose that we won't have any more functions than pins,
	 * we'll reallocate that later anyway
	 */
	pctl->functions = devm_kzalloc(&pdev->dev,
				pctl->desc->npins * sizeof(*pctl->functions),
				GFP_KERNEL);
	if (!pctl->functions)
		return -ENOMEM;

	/* Count functions and their associated groups */
	for (i = 0; i < pctl->desc->npins; i++) {
		const struct sunxi_desc_pin *pin = pctl->desc->pins + i;
		struct sunxi_desc_function *func = pin->functions;

		while (func->name) {
			/* Create interrupt mapping while we're at it */
			if (!strcmp(func->name, "irq")) {
				int irqnum = func->irqnum + func->irqbank * IRQ_PER_BANK;
				pctl->irq_array[irqnum] = pin->pin.number;
			}

			sunxi_pinctrl_add_function(pctl, func->name);
			func++;
		}
	}

	pctl->functions = krealloc(pctl->functions,
				pctl->nfunctions * sizeof(*pctl->functions),
				GFP_KERNEL);

	for (i = 0; i < pctl->desc->npins; i++) {
		const struct sunxi_desc_pin *pin = pctl->desc->pins + i;
		struct sunxi_desc_function *func = pin->functions;

		while (func->name) {
			struct sunxi_pinctrl_function *func_item;
			const char **func_grp;

			func_item = sunxi_pinctrl_find_function_by_name(pctl,
									func->name);
			if (!func_item)
				return -EINVAL;

			if (!func_item->groups) {
				func_item->groups =
					devm_kzalloc(&pdev->dev,
						     func_item->ngroups * sizeof(*func_item->groups),
						     GFP_KERNEL);
				if (!func_item->groups)
					return -ENOMEM;
			}

			func_grp = func_item->groups;
			while (*func_grp)
				func_grp++;

			*func_grp = pin->pin.name;
			func++;
		}
	}

	return 0;
}

int sunxi_pinctrl_init(struct platform_device *pdev,
		       const struct sunxi_pinctrl_desc *desc)
{
	struct device_node *node = pdev->dev.of_node;
	struct pinctrl_desc *pctrl_desc;
	struct pinctrl_pin_desc *pins;
	struct sunxi_pinctrl *pctl;
	struct resource *res;
	int i, ret, last_pin;
	struct clk *clk;

	pctl = devm_kzalloc(&pdev->dev, sizeof(*pctl), GFP_KERNEL);
	if (!pctl)
		return -ENOMEM;
	platform_set_drvdata(pdev, pctl);

	spin_lock_init(&pctl->lock);

	res = platform_get_resource(pdev, IORESOURCE_MEM, 0);
	pctl->membase = devm_ioremap_resource(&pdev->dev, res);
	if (IS_ERR(pctl->membase))
		return PTR_ERR(pctl->membase);

	pctl->dev = &pdev->dev;
	pctl->desc = desc;

	pctl->irq_array = devm_kcalloc(&pdev->dev,
				       IRQ_PER_BANK * pctl->desc->irq_banks,
				       sizeof(*pctl->irq_array),
				       GFP_KERNEL);
	if (!pctl->irq_array)
		return -ENOMEM;

	ret = sunxi_pinctrl_build_state(pdev);
	if (ret) {
		dev_err(&pdev->dev, "dt probe failed: %d\n", ret);
		return ret;
	}

	pins = devm_kzalloc(&pdev->dev,
			    pctl->desc->npins * sizeof(*pins),
			    GFP_KERNEL);
	if (!pins)
		return -ENOMEM;

	for (i = 0; i < pctl->desc->npins; i++)
		pins[i] = pctl->desc->pins[i].pin;

	pctrl_desc = devm_kzalloc(&pdev->dev,
				  sizeof(*pctrl_desc),
				  GFP_KERNEL);
	if (!pctrl_desc)
		return -ENOMEM;

	pctrl_desc->name = dev_name(&pdev->dev);
	pctrl_desc->owner = THIS_MODULE;
	pctrl_desc->pins = pins;
	pctrl_desc->npins = pctl->desc->npins;
	pctrl_desc->confops = &sunxi_pconf_ops;
	pctrl_desc->pctlops = &sunxi_pctrl_ops;
	pctrl_desc->pmxops =  &sunxi_pmx_ops;

	pctl->pctl_dev = pinctrl_register(pctrl_desc,
					  &pdev->dev, pctl);
	if (IS_ERR(pctl->pctl_dev)) {
		dev_err(&pdev->dev, "couldn't register pinctrl driver\n");
		return PTR_ERR(pctl->pctl_dev);
	}

	pctl->chip = devm_kzalloc(&pdev->dev, sizeof(*pctl->chip), GFP_KERNEL);
	if (!pctl->chip) {
		ret = -ENOMEM;
		goto pinctrl_error;
	}

	last_pin = pctl->desc->pins[pctl->desc->npins - 1].pin.number;
	pctl->chip->owner = THIS_MODULE;
	pctl->chip->request = sunxi_pinctrl_gpio_request,
	pctl->chip->free = sunxi_pinctrl_gpio_free,
	pctl->chip->direction_input = sunxi_pinctrl_gpio_direction_input,
	pctl->chip->direction_output = sunxi_pinctrl_gpio_direction_output,
	pctl->chip->get = sunxi_pinctrl_gpio_get,
	pctl->chip->set = sunxi_pinctrl_gpio_set,
	pctl->chip->of_xlate = sunxi_pinctrl_gpio_of_xlate,
	pctl->chip->to_irq = sunxi_pinctrl_gpio_to_irq,
	pctl->chip->of_gpio_n_cells = 3,
	pctl->chip->can_sleep = false,
	pctl->chip->ngpio = round_up(last_pin, PINS_PER_BANK) -
			    pctl->desc->pin_base;
	pctl->chip->label = dev_name(&pdev->dev);
	pctl->chip->dev = &pdev->dev;
	pctl->chip->base = pctl->desc->pin_base;

	ret = gpiochip_add(pctl->chip);
	if (ret)
		goto pinctrl_error;

	for (i = 0; i < pctl->desc->npins; i++) {
		const struct sunxi_desc_pin *pin = pctl->desc->pins + i;

		ret = gpiochip_add_pin_range(pctl->chip, dev_name(&pdev->dev),
					     pin->pin.number - pctl->desc->pin_base,
					     pin->pin.number, 1);
		if (ret)
			goto gpiochip_error;
	}

	clk = devm_clk_get(&pdev->dev, NULL);
	if (IS_ERR(clk)) {
		ret = PTR_ERR(clk);
		goto gpiochip_error;
	}

	ret = clk_prepare_enable(clk);
	if (ret)
		goto gpiochip_error;

	pctl->irq = devm_kcalloc(&pdev->dev,
				 pctl->desc->irq_banks,
				 sizeof(*pctl->irq),
				 GFP_KERNEL);
	if (!pctl->irq) {
		ret = -ENOMEM;
		goto clk_error;
	}

	for (i = 0; i < pctl->desc->irq_banks; i++) {
		pctl->irq[i] = platform_get_irq(pdev, i);
		if (pctl->irq[i] < 0) {
			ret = pctl->irq[i];
			goto clk_error;
		}
	}

	pctl->domain = irq_domain_add_linear(node,
					     pctl->desc->irq_banks * IRQ_PER_BANK,
					     &sunxi_pinctrl_irq_domain_ops,
					     pctl);
	if (!pctl->domain) {
		dev_err(&pdev->dev, "Couldn't register IRQ domain\n");
		ret = -ENOMEM;
		goto clk_error;
	}

	for (i = 0; i < (pctl->desc->irq_banks * IRQ_PER_BANK); i++) {
		int irqno = irq_create_mapping(pctl->domain, i);

		irq_set_chip_and_handler(irqno, &sunxi_pinctrl_edge_irq_chip,
					 handle_edge_irq);
		irq_set_chip_data(irqno, pctl);
	};

	for (i = 0; i < pctl->desc->irq_banks; i++) {
		/* Mask and clear all IRQs before registering a handler */
		writel(0, pctl->membase + sunxi_irq_ctrl_reg_from_bank(i));
		writel(0xffffffff,
			pctl->membase + sunxi_irq_status_reg_from_bank(i));

		irq_set_chained_handler_and_data(pctl->irq[i],
						 sunxi_pinctrl_irq_handler,
						 pctl);
	}

	dev_info(&pdev->dev, "initialized sunXi PIO driver\n");

	return 0;

clk_error:
	clk_disable_unprepare(clk);
gpiochip_error:
	gpiochip_remove(pctl->chip);
pinctrl_error:
	pinctrl_unregister(pctl->pctl_dev);
	return ret;
}<|MERGE_RESOLUTION|>--- conflicted
+++ resolved
@@ -617,21 +617,11 @@
 	spin_lock_irqsave(&pctl->lock, flags);
 
 	if (type & IRQ_TYPE_LEVEL_MASK)
-<<<<<<< HEAD
-		__irq_set_chip_handler_name_locked(d->irq,
-						   &sunxi_pinctrl_level_irq_chip,
-						   handle_fasteoi_irq, NULL);
-	else
-		__irq_set_chip_handler_name_locked(d->irq,
-						   &sunxi_pinctrl_edge_irq_chip,
-						   handle_edge_irq, NULL);
-=======
 		irq_set_chip_handler_name_locked(d, &sunxi_pinctrl_level_irq_chip,
 						 handle_fasteoi_irq, NULL);
 	else
 		irq_set_chip_handler_name_locked(d, &sunxi_pinctrl_edge_irq_chip,
 						 handle_edge_irq, NULL);
->>>>>>> 9f30a04d
 
 	regval = readl(pctl->membase + reg);
 	regval &= ~(IRQ_CFG_IRQ_MASK << index);
@@ -750,11 +740,7 @@
 	.xlate		= sunxi_pinctrl_irq_of_xlate,
 };
 
-<<<<<<< HEAD
-static void sunxi_pinctrl_irq_handler(unsigned __irq, struct irq_desc *desc)
-=======
 static void sunxi_pinctrl_irq_handler(struct irq_desc *desc)
->>>>>>> 9f30a04d
 {
 	unsigned int irq = irq_desc_get_irq(desc);
 	struct irq_chip *chip = irq_desc_get_chip(desc);
