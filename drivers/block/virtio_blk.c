--- conflicted
+++ resolved
@@ -213,11 +213,7 @@
 	 * Only allow the generic SCSI ioctls if the host can support it.
 	 */
 	if (!virtio_has_feature(vblk->vdev, VIRTIO_BLK_F_SCSI))
-<<<<<<< HEAD
-		return -ENOIOCTLCMD;
-=======
 		return -ENOTTY;
->>>>>>> 80ffb3cc
 
 	return scsi_cmd_ioctl(disk->queue, disk, mode, cmd, argp);
 }
