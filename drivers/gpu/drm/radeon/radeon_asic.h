--- conflicted
+++ resolved
@@ -47,12 +47,7 @@
 extern int r100_resume(struct radeon_device *rdev);
 uint32_t r100_mm_rreg(struct radeon_device *rdev, uint32_t reg);
 void r100_mm_wreg(struct radeon_device *rdev, uint32_t reg, uint32_t v);
-<<<<<<< HEAD
-void r100_errata(struct radeon_device *rdev);
-void r100_vram_info(struct radeon_device *rdev);
 void r100_vga_set_state(struct radeon_device *rdev, bool state);
-=======
->>>>>>> d4ac6a05
 int r100_gpu_reset(struct radeon_device *rdev);
 u32 r100_get_vblank_counter(struct radeon_device *rdev, int crtc);
 void r100_pci_gart_tlb_flush(struct radeon_device *rdev);
@@ -81,15 +76,10 @@
 
 static struct radeon_asic r100_asic = {
 	.init = &r100_init,
-<<<<<<< HEAD
-	.errata = &r100_errata,
-	.vram_info = &r100_vram_info,
-	.vga_set_state = &r100_vga_set_state,
-=======
 	.fini = &r100_fini,
 	.suspend = &r100_suspend,
 	.resume = &r100_resume,
->>>>>>> d4ac6a05
+	.vga_set_state = &r100_vga_set_state,
 	.gpu_reset = &r100_gpu_reset,
 	.gart_tlb_flush = &r100_pci_gart_tlb_flush,
 	.gart_set_page = &r100_pci_gart_set_page,
@@ -139,15 +129,10 @@
 			struct radeon_fence *fence);
 static struct radeon_asic r300_asic = {
 	.init = &r300_init,
-<<<<<<< HEAD
-	.errata = &r300_errata,
-	.vram_info = &r300_vram_info,
-	.vga_set_state = &r100_vga_set_state,
-=======
 	.fini = &r300_fini,
 	.suspend = &r300_suspend,
 	.resume = &r300_resume,
->>>>>>> d4ac6a05
+	.vga_set_state = &r100_vga_set_state,
 	.gpu_reset = &r300_gpu_reset,
 	.gart_tlb_flush = &r100_pci_gart_tlb_flush,
 	.gart_set_page = &r100_pci_gart_set_page,
@@ -184,12 +169,7 @@
 	.fini = &r420_fini,
 	.suspend = &r420_suspend,
 	.resume = &r420_resume,
-<<<<<<< HEAD
-	.errata = NULL,
-	.vram_info = NULL,
-	.vga_set_state = &r100_vga_set_state,
-=======
->>>>>>> d4ac6a05
+	.vga_set_state = &r100_vga_set_state,
 	.gpu_reset = &r300_gpu_reset,
 	.gart_tlb_flush = &rv370_pcie_gart_tlb_flush,
 	.gart_set_page = &rv370_pcie_gart_set_page,
@@ -227,17 +207,11 @@
 uint32_t rs400_mc_rreg(struct radeon_device *rdev, uint32_t reg);
 void rs400_mc_wreg(struct radeon_device *rdev, uint32_t reg, uint32_t v);
 static struct radeon_asic rs400_asic = {
-<<<<<<< HEAD
-	.init = &r300_init,
-	.errata = &rs400_errata,
-	.vram_info = &rs400_vram_info,
-	.vga_set_state = &r100_vga_set_state,
-=======
 	.init = &rs400_init,
 	.fini = &rs400_fini,
 	.suspend = &rs400_suspend,
 	.resume = &rs400_resume,
->>>>>>> d4ac6a05
+	.vga_set_state = &r100_vga_set_state,
 	.gpu_reset = &r300_gpu_reset,
 	.gart_tlb_flush = &rs400_gart_tlb_flush,
 	.gart_set_page = &rs400_gart_set_page,
@@ -280,15 +254,10 @@
 void rs600_bandwidth_update(struct radeon_device *rdev);
 static struct radeon_asic rs600_asic = {
 	.init = &rs600_init,
-<<<<<<< HEAD
-	.errata = &rs600_errata,
-	.vram_info = &rs600_vram_info,
-	.vga_set_state = &r100_vga_set_state,
-=======
 	.fini = &rs600_fini,
 	.suspend = &rs600_suspend,
 	.resume = &rs600_resume,
->>>>>>> d4ac6a05
+	.vga_set_state = &r100_vga_set_state,
 	.gpu_reset = &r300_gpu_reset,
 	.gart_tlb_flush = &rs600_gart_tlb_flush,
 	.gart_set_page = &rs600_gart_set_page,
@@ -323,17 +292,11 @@
 void rs690_mc_wreg(struct radeon_device *rdev, uint32_t reg, uint32_t v);
 void rs690_bandwidth_update(struct radeon_device *rdev);
 static struct radeon_asic rs690_asic = {
-<<<<<<< HEAD
-	.init = &rs600_init,
-	.errata = &rs690_errata,
-	.vram_info = &rs690_vram_info,
-	.vga_set_state = &r100_vga_set_state,
-=======
 	.init = &rs690_init,
 	.fini = &rs690_fini,
 	.suspend = &rs690_suspend,
 	.resume = &rs690_resume,
->>>>>>> d4ac6a05
+	.vga_set_state = &r100_vga_set_state,
 	.gpu_reset = &r300_gpu_reset,
 	.gart_tlb_flush = &rs400_gart_tlb_flush,
 	.gart_set_page = &rs400_gart_set_page,
@@ -378,12 +341,7 @@
 	.fini = &rv515_fini,
 	.suspend = &rv515_suspend,
 	.resume = &rv515_resume,
-<<<<<<< HEAD
-	.errata = NULL,
-	.vram_info = NULL,
-	.vga_set_state = &r100_vga_set_state,
-=======
->>>>>>> d4ac6a05
+	.vga_set_state = &r100_vga_set_state,
 	.gpu_reset = &rv515_gpu_reset,
 	.gart_tlb_flush = &rv370_pcie_gart_tlb_flush,
 	.gart_set_page = &rv370_pcie_gart_set_page,
@@ -419,12 +377,7 @@
 	.fini = &rv515_fini,
 	.suspend = &rv515_suspend,
 	.resume = &r520_resume,
-<<<<<<< HEAD
-	.errata = NULL,
-	.vram_info = NULL,
-	.vga_set_state = &r100_vga_set_state,
-=======
->>>>>>> d4ac6a05
+	.vga_set_state = &r100_vga_set_state,
 	.gpu_reset = &rv515_gpu_reset,
 	.gart_tlb_flush = &rv370_pcie_gart_tlb_flush,
 	.gart_set_page = &rv370_pcie_gart_set_page,
@@ -490,11 +443,7 @@
 	.suspend = &r600_suspend,
 	.resume = &r600_resume,
 	.cp_commit = &r600_cp_commit,
-<<<<<<< HEAD
-	.vram_info = NULL,
 	.vga_set_state = &r600_vga_set_state,
-=======
->>>>>>> d4ac6a05
 	.gpu_reset = &r600_gpu_reset,
 	.gart_tlb_flush = &r600_pcie_gart_tlb_flush,
 	.gart_set_page = &rs600_gart_set_page,
@@ -532,16 +481,7 @@
 	.resume = &rv770_resume,
 	.cp_commit = &r600_cp_commit,
 	.gpu_reset = &rv770_gpu_reset,
-<<<<<<< HEAD
 	.vga_set_state = &r600_vga_set_state,
-	.mc_init = NULL,
-	.mc_fini = NULL,
-	.wb_init = &r600_wb_init,
-	.wb_fini = &r600_wb_fini,
-	.gart_enable = NULL,
-	.gart_disable = NULL,
-=======
->>>>>>> d4ac6a05
 	.gart_tlb_flush = &r600_pcie_gart_tlb_flush,
 	.gart_set_page = &rs600_gart_set_page,
 	.ring_test = &r600_ring_test,
