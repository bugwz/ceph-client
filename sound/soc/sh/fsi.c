--- conflicted
+++ resolved
@@ -147,11 +147,6 @@
 	struct fsi_stream capture;
 
 	long rate;
-<<<<<<< HEAD
-
-	u32 mst_ctrl;
-=======
->>>>>>> 18b022eb
 };
 
 struct fsi_core {
