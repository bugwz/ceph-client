# SPDX-License-Identifier: GPL-2.0-only
menuconfig SND_SOC_QCOM
	tristate "ASoC support for QCOM platforms"
	depends on ARCH_QCOM || COMPILE_TEST
	help
	  Say Y or M if you want to add support to use audio devices
	  in Qualcomm Technologies SOC-based platforms.

if SND_SOC_QCOM

config SND_SOC_LPASS_CPU
	tristate
	select REGMAP_MMIO

config SND_SOC_LPASS_HDMI
	tristate
	select REGMAP_MMIO

config SND_SOC_LPASS_PLATFORM
	tristate
	select REGMAP_MMIO

config SND_SOC_LPASS_CDC_DMA
	tristate
	select REGMAP_MMIO

config SND_SOC_LPASS_IPQ806X
	tristate
	select SND_SOC_LPASS_CPU
	select SND_SOC_LPASS_PLATFORM

config SND_SOC_LPASS_APQ8016
	tristate
	select SND_SOC_LPASS_CPU
	select SND_SOC_LPASS_PLATFORM

config SND_SOC_LPASS_SC7180
	tristate
	select SND_SOC_LPASS_CPU
	select SND_SOC_LPASS_PLATFORM
	select SND_SOC_LPASS_HDMI

config SND_SOC_LPASS_SC7280
	tristate
	select SND_SOC_LPASS_CPU
	select SND_SOC_LPASS_PLATFORM
	select SND_SOC_LPASS_HDMI
	select SND_SOC_LPASS_CDC_DMA

config SND_SOC_STORM
	tristate "ASoC I2S support for Storm boards"
	depends on GPIOLIB
	select SND_SOC_LPASS_IPQ806X
	select SND_SOC_MAX98357A
	help
	  Say Y or M if you want add support for SoC audio on the
	  Qualcomm Technologies IPQ806X-based Storm board.

config SND_SOC_APQ8016_SBC
	tristate "SoC Audio support for APQ8016 SBC platforms"
	select SND_SOC_LPASS_APQ8016
	select SND_SOC_QCOM_COMMON
	help
	  Support for Qualcomm Technologies LPASS audio block in
	  APQ8016 SOC-based systems.
	  Say Y if you want to use audio devices on MI2S.

config SND_SOC_QCOM_COMMON
	tristate

config SND_SOC_QDSP6_COMMON
	tristate

config SND_SOC_QDSP6_CORE
	tristate

config SND_SOC_QDSP6_AFE
	tristate

config SND_SOC_QDSP6_AFE_DAI
	tristate

config SND_SOC_QDSP6_AFE_CLOCKS
	tristate

config SND_SOC_QDSP6_ADM
	tristate

config SND_SOC_QDSP6_ROUTING
	tristate

config SND_SOC_QDSP6_ASM
	tristate

config SND_SOC_QDSP6_ASM_DAI
	select SND_SOC_COMPRESS
	tristate

config SND_SOC_QDSP6_APM_DAI
	tristate
	select SND_SOC_COMPRESS

config SND_SOC_QDSP6_APM_LPASS_DAI
	tristate

config SND_SOC_QDSP6_APM
	tristate
	select SND_SOC_QDSP6_APM_DAI
	select SND_SOC_QDSP6_APM_LPASS_DAI

config SND_SOC_QDSP6_PRM_LPASS_CLOCKS
	tristate

config SND_SOC_QDSP6_PRM
	tristate
	select SND_SOC_QDSP6_PRM_LPASS_CLOCKS

config SND_SOC_QDSP6
	tristate "SoC ALSA audio driver for QDSP6"
	depends on QCOM_APR
	depends on COMMON_CLK
	select SND_SOC_QDSP6_COMMON
	select SND_SOC_QDSP6_CORE
	select SND_SOC_QDSP6_AFE
	select SND_SOC_QDSP6_AFE_DAI
	select SND_SOC_QDSP6_AFE_CLOCKS
	select SND_SOC_QDSP6_ADM
	select SND_SOC_QDSP6_ROUTING
	select SND_SOC_QDSP6_ASM
	select SND_SOC_QDSP6_ASM_DAI
	select SND_SOC_TOPOLOGY
	select SND_SOC_QDSP6_APM
	select SND_SOC_QDSP6_PRM
	help
	 To add support for MSM QDSP6 Soc Audio.
	 This will enable sound soc platform specific
	 audio drivers. This includes q6asm, q6adm,
	 q6afe interfaces to DSP using apr.

config SND_SOC_MSM8996
	tristate "SoC Machine driver for MSM8996 and APQ8096 boards"
	depends on QCOM_APR
	depends on COMMON_CLK
	select SND_SOC_QDSP6
	select SND_SOC_QCOM_COMMON
	help
	  Support for Qualcomm Technologies LPASS audio block in
	  APQ8096 SoC-based systems.
	  Say Y if you want to use audio device on this SoCs

config SND_SOC_SDM845
	tristate "SoC Machine driver for SDM845 boards"
	depends on QCOM_APR && I2C && SOUNDWIRE
	depends on COMMON_CLK
	select SND_SOC_QDSP6
	select SND_SOC_QCOM_COMMON
	select SND_SOC_RT5663
	select SND_SOC_MAX98927
	imply SND_SOC_CROS_EC_CODEC
	help
	  To add support for audio on Qualcomm Technologies Inc.
	  SDM845 SoC-based systems.
	  Say Y if you want to use audio device on this SoCs.

config SND_SOC_SM8250
	tristate "SoC Machine driver for SM8250 boards"
	depends on QCOM_APR && SOUNDWIRE
	depends on COMMON_CLK
	select SND_SOC_QDSP6
	select SND_SOC_QCOM_COMMON
	help
	  To add support for audio on Qualcomm Technologies Inc.
	  SM8250 SoC-based systems.
	  Say Y if you want to use audio device on this SoCs.

config SND_SOC_SC7180
	tristate "SoC Machine driver for SC7180 boards"
	depends on I2C && GPIOLIB
	select SND_SOC_QCOM_COMMON
	select SND_SOC_LPASS_SC7180
	select SND_SOC_MAX98357A
	select SND_SOC_RT5682_I2C
	select SND_SOC_RT5682S
	select SND_SOC_ADAU7002
	help
	  To add support for audio on Qualcomm Technologies Inc.
	  SC7180 SoC-based systems.
	  Say Y if you want to use audio device on this SoCs.

config SND_SOC_SC7280
	tristate "SoC Machine driver for SC7280 boards"
	depends on I2C && SOUNDWIRE
	select SND_SOC_QCOM_COMMON
	select SND_SOC_LPASS_SC7280
	select SND_SOC_MAX98357A
	select SND_SOC_WCD938X_SDW
	select SND_SOC_LPASS_MACRO_COMMON
	imply SND_SOC_LPASS_RX_MACRO
	imply SND_SOC_LPASS_TX_MACRO
<<<<<<< HEAD
=======
	select SND_SOC_RT5682_I2C
	select SND_SOC_RT5682S
>>>>>>> 88084a3d
	help
	  Add support for audio on Qualcomm Technologies Inc.
	  SC7280 SoC-based systems.
	  Say Y or M if you want to use audio device on this SoCs.

endif #SND_SOC_QCOM<|MERGE_RESOLUTION|>--- conflicted
+++ resolved
@@ -197,11 +197,8 @@
 	select SND_SOC_LPASS_MACRO_COMMON
 	imply SND_SOC_LPASS_RX_MACRO
 	imply SND_SOC_LPASS_TX_MACRO
-<<<<<<< HEAD
-=======
 	select SND_SOC_RT5682_I2C
 	select SND_SOC_RT5682S
->>>>>>> 88084a3d
 	help
 	  Add support for audio on Qualcomm Technologies Inc.
 	  SC7280 SoC-based systems.
