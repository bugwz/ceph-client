--- conflicted
+++ resolved
@@ -268,14 +268,8 @@
 
 DT_MACHINE_START(SPEAR320_DT, "ST SPEAr320 SoC with Flattened Device Tree")
 	.map_io		=	spear320_map_io,
-<<<<<<< HEAD
-	.init_irq	=	spear3xx_dt_init_irq,
-	.handle_irq	=	vic_handle_irq,
+	.init_irq	=	irqchip_init,
 	.init_time	=	spear3xx_timer_init,
-=======
-	.init_irq	=	irqchip_init,
-	.timer		=	&spear3xx_timer,
->>>>>>> 9e47b8bf
 	.init_machine	=	spear320_dt_init,
 	.restart	=	spear_restart,
 	.dt_compat	=	spear320_dt_board_compat,
