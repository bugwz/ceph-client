config ARM
	bool
	default y
	select HAVE_AOUT
	select HAVE_DMA_API_DEBUG
	select HAVE_IDE
	select HAVE_MEMBLOCK
	select RTC_LIB
	select SYS_SUPPORTS_APM_EMULATION
	select GENERIC_ATOMIC64 if (CPU_V6 || !CPU_32v6K || !AEABI)
	select HAVE_OPROFILE if (HAVE_PERF_EVENTS)
	select HAVE_ARCH_KGDB
	select HAVE_KPROBES if (!XIP_KERNEL && !THUMB2_KERNEL)
	select HAVE_KRETPROBES if (HAVE_KPROBES)
	select HAVE_FUNCTION_TRACER if (!XIP_KERNEL)
	select HAVE_FTRACE_MCOUNT_RECORD if (!XIP_KERNEL)
	select HAVE_DYNAMIC_FTRACE if (!XIP_KERNEL)
	select HAVE_FUNCTION_GRAPH_TRACER if (!THUMB2_KERNEL)
	select HAVE_GENERIC_DMA_COHERENT
	select HAVE_KERNEL_GZIP
	select HAVE_KERNEL_LZO
	select HAVE_KERNEL_LZMA
	select HAVE_IRQ_WORK
	select HAVE_PERF_EVENTS
	select PERF_USE_VMALLOC
	select HAVE_REGS_AND_STACK_ACCESS_API
	select HAVE_HW_BREAKPOINT if (PERF_EVENTS && (CPU_V6 || CPU_V6K || CPU_V7))
	select HAVE_C_RECORDMCOUNT
	select HAVE_GENERIC_HARDIRQS
	select HAVE_SPARSE_IRQ
	select GENERIC_IRQ_SHOW
	help
	  The ARM series is a line of low-power-consumption RISC chip designs
	  licensed by ARM Ltd and targeted at embedded applications and
	  handhelds such as the Compaq IPAQ.  ARM-based PCs are no longer
	  manufactured, but legacy ARM-based PC hardware remains popular in
	  Europe.  There is an ARM Linux project with a web page at
	  <http://www.arm.linux.org.uk/>.

config HAVE_PWM
	bool

config MIGHT_HAVE_PCI
	bool

config SYS_SUPPORTS_APM_EMULATION
	bool

config HAVE_SCHED_CLOCK
	bool

config GENERIC_GPIO
	bool

config ARCH_USES_GETTIMEOFFSET
	bool
	default n

config GENERIC_CLOCKEVENTS
	bool

config GENERIC_CLOCKEVENTS_BROADCAST
	bool
	depends on GENERIC_CLOCKEVENTS
	default y if SMP

config KTIME_SCALAR
	bool
	default y

config HAVE_TCM
	bool
	select GENERIC_ALLOCATOR

config HAVE_PROC_CPU
	bool

config NO_IOPORT
	bool

config EISA
	bool
	---help---
	  The Extended Industry Standard Architecture (EISA) bus was
	  developed as an open alternative to the IBM MicroChannel bus.

	  The EISA bus provided some of the features of the IBM MicroChannel
	  bus while maintaining backward compatibility with cards made for
	  the older ISA bus.  The EISA bus saw limited use between 1988 and
	  1995 when it was made obsolete by the PCI bus.

	  Say Y here if you are building a kernel for an EISA-based machine.

	  Otherwise, say N.

config SBUS
	bool

config MCA
	bool
	help
	  MicroChannel Architecture is found in some IBM PS/2 machines and
	  laptops.  It is a bus system similar to PCI or ISA. See
	  <file:Documentation/mca.txt> (and especially the web page given
	  there) before attempting to build an MCA bus kernel.

config STACKTRACE_SUPPORT
	bool
	default y

config HAVE_LATENCYTOP_SUPPORT
	bool
	depends on !SMP
	default y

config LOCKDEP_SUPPORT
	bool
	default y

config TRACE_IRQFLAGS_SUPPORT
	bool
	default y

config HARDIRQS_SW_RESEND
	bool
	default y

config GENERIC_IRQ_PROBE
	bool
	default y

config GENERIC_LOCKBREAK
	bool
	default y
	depends on SMP && PREEMPT

config RWSEM_GENERIC_SPINLOCK
	bool
	default y

config RWSEM_XCHGADD_ALGORITHM
	bool

config ARCH_HAS_ILOG2_U32
	bool

config ARCH_HAS_ILOG2_U64
	bool

config ARCH_HAS_CPUFREQ
	bool
	help
	  Internal node to signify that the ARCH has CPUFREQ support
	  and that the relevant menu configurations are displayed for
	  it.

config ARCH_HAS_CPU_IDLE_WAIT
       def_bool y

config GENERIC_HWEIGHT
	bool
	default y

config GENERIC_CALIBRATE_DELAY
	bool
	default y

config ARCH_MAY_HAVE_PC_FDC
	bool

config ZONE_DMA
	bool

config NEED_DMA_MAP_STATE
       def_bool y

config GENERIC_ISA_DMA
	bool

config FIQ
	bool

config ARCH_MTD_XIP
	bool

config VECTORS_BASE
	hex
	default 0xffff0000 if MMU || CPU_HIGH_VECTOR
	default DRAM_BASE if REMAP_VECTORS_TO_RAM
	default 0x00000000
	help
	  The base address of exception vectors.

config ARM_PATCH_PHYS_VIRT
	bool "Patch physical to virtual translations at runtime (EXPERIMENTAL)"
	depends on EXPERIMENTAL
	depends on !XIP_KERNEL && MMU
	depends on !ARCH_REALVIEW || !SPARSEMEM
	help
	  Patch phys-to-virt and virt-to-phys translation functions at
	  boot and module load time according to the position of the
	  kernel in system memory.

	  This can only be used with non-XIP MMU kernels where the base
	  of physical memory is at a 16MB boundary, or theoretically 64K
	  for the MSM machine class.

config ARM_PATCH_PHYS_VIRT_16BIT
	def_bool y
	depends on ARM_PATCH_PHYS_VIRT && ARCH_MSM
	help
	  This option extends the physical to virtual translation patching
	  to allow physical memory down to a theoretical minimum of 64K
	  boundaries.

source "init/Kconfig"

source "kernel/Kconfig.freezer"

menu "System Type"

config MMU
	bool "MMU-based Paged Memory Management Support"
	default y
	help
	  Select if you want MMU-based virtualised addressing space
	  support by paged memory management. If unsure, say 'Y'.

#
# The "ARM system type" choice list is ordered alphabetically by option
# text.  Please add new entries in the option alphabetic order.
#
choice
	prompt "ARM system type"
	default ARCH_VERSATILE

config ARCH_INTEGRATOR
	bool "ARM Ltd. Integrator family"
	select ARM_AMBA
	select ARCH_HAS_CPUFREQ
	select CLKDEV_LOOKUP
	select ICST
	select GENERIC_CLOCKEVENTS
	select PLAT_VERSATILE
	select PLAT_VERSATILE_FPGA_IRQ
	help
	  Support for ARM's Integrator platform.

config ARCH_REALVIEW
	bool "ARM Ltd. RealView family"
	select ARM_AMBA
	select CLKDEV_LOOKUP
	select ICST
	select GENERIC_CLOCKEVENTS
	select ARCH_WANT_OPTIONAL_GPIOLIB
	select PLAT_VERSATILE
	select PLAT_VERSATILE_CLCD
	select ARM_TIMER_SP804
	select GPIO_PL061 if GPIOLIB
	help
	  This enables support for ARM Ltd RealView boards.

config ARCH_VERSATILE
	bool "ARM Ltd. Versatile family"
	select ARM_AMBA
	select ARM_VIC
	select CLKDEV_LOOKUP
	select ICST
	select GENERIC_CLOCKEVENTS
	select ARCH_WANT_OPTIONAL_GPIOLIB
	select PLAT_VERSATILE
	select PLAT_VERSATILE_CLCD
	select PLAT_VERSATILE_FPGA_IRQ
	select ARM_TIMER_SP804
	help
	  This enables support for ARM Ltd Versatile board.

config ARCH_VEXPRESS
	bool "ARM Ltd. Versatile Express family"
	select ARCH_WANT_OPTIONAL_GPIOLIB
	select ARM_AMBA
	select ARM_TIMER_SP804
	select CLKDEV_LOOKUP
	select GENERIC_CLOCKEVENTS
	select HAVE_CLK
	select HAVE_PATA_PLATFORM
	select ICST
	select PLAT_VERSATILE
	select PLAT_VERSATILE_CLCD
	help
	  This enables support for the ARM Ltd Versatile Express boards.

config ARCH_AT91
	bool "Atmel AT91"
	select ARCH_REQUIRE_GPIOLIB
	select HAVE_CLK
	select CLKDEV_LOOKUP
	select ARM_PATCH_PHYS_VIRT if MMU
	help
	  This enables support for systems based on the Atmel AT91RM9200,
	  AT91SAM9 and AT91CAP9 processors.

config ARCH_BCMRING
	bool "Broadcom BCMRING"
	depends on MMU
	select CPU_V6
	select ARM_AMBA
	select ARM_TIMER_SP804
	select CLKDEV_LOOKUP
	select GENERIC_CLOCKEVENTS
	select ARCH_WANT_OPTIONAL_GPIOLIB
	help
	  Support for Broadcom's BCMRing platform.

config ARCH_CLPS711X
	bool "Cirrus Logic CLPS711x/EP721x-based"
	select CPU_ARM720T
	select ARCH_USES_GETTIMEOFFSET
	help
	  Support for Cirrus Logic 711x/721x based boards.

config ARCH_CNS3XXX
	bool "Cavium Networks CNS3XXX family"
	select CPU_V6
	select GENERIC_CLOCKEVENTS
	select ARM_GIC
	select MIGHT_HAVE_PCI
	select PCI_DOMAINS if PCI
	help
	  Support for Cavium Networks CNS3XXX platform.

config ARCH_GEMINI
	bool "Cortina Systems Gemini"
	select CPU_FA526
	select ARCH_REQUIRE_GPIOLIB
	select ARCH_USES_GETTIMEOFFSET
	help
	  Support for the Cortina Systems Gemini family SoCs

config ARCH_EBSA110
	bool "EBSA-110"
	select CPU_SA110
	select ISA
	select NO_IOPORT
	select ARCH_USES_GETTIMEOFFSET
	help
	  This is an evaluation board for the StrongARM processor available
	  from Digital. It has limited hardware on-board, including an
	  Ethernet interface, two PCMCIA sockets, two serial ports and a
	  parallel port.

config ARCH_EP93XX
	bool "EP93xx-based"
	select CPU_ARM920T
	select ARM_AMBA
	select ARM_VIC
	select CLKDEV_LOOKUP
	select ARCH_REQUIRE_GPIOLIB
	select ARCH_HAS_HOLES_MEMORYMODEL
	select ARCH_USES_GETTIMEOFFSET
	help
	  This enables support for the Cirrus EP93xx series of CPUs.

config ARCH_FOOTBRIDGE
	bool "FootBridge"
	select CPU_SA110
	select FOOTBRIDGE
	select GENERIC_CLOCKEVENTS
	help
	  Support for systems based on the DC21285 companion chip
	  ("FootBridge"), such as the Simtec CATS and the Rebel NetWinder.

config ARCH_MXC
	bool "Freescale MXC/iMX-based"
	select GENERIC_CLOCKEVENTS
	select ARCH_REQUIRE_GPIOLIB
	select CLKDEV_LOOKUP
	select CLKSRC_MMIO
	select HAVE_SCHED_CLOCK
	help
	  Support for Freescale MXC/iMX-based family of processors

config ARCH_MXS
	bool "Freescale MXS-based"
	select GENERIC_CLOCKEVENTS
	select ARCH_REQUIRE_GPIOLIB
	select CLKDEV_LOOKUP
	select CLKSRC_MMIO
	help
	  Support for Freescale MXS-based family of processors

config ARCH_NETX
	bool "Hilscher NetX based"
	select CLKSRC_MMIO
	select CPU_ARM926T
	select ARM_VIC
	select GENERIC_CLOCKEVENTS
	help
	  This enables support for systems based on the Hilscher NetX Soc

config ARCH_H720X
	bool "Hynix HMS720x-based"
	select CPU_ARM720T
	select ISA_DMA_API
	select ARCH_USES_GETTIMEOFFSET
	help
	  This enables support for systems based on the Hynix HMS720x

config ARCH_IOP13XX
	bool "IOP13xx-based"
	depends on MMU
	select CPU_XSC3
	select PLAT_IOP
	select PCI
	select ARCH_SUPPORTS_MSI
	select VMSPLIT_1G
	help
	  Support for Intel's IOP13XX (XScale) family of processors.

config ARCH_IOP32X
	bool "IOP32x-based"
	depends on MMU
	select CPU_XSCALE
	select PLAT_IOP
	select PCI
	select ARCH_REQUIRE_GPIOLIB
	help
	  Support for Intel's 80219 and IOP32X (XScale) family of
	  processors.

config ARCH_IOP33X
	bool "IOP33x-based"
	depends on MMU
	select CPU_XSCALE
	select PLAT_IOP
	select PCI
	select ARCH_REQUIRE_GPIOLIB
	help
	  Support for Intel's IOP33X (XScale) family of processors.

config ARCH_IXP23XX
 	bool "IXP23XX-based"
	depends on MMU
	select CPU_XSC3
 	select PCI
	select ARCH_USES_GETTIMEOFFSET
	help
	  Support for Intel's IXP23xx (XScale) family of processors.

config ARCH_IXP2000
	bool "IXP2400/2800-based"
	depends on MMU
	select CPU_XSCALE
	select PCI
	select ARCH_USES_GETTIMEOFFSET
	help
	  Support for Intel's IXP2400/2800 (XScale) family of processors.

config ARCH_IXP4XX
	bool "IXP4xx-based"
	depends on MMU
	select CLKSRC_MMIO
	select CPU_XSCALE
	select GENERIC_GPIO
	select GENERIC_CLOCKEVENTS
	select HAVE_SCHED_CLOCK
	select MIGHT_HAVE_PCI
	select DMABOUNCE if PCI
	help
	  Support for Intel's IXP4XX (XScale) family of processors.

config ARCH_DOVE
	bool "Marvell Dove"
	select CPU_V7
	select PCI
	select ARCH_REQUIRE_GPIOLIB
	select GENERIC_CLOCKEVENTS
	select PLAT_ORION
	help
	  Support for the Marvell Dove SoC 88AP510

config ARCH_KIRKWOOD
	bool "Marvell Kirkwood"
	select CPU_FEROCEON
	select PCI
	select ARCH_REQUIRE_GPIOLIB
	select GENERIC_CLOCKEVENTS
	select PLAT_ORION
	help
	  Support for the following Marvell Kirkwood series SoCs:
	  88F6180, 88F6192 and 88F6281.

config ARCH_LOKI
	bool "Marvell Loki (88RC8480)"
	select CPU_FEROCEON
	select GENERIC_CLOCKEVENTS
	select PLAT_ORION
	help
	  Support for the Marvell Loki (88RC8480) SoC.

config ARCH_LPC32XX
	bool "NXP LPC32XX"
	select CLKSRC_MMIO
	select CPU_ARM926T
	select ARCH_REQUIRE_GPIOLIB
	select HAVE_IDE
	select ARM_AMBA
	select USB_ARCH_HAS_OHCI
	select CLKDEV_LOOKUP
	select GENERIC_TIME
	select GENERIC_CLOCKEVENTS
	help
	  Support for the NXP LPC32XX family of processors

config ARCH_MV78XX0
	bool "Marvell MV78xx0"
	select CPU_FEROCEON
	select PCI
	select ARCH_REQUIRE_GPIOLIB
	select GENERIC_CLOCKEVENTS
	select PLAT_ORION
	help
	  Support for the following Marvell MV78xx0 series SoCs:
	  MV781x0, MV782x0.

config ARCH_ORION5X
	bool "Marvell Orion"
	depends on MMU
	select CPU_FEROCEON
	select PCI
	select ARCH_REQUIRE_GPIOLIB
	select GENERIC_CLOCKEVENTS
	select PLAT_ORION
	help
	  Support for the following Marvell Orion 5x series SoCs:
	  Orion-1 (5181), Orion-VoIP (5181L), Orion-NAS (5182),
	  Orion-2 (5281), Orion-1-90 (6183).

config ARCH_MMP
	bool "Marvell PXA168/910/MMP2"
	depends on MMU
	select ARCH_REQUIRE_GPIOLIB
	select CLKDEV_LOOKUP
	select GENERIC_CLOCKEVENTS
	select HAVE_SCHED_CLOCK
	select TICK_ONESHOT
	select PLAT_PXA
	select SPARSE_IRQ
	help
	  Support for Marvell's PXA168/PXA910(MMP) and MMP2 processor line.

config ARCH_KS8695
	bool "Micrel/Kendin KS8695"
	select CPU_ARM922T
	select ARCH_REQUIRE_GPIOLIB
	select ARCH_USES_GETTIMEOFFSET
	help
	  Support for Micrel/Kendin KS8695 "Centaur" (ARM922T) based
	  System-on-Chip devices.

config ARCH_W90X900
	bool "Nuvoton W90X900 CPU"
	select CPU_ARM926T
	select ARCH_REQUIRE_GPIOLIB
	select CLKDEV_LOOKUP
	select CLKSRC_MMIO
	select GENERIC_CLOCKEVENTS
	help
	  Support for Nuvoton (Winbond logic dept.) ARM9 processor,
	  At present, the w90x900 has been renamed nuc900, regarding
	  the ARM series product line, you can login the following
	  link address to know more.

	  <http://www.nuvoton.com/hq/enu/ProductAndSales/ProductLines/
		ConsumerElectronicsIC/ARMMicrocontroller/ARMMicrocontroller>

config ARCH_NUC93X
	bool "Nuvoton NUC93X CPU"
	select CPU_ARM926T
	select CLKDEV_LOOKUP
	help
	  Support for Nuvoton (Winbond logic dept.) NUC93X MCU,The NUC93X is a
	  low-power and high performance MPEG-4/JPEG multimedia controller chip.

config ARCH_TEGRA
	bool "NVIDIA Tegra"
	select CLKDEV_LOOKUP
	select CLKSRC_MMIO
	select GENERIC_TIME
	select GENERIC_CLOCKEVENTS
	select GENERIC_GPIO
	select HAVE_CLK
	select HAVE_SCHED_CLOCK
	select ARCH_HAS_BARRIERS if CACHE_L2X0
	select ARCH_HAS_CPUFREQ
	help
	  This enables support for NVIDIA Tegra based systems (Tegra APX,
	  Tegra 6xx and Tegra 2 series).

config ARCH_PNX4008
	bool "Philips Nexperia PNX4008 Mobile"
	select CPU_ARM926T
	select CLKDEV_LOOKUP
	select ARCH_USES_GETTIMEOFFSET
	help
	  This enables support for Philips PNX4008 mobile platform.

config ARCH_PXA
	bool "PXA2xx/PXA3xx-based"
	depends on MMU
	select ARCH_MTD_XIP
	select ARCH_HAS_CPUFREQ
	select CLKDEV_LOOKUP
	select CLKSRC_MMIO
	select ARCH_REQUIRE_GPIOLIB
	select GENERIC_CLOCKEVENTS
	select HAVE_SCHED_CLOCK
	select TICK_ONESHOT
	select PLAT_PXA
	select SPARSE_IRQ
	help
	  Support for Intel/Marvell's PXA2xx/PXA3xx processor line.

config ARCH_MSM
	bool "Qualcomm MSM"
	select HAVE_CLK
	select GENERIC_CLOCKEVENTS
	select ARCH_REQUIRE_GPIOLIB
	select CLKDEV_LOOKUP
	help
	  Support for Qualcomm MSM/QSD based systems.  This runs on the
	  apps processor of the MSM/QSD and depends on a shared memory
	  interface to the modem processor which runs the baseband
	  stack and controls some vital subsystems
	  (clock and power control, etc).

config ARCH_SHMOBILE
	bool "Renesas SH-Mobile / R-Mobile"
	select HAVE_CLK
	select CLKDEV_LOOKUP
	select GENERIC_CLOCKEVENTS
	select NO_IOPORT
	select SPARSE_IRQ
	select MULTI_IRQ_HANDLER
	help
	  Support for Renesas's SH-Mobile and R-Mobile ARM platforms.

config ARCH_RPC
	bool "RiscPC"
	select ARCH_ACORN
	select FIQ
	select TIMER_ACORN
	select ARCH_MAY_HAVE_PC_FDC
	select HAVE_PATA_PLATFORM
	select ISA_DMA_API
	select NO_IOPORT
	select ARCH_SPARSEMEM_ENABLE
	select ARCH_USES_GETTIMEOFFSET
	help
	  On the Acorn Risc-PC, Linux can support the internal IDE disk and
	  CD-ROM interface, serial and parallel port, and the floppy drive.

config ARCH_SA1100
	bool "SA1100-based"
	select CLKSRC_MMIO
	select CPU_SA1100
	select ISA
	select ARCH_SPARSEMEM_ENABLE
	select ARCH_MTD_XIP
	select ARCH_HAS_CPUFREQ
	select CPU_FREQ
	select GENERIC_CLOCKEVENTS
	select HAVE_CLK
	select HAVE_SCHED_CLOCK
	select TICK_ONESHOT
	select ARCH_REQUIRE_GPIOLIB
	help
	  Support for StrongARM 11x0 based boards.

config ARCH_S3C2410
	bool "Samsung S3C2410, S3C2412, S3C2413, S3C2416, S3C2440, S3C2442, S3C2443, S3C2450"
	select GENERIC_GPIO
	select ARCH_HAS_CPUFREQ
	select HAVE_CLK
	select ARCH_USES_GETTIMEOFFSET
	select HAVE_S3C2410_I2C if I2C
	help
	  Samsung S3C2410X CPU based systems, such as the Simtec Electronics
	  BAST (<http://www.simtec.co.uk/products/EB110ITX/>), the IPAQ 1940 or
	  the Samsung SMDK2410 development board (and derivatives).

	  Note, the S3C2416 and the S3C2450 are so close that they even share
	  the same SoC ID code. This means that there is no separate machine
	  directory (no arch/arm/mach-s3c2450) as the S3C2416 was first.

config ARCH_S3C64XX
	bool "Samsung S3C64XX"
	select PLAT_SAMSUNG
	select CPU_V6
	select ARM_VIC
	select HAVE_CLK
	select NO_IOPORT
	select ARCH_USES_GETTIMEOFFSET
	select ARCH_HAS_CPUFREQ
	select ARCH_REQUIRE_GPIOLIB
	select SAMSUNG_CLKSRC
	select SAMSUNG_IRQ_VIC_TIMER
	select SAMSUNG_IRQ_UART
	select S3C_GPIO_TRACK
	select S3C_GPIO_PULL_UPDOWN
	select S3C_GPIO_CFG_S3C24XX
	select S3C_GPIO_CFG_S3C64XX
	select S3C_DEV_NAND
	select USB_ARCH_HAS_OHCI
	select SAMSUNG_GPIOLIB_4BIT
	select HAVE_S3C2410_I2C if I2C
	select HAVE_S3C2410_WATCHDOG if WATCHDOG
	help
	  Samsung S3C64XX series based systems

config ARCH_S5P64X0
	bool "Samsung S5P6440 S5P6450"
	select CPU_V6
	select GENERIC_GPIO
	select HAVE_CLK
	select HAVE_S3C2410_WATCHDOG if WATCHDOG
	select GENERIC_CLOCKEVENTS
	select HAVE_SCHED_CLOCK
	select HAVE_S3C2410_I2C if I2C
	select HAVE_S3C_RTC if RTC_CLASS
	help
	  Samsung S5P64X0 CPU based systems, such as the Samsung SMDK6440,
	  SMDK6450.

config ARCH_S5PC100
	bool "Samsung S5PC100"
	select GENERIC_GPIO
	select HAVE_CLK
	select CPU_V7
	select ARM_L1_CACHE_SHIFT_6
	select ARCH_USES_GETTIMEOFFSET
	select HAVE_S3C2410_I2C if I2C
	select HAVE_S3C_RTC if RTC_CLASS
	select HAVE_S3C2410_WATCHDOG if WATCHDOG
	help
	  Samsung S5PC100 series based systems

config ARCH_S5PV210
	bool "Samsung S5PV210/S5PC110"
	select CPU_V7
	select ARCH_SPARSEMEM_ENABLE
	select GENERIC_GPIO
	select HAVE_CLK
	select ARM_L1_CACHE_SHIFT_6
	select ARCH_HAS_CPUFREQ
	select GENERIC_CLOCKEVENTS
	select HAVE_SCHED_CLOCK
	select HAVE_S3C2410_I2C if I2C
	select HAVE_S3C_RTC if RTC_CLASS
	select HAVE_S3C2410_WATCHDOG if WATCHDOG
	help
	  Samsung S5PV210/S5PC110 series based systems

config ARCH_EXYNOS4
	bool "Samsung EXYNOS4"
	select CPU_V7
	select ARCH_SPARSEMEM_ENABLE
	select GENERIC_GPIO
	select HAVE_CLK
	select ARCH_HAS_CPUFREQ
	select GENERIC_CLOCKEVENTS
	select HAVE_S3C_RTC if RTC_CLASS
	select HAVE_S3C2410_I2C if I2C
	select HAVE_S3C2410_WATCHDOG if WATCHDOG
	help
	  Samsung EXYNOS4 series based systems

config ARCH_SHARK
	bool "Shark"
	select CPU_SA110
	select ISA
	select ISA_DMA
	select ZONE_DMA
	select PCI
	select ARCH_USES_GETTIMEOFFSET
	help
	  Support for the StrongARM based Digital DNARD machine, also known
	  as "Shark" (<http://www.shark-linux.de/shark.html>).

config ARCH_TCC_926
	bool "Telechips TCC ARM926-based systems"
	select CLKSRC_MMIO
	select CPU_ARM926T
	select HAVE_CLK
	select CLKDEV_LOOKUP
	select GENERIC_CLOCKEVENTS
	help
	  Support for Telechips TCC ARM926-based systems.

config ARCH_U300
	bool "ST-Ericsson U300 Series"
	depends on MMU
	select CLKSRC_MMIO
	select CPU_ARM926T
	select HAVE_SCHED_CLOCK
	select HAVE_TCM
	select ARM_AMBA
	select ARM_VIC
	select GENERIC_CLOCKEVENTS
	select CLKDEV_LOOKUP
	select GENERIC_GPIO
	help
	  Support for ST-Ericsson U300 series mobile platforms.

config ARCH_U8500
	bool "ST-Ericsson U8500 Series"
	select CPU_V7
	select ARM_AMBA
	select GENERIC_CLOCKEVENTS
	select CLKDEV_LOOKUP
	select ARCH_REQUIRE_GPIOLIB
	select ARCH_HAS_CPUFREQ
	help
	  Support for ST-Ericsson's Ux500 architecture

config ARCH_NOMADIK
	bool "STMicroelectronics Nomadik"
	select ARM_AMBA
	select ARM_VIC
	select CPU_ARM926T
	select CLKDEV_LOOKUP
	select GENERIC_CLOCKEVENTS
	select ARCH_REQUIRE_GPIOLIB
	help
	  Support for the Nomadik platform by ST-Ericsson

config ARCH_DAVINCI
	bool "TI DaVinci"
	select GENERIC_CLOCKEVENTS
	select ARCH_REQUIRE_GPIOLIB
	select ZONE_DMA
	select HAVE_IDE
	select CLKDEV_LOOKUP
	select GENERIC_ALLOCATOR
	select GENERIC_IRQ_CHIP
	select ARCH_HAS_HOLES_MEMORYMODEL
	help
	  Support for TI's DaVinci platform.

config ARCH_OMAP
	bool "TI OMAP"
	select HAVE_CLK
	select ARCH_REQUIRE_GPIOLIB
	select ARCH_HAS_CPUFREQ
	select GENERIC_CLOCKEVENTS
	select HAVE_SCHED_CLOCK
	select ARCH_HAS_HOLES_MEMORYMODEL
	help
	  Support for TI's OMAP platform (OMAP1/2/3/4).

config PLAT_SPEAR
	bool "ST SPEAr"
	select ARM_AMBA
	select ARCH_REQUIRE_GPIOLIB
	select CLKDEV_LOOKUP
	select CLKSRC_MMIO
	select GENERIC_CLOCKEVENTS
	select HAVE_CLK
	help
	  Support for ST's SPEAr platform (SPEAr3xx, SPEAr6xx and SPEAr13xx).

config ARCH_VT8500
	bool "VIA/WonderMedia 85xx"
	select CPU_ARM926T
	select GENERIC_GPIO
	select ARCH_HAS_CPUFREQ
	select GENERIC_CLOCKEVENTS
	select ARCH_REQUIRE_GPIOLIB
	select HAVE_PWM
	help
	  Support for VIA/WonderMedia VT8500/WM85xx System-on-Chip.

<<<<<<< HEAD
config ARCH_PRIMA2
	bool "CSR SiRFSoC PRIMA2 ARM Cortex A9 Platform"
	select CPU_V7
	select GENERIC_TIME
	select NO_IOPORT
	select GENERIC_CLOCKEVENTS
	select CLKDEV_LOOKUP
	select GENERIC_IRQ_CHIP
	select USE_OF
	select ZONE_DMA
	help
          Support for CSR SiRFSoC ARM Cortex A9 Platform
=======
config ARCH_ZYNQ
	bool "Xilinx Zynq ARM Cortex A9 Platform"
	select CPU_V7
	select GENERIC_TIME
	select GENERIC_CLOCKEVENTS
	select CLKDEV_LOOKUP
	select ARM_GIC
	select ARM_AMBA
	select ICST
	select USE_OF
	help
	  Support for Xilinx Zynq ARM Cortex A9 Platform
>>>>>>> 3d64b449

endchoice

#
# This is sorted alphabetically by mach-* pathname.  However, plat-*
# Kconfigs may be included either alphabetically (according to the
# plat- suffix) or along side the corresponding mach-* source.
#
source "arch/arm/mach-at91/Kconfig"

source "arch/arm/mach-bcmring/Kconfig"

source "arch/arm/mach-clps711x/Kconfig"

source "arch/arm/mach-cns3xxx/Kconfig"

source "arch/arm/mach-davinci/Kconfig"

source "arch/arm/mach-dove/Kconfig"

source "arch/arm/mach-ep93xx/Kconfig"

source "arch/arm/mach-footbridge/Kconfig"

source "arch/arm/mach-gemini/Kconfig"

source "arch/arm/mach-h720x/Kconfig"

source "arch/arm/mach-integrator/Kconfig"

source "arch/arm/mach-iop32x/Kconfig"

source "arch/arm/mach-iop33x/Kconfig"

source "arch/arm/mach-iop13xx/Kconfig"

source "arch/arm/mach-ixp4xx/Kconfig"

source "arch/arm/mach-ixp2000/Kconfig"

source "arch/arm/mach-ixp23xx/Kconfig"

source "arch/arm/mach-kirkwood/Kconfig"

source "arch/arm/mach-ks8695/Kconfig"

source "arch/arm/mach-loki/Kconfig"

source "arch/arm/mach-lpc32xx/Kconfig"

source "arch/arm/mach-msm/Kconfig"

source "arch/arm/mach-mv78xx0/Kconfig"

source "arch/arm/plat-mxc/Kconfig"

source "arch/arm/mach-mxs/Kconfig"

source "arch/arm/mach-netx/Kconfig"

source "arch/arm/mach-nomadik/Kconfig"
source "arch/arm/plat-nomadik/Kconfig"

source "arch/arm/mach-nuc93x/Kconfig"

source "arch/arm/plat-omap/Kconfig"

source "arch/arm/mach-omap1/Kconfig"

source "arch/arm/mach-omap2/Kconfig"

source "arch/arm/mach-orion5x/Kconfig"

source "arch/arm/mach-pxa/Kconfig"
source "arch/arm/plat-pxa/Kconfig"

source "arch/arm/mach-mmp/Kconfig"

source "arch/arm/mach-realview/Kconfig"

source "arch/arm/mach-sa1100/Kconfig"

source "arch/arm/plat-samsung/Kconfig"
source "arch/arm/plat-s3c24xx/Kconfig"
source "arch/arm/plat-s5p/Kconfig"

source "arch/arm/plat-spear/Kconfig"

source "arch/arm/plat-tcc/Kconfig"

if ARCH_S3C2410
source "arch/arm/mach-s3c2400/Kconfig"
source "arch/arm/mach-s3c2410/Kconfig"
source "arch/arm/mach-s3c2412/Kconfig"
source "arch/arm/mach-s3c2416/Kconfig"
source "arch/arm/mach-s3c2440/Kconfig"
source "arch/arm/mach-s3c2443/Kconfig"
endif

if ARCH_S3C64XX
source "arch/arm/mach-s3c64xx/Kconfig"
endif

source "arch/arm/mach-s5p64x0/Kconfig"

source "arch/arm/mach-s5pc100/Kconfig"

source "arch/arm/mach-s5pv210/Kconfig"

source "arch/arm/mach-exynos4/Kconfig"

source "arch/arm/mach-shmobile/Kconfig"

source "arch/arm/mach-tegra/Kconfig"

source "arch/arm/mach-u300/Kconfig"

source "arch/arm/mach-ux500/Kconfig"

source "arch/arm/mach-versatile/Kconfig"

source "arch/arm/mach-vexpress/Kconfig"
source "arch/arm/plat-versatile/Kconfig"

source "arch/arm/mach-vt8500/Kconfig"

source "arch/arm/mach-w90x900/Kconfig"

# Definitions to make life easier
config ARCH_ACORN
	bool

config PLAT_IOP
	bool
	select GENERIC_CLOCKEVENTS
	select HAVE_SCHED_CLOCK

config PLAT_ORION
	bool
	select CLKSRC_MMIO
	select GENERIC_IRQ_CHIP
	select HAVE_SCHED_CLOCK

config PLAT_PXA
	bool

config PLAT_VERSATILE
	bool

config ARM_TIMER_SP804
	bool
	select CLKSRC_MMIO

source arch/arm/mm/Kconfig

config IWMMXT
	bool "Enable iWMMXt support"
	depends on CPU_XSCALE || CPU_XSC3 || CPU_MOHAWK || CPU_PJ4
	default y if PXA27x || PXA3xx || PXA95x || ARCH_MMP
	help
	  Enable support for iWMMXt context switching at run time if
	  running on a CPU that supports it.

#  bool 'Use XScale PMU as timer source' CONFIG_XSCALE_PMU_TIMER
config XSCALE_PMU
	bool
	depends on CPU_XSCALE && !XSCALE_PMU_TIMER
	default y

config CPU_HAS_PMU
	depends on (CPU_V6 || CPU_V6K || CPU_V7 || XSCALE_PMU) && \
		   (!ARCH_OMAP3 || OMAP3_EMU)
	default y
	bool

config MULTI_IRQ_HANDLER
	bool
	help
	  Allow each machine to specify it's own IRQ handler at run time.

if !MMU
source "arch/arm/Kconfig-nommu"
endif

config ARM_ERRATA_411920
	bool "ARM errata: Invalidation of the Instruction Cache operation can fail"
	depends on CPU_V6 || CPU_V6K
	help
	  Invalidation of the Instruction Cache operation can
	  fail. This erratum is present in 1136 (before r1p4), 1156 and 1176.
	  It does not affect the MPCore. This option enables the ARM Ltd.
	  recommended workaround.

config ARM_ERRATA_430973
	bool "ARM errata: Stale prediction on replaced interworking branch"
	depends on CPU_V7
	help
	  This option enables the workaround for the 430973 Cortex-A8
	  (r1p0..r1p2) erratum. If a code sequence containing an ARM/Thumb
	  interworking branch is replaced with another code sequence at the
	  same virtual address, whether due to self-modifying code or virtual
	  to physical address re-mapping, Cortex-A8 does not recover from the
	  stale interworking branch prediction. This results in Cortex-A8
	  executing the new code sequence in the incorrect ARM or Thumb state.
	  The workaround enables the BTB/BTAC operations by setting ACTLR.IBE
	  and also flushes the branch target cache at every context switch.
	  Note that setting specific bits in the ACTLR register may not be
	  available in non-secure mode.

config ARM_ERRATA_458693
	bool "ARM errata: Processor deadlock when a false hazard is created"
	depends on CPU_V7
	help
	  This option enables the workaround for the 458693 Cortex-A8 (r2p0)
	  erratum. For very specific sequences of memory operations, it is
	  possible for a hazard condition intended for a cache line to instead
	  be incorrectly associated with a different cache line. This false
	  hazard might then cause a processor deadlock. The workaround enables
	  the L1 caching of the NEON accesses and disables the PLD instruction
	  in the ACTLR register. Note that setting specific bits in the ACTLR
	  register may not be available in non-secure mode.

config ARM_ERRATA_460075
	bool "ARM errata: Data written to the L2 cache can be overwritten with stale data"
	depends on CPU_V7
	help
	  This option enables the workaround for the 460075 Cortex-A8 (r2p0)
	  erratum. Any asynchronous access to the L2 cache may encounter a
	  situation in which recent store transactions to the L2 cache are lost
	  and overwritten with stale memory contents from external memory. The
	  workaround disables the write-allocate mode for the L2 cache via the
	  ACTLR register. Note that setting specific bits in the ACTLR register
	  may not be available in non-secure mode.

config ARM_ERRATA_742230
	bool "ARM errata: DMB operation may be faulty"
	depends on CPU_V7 && SMP
	help
	  This option enables the workaround for the 742230 Cortex-A9
	  (r1p0..r2p2) erratum. Under rare circumstances, a DMB instruction
	  between two write operations may not ensure the correct visibility
	  ordering of the two writes. This workaround sets a specific bit in
	  the diagnostic register of the Cortex-A9 which causes the DMB
	  instruction to behave as a DSB, ensuring the correct behaviour of
	  the two writes.

config ARM_ERRATA_742231
	bool "ARM errata: Incorrect hazard handling in the SCU may lead to data corruption"
	depends on CPU_V7 && SMP
	help
	  This option enables the workaround for the 742231 Cortex-A9
	  (r2p0..r2p2) erratum. Under certain conditions, specific to the
	  Cortex-A9 MPCore micro-architecture, two CPUs working in SMP mode,
	  accessing some data located in the same cache line, may get corrupted
	  data due to bad handling of the address hazard when the line gets
	  replaced from one of the CPUs at the same time as another CPU is
	  accessing it. This workaround sets specific bits in the diagnostic
	  register of the Cortex-A9 which reduces the linefill issuing
	  capabilities of the processor.

config PL310_ERRATA_588369
	bool "Clean & Invalidate maintenance operations do not invalidate clean lines"
	depends on CACHE_L2X0
	help
	   The PL310 L2 cache controller implements three types of Clean &
	   Invalidate maintenance operations: by Physical Address
	   (offset 0x7F0), by Index/Way (0x7F8) and by Way (0x7FC).
	   They are architecturally defined to behave as the execution of a
	   clean operation followed immediately by an invalidate operation,
	   both performing to the same memory location. This functionality
	   is not correctly implemented in PL310 as clean lines are not
	   invalidated as a result of these operations.

config ARM_ERRATA_720789
	bool "ARM errata: TLBIASIDIS and TLBIMVAIS operations can broadcast a faulty ASID"
	depends on CPU_V7 && SMP
	help
	  This option enables the workaround for the 720789 Cortex-A9 (prior to
	  r2p0) erratum. A faulty ASID can be sent to the other CPUs for the
	  broadcasted CP15 TLB maintenance operations TLBIASIDIS and TLBIMVAIS.
	  As a consequence of this erratum, some TLB entries which should be
	  invalidated are not, resulting in an incoherency in the system page
	  tables. The workaround changes the TLB flushing routines to invalidate
	  entries regardless of the ASID.

config PL310_ERRATA_727915
	bool "Background Clean & Invalidate by Way operation can cause data corruption"
	depends on CACHE_L2X0
	help
	  PL310 implements the Clean & Invalidate by Way L2 cache maintenance
	  operation (offset 0x7FC). This operation runs in background so that
	  PL310 can handle normal accesses while it is in progress. Under very
	  rare circumstances, due to this erratum, write data can be lost when
	  PL310 treats a cacheable write transaction during a Clean &
	  Invalidate by Way operation.

config ARM_ERRATA_743622
	bool "ARM errata: Faulty hazard checking in the Store Buffer may lead to data corruption"
	depends on CPU_V7
	help
	  This option enables the workaround for the 743622 Cortex-A9
	  (r2p0..r2p2) erratum. Under very rare conditions, a faulty
	  optimisation in the Cortex-A9 Store Buffer may lead to data
	  corruption. This workaround sets a specific bit in the diagnostic
	  register of the Cortex-A9 which disables the Store Buffer
	  optimisation, preventing the defect from occurring. This has no
	  visible impact on the overall performance or power consumption of the
	  processor.

config ARM_ERRATA_751472
	bool "ARM errata: Interrupted ICIALLUIS may prevent completion of broadcasted operation"
	depends on CPU_V7 && SMP
	help
	  This option enables the workaround for the 751472 Cortex-A9 (prior
	  to r3p0) erratum. An interrupted ICIALLUIS operation may prevent the
	  completion of a following broadcasted operation if the second
	  operation is received by a CPU before the ICIALLUIS has completed,
	  potentially leading to corrupted entries in the cache or TLB.

config ARM_ERRATA_753970
	bool "ARM errata: cache sync operation may be faulty"
	depends on CACHE_PL310
	help
	  This option enables the workaround for the 753970 PL310 (r3p0) erratum.

	  Under some condition the effect of cache sync operation on
	  the store buffer still remains when the operation completes.
	  This means that the store buffer is always asked to drain and
	  this prevents it from merging any further writes. The workaround
	  is to replace the normal offset of cache sync operation (0x730)
	  by another offset targeting an unmapped PL310 register 0x740.
	  This has the same effect as the cache sync operation: store buffer
	  drain and waiting for all buffers empty.

config ARM_ERRATA_754322
	bool "ARM errata: possible faulty MMU translations following an ASID switch"
	depends on CPU_V7
	help
	  This option enables the workaround for the 754322 Cortex-A9 (r2p*,
	  r3p*) erratum. A speculative memory access may cause a page table walk
	  which starts prior to an ASID switch but completes afterwards. This
	  can populate the micro-TLB with a stale entry which may be hit with
	  the new ASID. This workaround places two dsb instructions in the mm
	  switching code so that no page table walks can cross the ASID switch.

config ARM_ERRATA_754327
	bool "ARM errata: no automatic Store Buffer drain"
	depends on CPU_V7 && SMP
	help
	  This option enables the workaround for the 754327 Cortex-A9 (prior to
	  r2p0) erratum. The Store Buffer does not have any automatic draining
	  mechanism and therefore a livelock may occur if an external agent
	  continuously polls a memory location waiting to observe an update.
	  This workaround defines cpu_relax() as smp_mb(), preventing correctly
	  written polling loops from denying visibility of updates to memory.

endmenu

source "arch/arm/common/Kconfig"

menu "Bus support"

config ARM_AMBA
	bool

config ISA
	bool
	help
	  Find out whether you have ISA slots on your motherboard.  ISA is the
	  name of a bus system, i.e. the way the CPU talks to the other stuff
	  inside your box.  Other bus systems are PCI, EISA, MicroChannel
	  (MCA) or VESA.  ISA is an older system, now being displaced by PCI;
	  newer boards don't support it.  If you have ISA, say Y, otherwise N.

# Select ISA DMA controller support
config ISA_DMA
	bool
	select ISA_DMA_API

# Select ISA DMA interface
config ISA_DMA_API
	bool

config PCI
	bool "PCI support" if MIGHT_HAVE_PCI
	help
	  Find out whether you have a PCI motherboard. PCI is the name of a
	  bus system, i.e. the way the CPU talks to the other stuff inside
	  your box. Other bus systems are ISA, EISA, MicroChannel (MCA) or
	  VESA. If you have PCI, say Y, otherwise N.

config PCI_DOMAINS
	bool
	depends on PCI

config PCI_NANOENGINE
	bool "BSE nanoEngine PCI support"
	depends on SA1100_NANOENGINE
	help
	  Enable PCI on the BSE nanoEngine board.

config PCI_SYSCALL
	def_bool PCI

# Select the host bridge type
config PCI_HOST_VIA82C505
	bool
	depends on PCI && ARCH_SHARK
	default y

config PCI_HOST_ITE8152
	bool
	depends on PCI && MACH_ARMCORE
	default y
	select DMABOUNCE

source "drivers/pci/Kconfig"

source "drivers/pcmcia/Kconfig"

endmenu

menu "Kernel Features"

source "kernel/time/Kconfig"

config SMP
	bool "Symmetric Multi-Processing"
	depends on CPU_V6K || CPU_V7
	depends on GENERIC_CLOCKEVENTS
	depends on REALVIEW_EB_ARM11MP || REALVIEW_EB_A9MP || \
		 MACH_REALVIEW_PB11MP || MACH_REALVIEW_PBX || ARCH_OMAP4 || \
		 ARCH_EXYNOS4 || ARCH_TEGRA || ARCH_U8500 || ARCH_VEXPRESS_CA9X4 || \
		 ARCH_MSM_SCORPIONMP || ARCH_SHMOBILE
	select USE_GENERIC_SMP_HELPERS
	select HAVE_ARM_SCU if !ARCH_MSM_SCORPIONMP
	help
	  This enables support for systems with more than one CPU. If you have
	  a system with only one CPU, like most personal computers, say N. If
	  you have a system with more than one CPU, say Y.

	  If you say N here, the kernel will run on single and multiprocessor
	  machines, but will use only one CPU of a multiprocessor machine. If
	  you say Y here, the kernel will run on many, but not all, single
	  processor machines. On a single processor machine, the kernel will
	  run faster if you say N here.

	  See also <file:Documentation/i386/IO-APIC.txt>,
	  <file:Documentation/nmi_watchdog.txt> and the SMP-HOWTO available at
	  <http://tldp.org/HOWTO/SMP-HOWTO.html>.

	  If you don't know what to do here, say N.

config SMP_ON_UP
	bool "Allow booting SMP kernel on uniprocessor systems (EXPERIMENTAL)"
	depends on EXPERIMENTAL
	depends on SMP && !XIP_KERNEL
	default y
	help
	  SMP kernels contain instructions which fail on non-SMP processors.
	  Enabling this option allows the kernel to modify itself to make
	  these instructions safe.  Disabling it allows about 1K of space
	  savings.

	  If you don't know what to do here, say Y.

config HAVE_ARM_SCU
	bool
	depends on SMP
	help
	  This option enables support for the ARM system coherency unit

config HAVE_ARM_TWD
	bool
	depends on SMP
	select TICK_ONESHOT
	help
	  This options enables support for the ARM timer and watchdog unit

choice
	prompt "Memory split"
	default VMSPLIT_3G
	help
	  Select the desired split between kernel and user memory.

	  If you are not absolutely sure what you are doing, leave this
	  option alone!

	config VMSPLIT_3G
		bool "3G/1G user/kernel split"
	config VMSPLIT_2G
		bool "2G/2G user/kernel split"
	config VMSPLIT_1G
		bool "1G/3G user/kernel split"
endchoice

config PAGE_OFFSET
	hex
	default 0x40000000 if VMSPLIT_1G
	default 0x80000000 if VMSPLIT_2G
	default 0xC0000000

config NR_CPUS
	int "Maximum number of CPUs (2-32)"
	range 2 32
	depends on SMP
	default "4"

config HOTPLUG_CPU
	bool "Support for hot-pluggable CPUs (EXPERIMENTAL)"
	depends on SMP && HOTPLUG && EXPERIMENTAL
	help
	  Say Y here to experiment with turning CPUs off and on.  CPUs
	  can be controlled through /sys/devices/system/cpu.

config LOCAL_TIMERS
	bool "Use local timer interrupts"
	depends on SMP
	default y
	select HAVE_ARM_TWD if (!ARCH_MSM_SCORPIONMP && !EXYNOS4_MCT)
	help
	  Enable support for local timers on SMP platforms, rather then the
	  legacy IPI broadcast method.  Local timers allows the system
	  accounting to be spread across the timer interval, preventing a
	  "thundering herd" at every timer tick.

source kernel/Kconfig.preempt

config HZ
	int
	default 200 if ARCH_EBSA110 || ARCH_S3C2410 || ARCH_S5P64X0 || \
		ARCH_S5PV210 || ARCH_EXYNOS4
	default OMAP_32K_TIMER_HZ if ARCH_OMAP && OMAP_32K_TIMER
	default AT91_TIMER_HZ if ARCH_AT91
	default SHMOBILE_TIMER_HZ if ARCH_SHMOBILE
	default 100

config THUMB2_KERNEL
	bool "Compile the kernel in Thumb-2 mode (EXPERIMENTAL)"
	depends on CPU_V7 && !CPU_V6 && !CPU_V6K && EXPERIMENTAL
	select AEABI
	select ARM_ASM_UNIFIED
	help
	  By enabling this option, the kernel will be compiled in
	  Thumb-2 mode. A compiler/assembler that understand the unified
	  ARM-Thumb syntax is needed.

	  If unsure, say N.

config THUMB2_AVOID_R_ARM_THM_JUMP11
	bool "Work around buggy Thumb-2 short branch relocations in gas"
	depends on THUMB2_KERNEL && MODULES
	default y
	help
	  Various binutils versions can resolve Thumb-2 branches to
	  locally-defined, preemptible global symbols as short-range "b.n"
	  branch instructions.

	  This is a problem, because there's no guarantee the final
	  destination of the symbol, or any candidate locations for a
	  trampoline, are within range of the branch.  For this reason, the
	  kernel does not support fixing up the R_ARM_THM_JUMP11 (102)
	  relocation in modules at all, and it makes little sense to add
	  support.

	  The symptom is that the kernel fails with an "unsupported
	  relocation" error when loading some modules.

	  Until fixed tools are available, passing
	  -fno-optimize-sibling-calls to gcc should prevent gcc generating
	  code which hits this problem, at the cost of a bit of extra runtime
	  stack usage in some cases.

	  The problem is described in more detail at:
	      https://bugs.launchpad.net/binutils-linaro/+bug/725126

	  Only Thumb-2 kernels are affected.

	  Unless you are sure your tools don't have this problem, say Y.

config ARM_ASM_UNIFIED
	bool

config AEABI
	bool "Use the ARM EABI to compile the kernel"
	help
	  This option allows for the kernel to be compiled using the latest
	  ARM ABI (aka EABI).  This is only useful if you are using a user
	  space environment that is also compiled with EABI.

	  Since there are major incompatibilities between the legacy ABI and
	  EABI, especially with regard to structure member alignment, this
	  option also changes the kernel syscall calling convention to
	  disambiguate both ABIs and allow for backward compatibility support
	  (selected with CONFIG_OABI_COMPAT).

	  To use this you need GCC version 4.0.0 or later.

config OABI_COMPAT
	bool "Allow old ABI binaries to run with this kernel (EXPERIMENTAL)"
	depends on AEABI && EXPERIMENTAL && !THUMB2_KERNEL
	default y
	help
	  This option preserves the old syscall interface along with the
	  new (ARM EABI) one. It also provides a compatibility layer to
	  intercept syscalls that have structure arguments which layout
	  in memory differs between the legacy ABI and the new ARM EABI
	  (only for non "thumb" binaries). This option adds a tiny
	  overhead to all syscalls and produces a slightly larger kernel.
	  If you know you'll be using only pure EABI user space then you
	  can say N here. If this option is not selected and you attempt
	  to execute a legacy ABI binary then the result will be
	  UNPREDICTABLE (in fact it can be predicted that it won't work
	  at all). If in doubt say Y.

config ARCH_HAS_HOLES_MEMORYMODEL
	bool

config ARCH_SPARSEMEM_ENABLE
	bool

config ARCH_SPARSEMEM_DEFAULT
	def_bool ARCH_SPARSEMEM_ENABLE

config ARCH_SELECT_MEMORY_MODEL
	def_bool ARCH_SPARSEMEM_ENABLE

config HAVE_ARCH_PFN_VALID
	def_bool ARCH_HAS_HOLES_MEMORYMODEL || !SPARSEMEM

config HIGHMEM
	bool "High Memory Support"
	depends on MMU
	help
	  The address space of ARM processors is only 4 Gigabytes large
	  and it has to accommodate user address space, kernel address
	  space as well as some memory mapped IO. That means that, if you
	  have a large amount of physical memory and/or IO, not all of the
	  memory can be "permanently mapped" by the kernel. The physical
	  memory that is not permanently mapped is called "high memory".

	  Depending on the selected kernel/user memory split, minimum
	  vmalloc space and actual amount of RAM, you may not need this
	  option which should result in a slightly faster kernel.

	  If unsure, say n.

config HIGHPTE
	bool "Allocate 2nd-level pagetables from highmem"
	depends on HIGHMEM

config HW_PERF_EVENTS
	bool "Enable hardware performance counter support for perf events"
	depends on PERF_EVENTS && CPU_HAS_PMU
	default y
	help
	  Enable hardware performance counter support for perf events. If
	  disabled, perf events will use software events only.

source "mm/Kconfig"

config FORCE_MAX_ZONEORDER
	int "Maximum zone order" if ARCH_SHMOBILE
	range 11 64 if ARCH_SHMOBILE
	default "9" if SA1111
	default "11"
	help
	  The kernel memory allocator divides physically contiguous memory
	  blocks into "zones", where each zone is a power of two number of
	  pages.  This option selects the largest power of two that the kernel
	  keeps in the memory allocator.  If you need to allocate very large
	  blocks of physically contiguous memory, then you may need to
	  increase this value.

	  This config option is actually maximum order plus one. For example,
	  a value of 11 means that the largest free memory block is 2^10 pages.

config LEDS
	bool "Timer and CPU usage LEDs"
	depends on ARCH_CDB89712 || ARCH_EBSA110 || \
		   ARCH_EBSA285 || ARCH_INTEGRATOR || \
		   ARCH_LUBBOCK || MACH_MAINSTONE || ARCH_NETWINDER || \
		   ARCH_OMAP || ARCH_P720T || ARCH_PXA_IDP || \
		   ARCH_SA1100 || ARCH_SHARK || ARCH_VERSATILE || \
		   ARCH_AT91 || ARCH_DAVINCI || \
		   ARCH_KS8695 || MACH_RD88F5182 || ARCH_REALVIEW
	help
	  If you say Y here, the LEDs on your machine will be used
	  to provide useful information about your current system status.

	  If you are compiling a kernel for a NetWinder or EBSA-285, you will
	  be able to select which LEDs are active using the options below. If
	  you are compiling a kernel for the EBSA-110 or the LART however, the
	  red LED will simply flash regularly to indicate that the system is
	  still functional. It is safe to say Y here if you have a CATS
	  system, but the driver will do nothing.

config LEDS_TIMER
	bool "Timer LED" if (!ARCH_CDB89712 && !ARCH_OMAP) || \
			    OMAP_OSK_MISTRAL || MACH_OMAP_H2 \
			    || MACH_OMAP_PERSEUS2
	depends on LEDS
	depends on !GENERIC_CLOCKEVENTS
	default y if ARCH_EBSA110
	help
	  If you say Y here, one of the system LEDs (the green one on the
	  NetWinder, the amber one on the EBSA285, or the red one on the LART)
	  will flash regularly to indicate that the system is still
	  operational. This is mainly useful to kernel hackers who are
	  debugging unstable kernels.

	  The LART uses the same LED for both Timer LED and CPU usage LED
	  functions. You may choose to use both, but the Timer LED function
	  will overrule the CPU usage LED.

config LEDS_CPU
	bool "CPU usage LED" if (!ARCH_CDB89712 && !ARCH_EBSA110 && \
			!ARCH_OMAP) \
			|| OMAP_OSK_MISTRAL || MACH_OMAP_H2 \
			|| MACH_OMAP_PERSEUS2
	depends on LEDS
	help
	  If you say Y here, the red LED will be used to give a good real
	  time indication of CPU usage, by lighting whenever the idle task
	  is not currently executing.

	  The LART uses the same LED for both Timer LED and CPU usage LED
	  functions. You may choose to use both, but the Timer LED function
	  will overrule the CPU usage LED.

config ALIGNMENT_TRAP
	bool
	depends on CPU_CP15_MMU
	default y if !ARCH_EBSA110
	select HAVE_PROC_CPU if PROC_FS
	help
	  ARM processors cannot fetch/store information which is not
	  naturally aligned on the bus, i.e., a 4 byte fetch must start at an
	  address divisible by 4. On 32-bit ARM processors, these non-aligned
	  fetch/store instructions will be emulated in software if you say
	  here, which has a severe performance impact. This is necessary for
	  correct operation of some network protocols. With an IP-only
	  configuration it is safe to say N, otherwise say Y.

config UACCESS_WITH_MEMCPY
	bool "Use kernel mem{cpy,set}() for {copy_to,clear}_user() (EXPERIMENTAL)"
	depends on MMU && EXPERIMENTAL
	default y if CPU_FEROCEON
	help
	  Implement faster copy_to_user and clear_user methods for CPU
	  cores where a 8-word STM instruction give significantly higher
	  memory write throughput than a sequence of individual 32bit stores.

	  A possible side effect is a slight increase in scheduling latency
	  between threads sharing the same address space if they invoke
	  such copy operations with large buffers.

	  However, if the CPU data cache is using a write-allocate mode,
	  this option is unlikely to provide any performance gain.

config SECCOMP
	bool
	prompt "Enable seccomp to safely compute untrusted bytecode"
	---help---
	  This kernel feature is useful for number crunching applications
	  that may need to compute untrusted bytecode during their
	  execution. By using pipes or other transports made available to
	  the process as file descriptors supporting the read/write
	  syscalls, it's possible to isolate those applications in
	  their own address space using seccomp. Once seccomp is
	  enabled via prctl(PR_SET_SECCOMP), it cannot be disabled
	  and the task is only allowed to execute a few safe syscalls
	  defined by each seccomp mode.

config CC_STACKPROTECTOR
	bool "Enable -fstack-protector buffer overflow detection (EXPERIMENTAL)"
	depends on EXPERIMENTAL
	help
	  This option turns on the -fstack-protector GCC feature. This
	  feature puts, at the beginning of functions, a canary value on
	  the stack just before the return address, and validates
	  the value just before actually returning.  Stack based buffer
	  overflows (that need to overwrite this return address) now also
	  overwrite the canary, which gets detected and the attack is then
	  neutralized via a kernel panic.
	  This feature requires gcc version 4.2 or above.

config DEPRECATED_PARAM_STRUCT
	bool "Provide old way to pass kernel parameters"
	help
	  This was deprecated in 2001 and announced to live on for 5 years.
	  Some old boot loaders still use this way.

endmenu

menu "Boot options"

config USE_OF
	bool "Flattened Device Tree support"
	select OF
	select OF_EARLY_FLATTREE
	help
	  Include support for flattened device tree machine descriptions.

# Compressed boot loader in ROM.  Yes, we really want to ask about
# TEXT and BSS so we preserve their values in the config files.
config ZBOOT_ROM_TEXT
	hex "Compressed ROM boot loader base address"
	default "0"
	help
	  The physical address at which the ROM-able zImage is to be
	  placed in the target.  Platforms which normally make use of
	  ROM-able zImage formats normally set this to a suitable
	  value in their defconfig file.

	  If ZBOOT_ROM is not enabled, this has no effect.

config ZBOOT_ROM_BSS
	hex "Compressed ROM boot loader BSS address"
	default "0"
	help
	  The base address of an area of read/write memory in the target
	  for the ROM-able zImage which must be available while the
	  decompressor is running. It must be large enough to hold the
	  entire decompressed kernel plus an additional 128 KiB.
	  Platforms which normally make use of ROM-able zImage formats
	  normally set this to a suitable value in their defconfig file.

	  If ZBOOT_ROM is not enabled, this has no effect.

config ZBOOT_ROM
	bool "Compressed boot loader in ROM/flash"
	depends on ZBOOT_ROM_TEXT != ZBOOT_ROM_BSS
	help
	  Say Y here if you intend to execute your compressed kernel image
	  (zImage) directly from ROM or flash.  If unsure, say N.

config ZBOOT_ROM_MMCIF
	bool "Include MMCIF loader in zImage (EXPERIMENTAL)"
	depends on ZBOOT_ROM && ARCH_SH7372 && EXPERIMENTAL
	help
	  Say Y here to include experimental MMCIF loading code in the
	  ROM-able zImage. With this enabled it is possible to write the
	  the ROM-able zImage kernel image to an MMC card and boot the
	  kernel straight from the reset vector. At reset the processor
	  Mask ROM will load the first part of the the ROM-able zImage
	  which in turn loads the rest the kernel image to RAM using the
	  MMCIF hardware block.

config CMDLINE
	string "Default kernel command string"
	default ""
	help
	  On some architectures (EBSA110 and CATS), there is currently no way
	  for the boot loader to pass arguments to the kernel. For these
	  architectures, you should supply some command-line options at build
	  time by entering them here. As a minimum, you should specify the
	  memory size and the root device (e.g., mem=64M root=/dev/nfs).

choice
	prompt "Kernel command line type" if CMDLINE != ""
	default CMDLINE_FROM_BOOTLOADER

config CMDLINE_FROM_BOOTLOADER
	bool "Use bootloader kernel arguments if available"
	help
	  Uses the command-line options passed by the boot loader. If
	  the boot loader doesn't provide any, the default kernel command
	  string provided in CMDLINE will be used.

config CMDLINE_EXTEND
	bool "Extend bootloader kernel arguments"
	help
	  The command-line arguments provided by the boot loader will be
	  appended to the default kernel command string.

config CMDLINE_FORCE
	bool "Always use the default kernel command string"
	help
	  Always use the default kernel command string, even if the boot
	  loader passes other arguments to the kernel.
	  This is useful if you cannot or don't want to change the
	  command-line options your boot loader passes to the kernel.
endchoice

config XIP_KERNEL
	bool "Kernel Execute-In-Place from ROM"
	depends on !ZBOOT_ROM
	help
	  Execute-In-Place allows the kernel to run from non-volatile storage
	  directly addressable by the CPU, such as NOR flash. This saves RAM
	  space since the text section of the kernel is not loaded from flash
	  to RAM.  Read-write sections, such as the data section and stack,
	  are still copied to RAM.  The XIP kernel is not compressed since
	  it has to run directly from flash, so it will take more space to
	  store it.  The flash address used to link the kernel object files,
	  and for storing it, is configuration dependent. Therefore, if you
	  say Y here, you must know the proper physical address where to
	  store the kernel image depending on your own flash memory usage.

	  Also note that the make target becomes "make xipImage" rather than
	  "make zImage" or "make Image".  The final kernel binary to put in
	  ROM memory will be arch/arm/boot/xipImage.

	  If unsure, say N.

config XIP_PHYS_ADDR
	hex "XIP Kernel Physical Location"
	depends on XIP_KERNEL
	default "0x00080000"
	help
	  This is the physical address in your flash memory the kernel will
	  be linked for and stored to.  This address is dependent on your
	  own flash usage.

config KEXEC
	bool "Kexec system call (EXPERIMENTAL)"
	depends on EXPERIMENTAL
	help
	  kexec is a system call that implements the ability to shutdown your
	  current kernel, and to start another kernel.  It is like a reboot
	  but it is independent of the system firmware.   And like a reboot
	  you can start any kernel with it, not just Linux.

	  It is an ongoing process to be certain the hardware in a machine
	  is properly shutdown, so do not be surprised if this code does not
	  initially work for you.  It may help to enable device hotplugging
	  support.

config ATAGS_PROC
	bool "Export atags in procfs"
	depends on KEXEC
	default y
	help
	  Should the atags used to boot the kernel be exported in an "atags"
	  file in procfs. Useful with kexec.

config CRASH_DUMP
	bool "Build kdump crash kernel (EXPERIMENTAL)"
	depends on EXPERIMENTAL
	help
	  Generate crash dump after being started by kexec. This should
	  be normally only set in special crash dump kernels which are
	  loaded in the main kernel with kexec-tools into a specially
	  reserved region and then later executed after a crash by
	  kdump/kexec. The crash dump kernel must be compiled to a
	  memory address not used by the main kernel

	  For more details see Documentation/kdump/kdump.txt

config AUTO_ZRELADDR
	bool "Auto calculation of the decompressed kernel image address"
	depends on !ZBOOT_ROM && !ARCH_U300
	help
	  ZRELADDR is the physical address where the decompressed kernel
	  image will be placed. If AUTO_ZRELADDR is selected, the address
	  will be determined at run-time by masking the current IP with
	  0xf8000000. This assumes the zImage being placed in the first 128MB
	  from start of memory.

endmenu

menu "CPU Power Management"

if ARCH_HAS_CPUFREQ

source "drivers/cpufreq/Kconfig"

config CPU_FREQ_IMX
	tristate "CPUfreq driver for i.MX CPUs"
	depends on ARCH_MXC && CPU_FREQ
	help
	  This enables the CPUfreq driver for i.MX CPUs.

config CPU_FREQ_SA1100
	bool

config CPU_FREQ_SA1110
	bool

config CPU_FREQ_INTEGRATOR
	tristate "CPUfreq driver for ARM Integrator CPUs"
	depends on ARCH_INTEGRATOR && CPU_FREQ
	default y
	help
	  This enables the CPUfreq driver for ARM Integrator CPUs.

	  For details, take a look at <file:Documentation/cpu-freq>.

	  If in doubt, say Y.

config CPU_FREQ_PXA
	bool
	depends on CPU_FREQ && ARCH_PXA && PXA25x
	default y
	select CPU_FREQ_DEFAULT_GOV_USERSPACE

config CPU_FREQ_S3C64XX
	bool "CPUfreq support for Samsung S3C64XX CPUs"
	depends on CPU_FREQ && CPU_S3C6410

config CPU_FREQ_S3C
	bool
	help
	  Internal configuration node for common cpufreq on Samsung SoC

config CPU_FREQ_S3C24XX
	bool "CPUfreq driver for Samsung S3C24XX series CPUs (EXPERIMENTAL)"
	depends on ARCH_S3C2410 && CPU_FREQ && EXPERIMENTAL
	select CPU_FREQ_S3C
	help
	  This enables the CPUfreq driver for the Samsung S3C24XX family
	  of CPUs.

	  For details, take a look at <file:Documentation/cpu-freq>.

	  If in doubt, say N.

config CPU_FREQ_S3C24XX_PLL
	bool "Support CPUfreq changing of PLL frequency (EXPERIMENTAL)"
	depends on CPU_FREQ_S3C24XX && EXPERIMENTAL
	help
	  Compile in support for changing the PLL frequency from the
	  S3C24XX series CPUfreq driver. The PLL takes time to settle
	  after a frequency change, so by default it is not enabled.

	  This also means that the PLL tables for the selected CPU(s) will
	  be built which may increase the size of the kernel image.

config CPU_FREQ_S3C24XX_DEBUG
	bool "Debug CPUfreq Samsung driver core"
	depends on CPU_FREQ_S3C24XX
	help
	  Enable s3c_freq_dbg for the Samsung S3C CPUfreq core

config CPU_FREQ_S3C24XX_IODEBUG
	bool "Debug CPUfreq Samsung driver IO timing"
	depends on CPU_FREQ_S3C24XX
	help
	  Enable s3c_freq_iodbg for the Samsung S3C CPUfreq core

config CPU_FREQ_S3C24XX_DEBUGFS
	bool "Export debugfs for CPUFreq"
	depends on CPU_FREQ_S3C24XX && DEBUG_FS
	help
	  Export status information via debugfs.

endif

source "drivers/cpuidle/Kconfig"

endmenu

menu "Floating point emulation"

comment "At least one emulation must be selected"

config FPE_NWFPE
	bool "NWFPE math emulation"
	depends on (!AEABI || OABI_COMPAT) && !THUMB2_KERNEL
	---help---
	  Say Y to include the NWFPE floating point emulator in the kernel.
	  This is necessary to run most binaries. Linux does not currently
	  support floating point hardware so you need to say Y here even if
	  your machine has an FPA or floating point co-processor podule.

	  You may say N here if you are going to load the Acorn FPEmulator
	  early in the bootup.

config FPE_NWFPE_XP
	bool "Support extended precision"
	depends on FPE_NWFPE
	help
	  Say Y to include 80-bit support in the kernel floating-point
	  emulator.  Otherwise, only 32 and 64-bit support is compiled in.
	  Note that gcc does not generate 80-bit operations by default,
	  so in most cases this option only enlarges the size of the
	  floating point emulator without any good reason.

	  You almost surely want to say N here.

config FPE_FASTFPE
	bool "FastFPE math emulation (EXPERIMENTAL)"
	depends on (!AEABI || OABI_COMPAT) && !CPU_32v3 && EXPERIMENTAL
	---help---
	  Say Y here to include the FAST floating point emulator in the kernel.
	  This is an experimental much faster emulator which now also has full
	  precision for the mantissa.  It does not support any exceptions.
	  It is very simple, and approximately 3-6 times faster than NWFPE.

	  It should be sufficient for most programs.  It may be not suitable
	  for scientific calculations, but you have to check this for yourself.
	  If you do not feel you need a faster FP emulation you should better
	  choose NWFPE.

config VFP
	bool "VFP-format floating point maths"
	depends on CPU_V6 || CPU_V6K || CPU_ARM926T || CPU_V7 || CPU_FEROCEON
	help
	  Say Y to include VFP support code in the kernel. This is needed
	  if your hardware includes a VFP unit.

	  Please see <file:Documentation/arm/VFP/release-notes.txt> for
	  release notes and additional status information.

	  Say N if your target does not have VFP hardware.

config VFPv3
	bool
	depends on VFP
	default y if CPU_V7

config NEON
	bool "Advanced SIMD (NEON) Extension support"
	depends on VFPv3 && CPU_V7
	help
	  Say Y to include support code for NEON, the ARMv7 Advanced SIMD
	  Extension.

endmenu

menu "Userspace binary formats"

source "fs/Kconfig.binfmt"

config ARTHUR
	tristate "RISC OS personality"
	depends on !AEABI
	help
	  Say Y here to include the kernel code necessary if you want to run
	  Acorn RISC OS/Arthur binaries under Linux. This code is still very
	  experimental; if this sounds frightening, say N and sleep in peace.
	  You can also say M here to compile this support as a module (which
	  will be called arthur).

endmenu

menu "Power management options"

source "kernel/power/Kconfig"

config ARCH_SUSPEND_POSSIBLE
	depends on !ARCH_S5P64X0 && !ARCH_S5PC100
	depends on CPU_ARM920T || CPU_ARM926T || CPU_SA1100 || \
		CPU_V6 || CPU_V6K || CPU_V7 || CPU_XSC3 || CPU_XSCALE
	def_bool y

endmenu

source "net/Kconfig"

source "drivers/Kconfig"

source "fs/Kconfig"

source "arch/arm/Kconfig.debug"

source "security/Kconfig"

source "crypto/Kconfig"

source "lib/Kconfig"<|MERGE_RESOLUTION|>--- conflicted
+++ resolved
@@ -337,6 +337,19 @@
 	help
 	  Support for the Cortina Systems Gemini family SoCs
 
+config ARCH_PRIMA2
+	bool "CSR SiRFSoC PRIMA2 ARM Cortex A9 Platform"
+	select CPU_V7
+	select GENERIC_TIME
+	select NO_IOPORT
+	select GENERIC_CLOCKEVENTS
+	select CLKDEV_LOOKUP
+	select GENERIC_IRQ_CHIP
+	select USE_OF
+	select ZONE_DMA
+	help
+          Support for CSR SiRFSoC ARM Cortex A9 Platform
+
 config ARCH_EBSA110
 	bool "EBSA-110"
 	select CPU_SA110
@@ -880,20 +893,6 @@
 	help
 	  Support for VIA/WonderMedia VT8500/WM85xx System-on-Chip.
 
-<<<<<<< HEAD
-config ARCH_PRIMA2
-	bool "CSR SiRFSoC PRIMA2 ARM Cortex A9 Platform"
-	select CPU_V7
-	select GENERIC_TIME
-	select NO_IOPORT
-	select GENERIC_CLOCKEVENTS
-	select CLKDEV_LOOKUP
-	select GENERIC_IRQ_CHIP
-	select USE_OF
-	select ZONE_DMA
-	help
-          Support for CSR SiRFSoC ARM Cortex A9 Platform
-=======
 config ARCH_ZYNQ
 	bool "Xilinx Zynq ARM Cortex A9 Platform"
 	select CPU_V7
@@ -906,8 +905,6 @@
 	select USE_OF
 	help
 	  Support for Xilinx Zynq ARM Cortex A9 Platform
->>>>>>> 3d64b449
-
 endchoice
 
 #
